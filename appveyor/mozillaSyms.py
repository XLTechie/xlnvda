# Based on code from https://gist.github.com/luser/2ad32d290f224782fcfc

"""Script to convert and upload appropriate NVDA debug symbols to Mozilla crash-stats.
This should just be run as a script with no arguments.
It expects the crash-stats auth token to be placed in the mozillaSymsAuthToken environment variable.
To update the list of symbols uploaded to Mozilla, see the DLL_NAMES constant below.
"""

<<<<<<< HEAD
import argparse
=======
>>>>>>> 86f79e6b
import os
import subprocess
import sys
import zipfile
import requests

SCRIPT_DIR = os.path.abspath(os.path.dirname(__file__))
DUMP_SYMS = os.path.join(os.path.dirname(SCRIPT_DIR), "miscDeps", "tools", "dump_syms.exe")
NVDA_SOURCE = os.path.join(os.path.dirname(SCRIPT_DIR), "source")
NVDA_LIB = os.path.join(NVDA_SOURCE, "lib")
NVDA_LIB64 = os.path.join(NVDA_SOURCE, "lib64")
ZIP_FILE = os.path.join(SCRIPT_DIR, "mozillaSyms.zip")
URL = 'https://symbols.mozilla.org/upload/'

# The dlls for which symbols are to be uploaded to Mozilla.
# This only needs to include dlls injected into Mozilla products.
DLL_NAMES = [
	"IAccessible2Proxy.dll",
	"ISimpleDOM.dll",
	"nvdaHelperRemote.dll",
]
DLL_FILES = [f
	for dll in DLL_NAMES
	# We need both the 32 bit and 64 bit symbols.
	for f in (os.path.join(NVDA_LIB, dll), os.path.join(NVDA_LIB64, dll))]

class ProcError(Exception):
	def __init__(self, returncode, stderr):
		self.returncode = returncode
		self.stderr = stderr

def check_output(command):
	proc = subprocess.Popen(command,
		stdout=subprocess.PIPE,
		stderr=subprocess.PIPE,
		text=True)
	stdout, stderr = proc.communicate()
	if proc.returncode != 0:
		raise ProcError(proc.returncode, stderr)
	return stdout

def processFile(path):
	print("dump_syms %s"%path)
	try:
		stdout = check_output([DUMP_SYMS, path])
	except ProcError as e:
		print('Error: running "%s %s": %s' % (DUMP_SYMS, path, e.stderr))
		return None, None, None
	bits = stdout.splitlines()[0].split(' ', 4)
	if len(bits) != 5:
		return None, None, None
	_, platform, cpu_arch, debug_id, debug_file = bits
	# debug_file will have a .pdb extension; e.g. nvdaHelperRemote.dll.pdb.
	# The output file format should have a .sym extension instead.
	# Strip .pdb and add .sym.
	sym_file = debug_file[:-4] + '.sym'
	filename = os.path.join(debug_file, debug_id, sym_file)
	debug_filename = os.path.join(debug_file, debug_id, debug_file)
	return filename, stdout, debug_filename

def generate():
	count = 0
	with zipfile.ZipFile(ZIP_FILE, 'w', zipfile.ZIP_DEFLATED) as zf:
		for f in DLL_FILES:
			filename, contents, debug_filename = processFile(f)
			if not (filename and contents):
				print('Error dumping symbols')
				raise RuntimeError
			zf.writestr(filename, contents)
			count += 1
	print('Added %d files to %s' % (count, ZIP_FILE))


def upload():
	errors = []  # capture errors, to report if all attempts fail.
	for i in range(7):
		if i > 0:
			print("Sleeping for 15 seconds before next attempt.")
			import time
			time.sleep(15)
		try:
			r = requests.post(
				URL,
				files={'symbols.zip': open(ZIP_FILE, 'rb')},
				headers={'Auth-Token': os.getenv('mozillaSymsAuthToken')},
				allow_redirects=False
			)
			break  # success
		except Exception as e:
			print(f"Attempt {i + 1} failed: {e!r}")
			errors.append(repr(e))
	else:  # no break in for loop
		allErrors = "\n".join(
			f"Attempt {index + 1} error: \n{e}"
			for index, e in enumerate(errors)
		)
		raise RuntimeError(allErrors)

	if 200 <= r.status_code < 300:
		print('Uploaded successfully!')
	elif r.status_code < 400:
		print('Error: bad auth token? (%d)' % r.status_code)
		raise RuntimeError
	else:
		print('Error: %d' % r.status_code)
		print(r.text)
		raise RuntimeError
	return 0

if __name__ == '__main__':
	try:
		generate()
		upload()
	except RuntimeError:
		sys.exit(1)<|MERGE_RESOLUTION|>--- conflicted
+++ resolved
@@ -6,10 +6,6 @@
 To update the list of symbols uploaded to Mozilla, see the DLL_NAMES constant below.
 """
 
-<<<<<<< HEAD
-import argparse
-=======
->>>>>>> 86f79e6b
 import os
 import subprocess
 import sys
