# A part of NonVisual Desktop Access (NVDA)
# This file is covered by the GNU General Public License.
# See the file COPYING for more details.
# Copyright (C) 2008-2024 NV Access Limited, Joseph Lee, Babbage B.V., Davy Kager, Bram Duvigneau,
# Leonard de Ruijter, Burman's Computer and Education Ltd., Julien Cochuyt

import itertools
<<<<<<< HEAD
import os
=======
>>>>>>> 86f79e6b
import typing
from typing import (
	TYPE_CHECKING,
	Any,
	Callable,
	Dict,
	Generator,
	Iterable,
	List,
	Optional,
	Set,
	Tuple,
	Union,
	Type,
)
from locale import strxfrm

from annotation import _AnnotationRolesT
import driverHandler
import pkgutil
import importlib
import contextlib
import ctypes.wintypes
import threading
import time
import wx
import louisHelper
import louis
import gui
from controlTypes.state import State
import winKernel
import keyboardHandler
import baseObject
import config
from config.configFlags import (
	ShowMessages,
	TetherTo,
	BrailleMode,
	ReportTableHeaders,
)
from config.featureFlagEnums import ReviewRoutingMovesSystemCaretFlag
from logHandler import log
import controlTypes
import api
import textInfos
import brailleDisplayDrivers
import inputCore
import brailleTables
import re
import scriptHandler
import collections
import extensionPoints
import hwPortUtils
import bdDetect
import queueHandler
import brailleViewer
from autoSettingsUtils.driverSetting import BooleanDriverSetting, NumericDriverSetting
from utils.security import objectBelowLockScreenAndWindowsIsLocked
from textUtils import isUnicodeNormalized, UnicodeNormalizationOffsetConverter
import hwIo
from editableText import EditableText

if TYPE_CHECKING:
	from NVDAObjects import NVDAObject
	from speech.types import SpeechSequence

FALLBACK_TABLE = config.conf.getConfigValidation(("braille", "translationTable")).default
"""Table to use if the output table configuration is invalid."""

roleLabels: typing.Dict[controlTypes.Role, str] = {
	# Translators: Displayed in braille for an object which is a
	# window.
	controlTypes.Role.WINDOW: _("wnd"),
	# Translators: Displayed in braille for an object which is a
	# dialog.
	controlTypes.Role.DIALOG: _("dlg"),
	# Translators: Displayed in braille for an object which is a
	# check box.
	controlTypes.Role.CHECKBOX: _("chk"),
	# Translators: Displayed in braille for an object which is a
	# radio button.
	controlTypes.Role.RADIOBUTTON: _("rbtn"),
	# Translators: Displayed in braille for an object which is an
	# editable text field.
	controlTypes.Role.EDITABLETEXT: _("edt"),
	# Translators: Displayed in braille for an object which is a
	# button.
	controlTypes.Role.BUTTON: _("btn"),
	# Translators: Displayed in braille for an object which is a
	# menu bar.
	controlTypes.Role.MENUBAR: _("mnubar"),
	# Translators: Displayed in braille for an object which is a
	# menu item.
	controlTypes.Role.MENUITEM: _("mnuitem"),
	# Translators: Displayed in braille for an object which is a
	# menu.
	controlTypes.Role.POPUPMENU: _("mnu"),
	# Translators: Displayed in braille for an object which is a
	# combo box.
	controlTypes.Role.COMBOBOX: _("cbo"),
	# Translators: Displayed in braille for an object which is a
	# list.
	controlTypes.Role.LIST: _("lst"),
	# Translators: Displayed in braille for an object which is a
	# graphic.
	controlTypes.Role.GRAPHIC: _("gra"),
	# Translators: Displayed in braille for toast notifications and for an object which is a
	# help balloon.
	controlTypes.Role.HELPBALLOON: _("hlp"),
	# Translators: Displayed in braille for an object which is a
	# tool tip.
	controlTypes.Role.TOOLTIP: _("tltip"),
	# Translators: Displayed in braille for an object which is a
	# link.
	controlTypes.Role.LINK: _("lnk"),
	# Translators: Displayed in braille for an object which is a
	# tree view.
	controlTypes.Role.TREEVIEW: _("tv"),
	# Translators: Displayed in braille for an object which is a
	# tree view item.
	controlTypes.Role.TREEVIEWITEM: _("tvitem"),
	# Translators: Displayed in braille for an object which is a
	# tab control.
	controlTypes.Role.TABCONTROL: _("tabctl"),
	# Translators: Displayed in braille for an object which is a
	# progress bar.
	controlTypes.Role.PROGRESSBAR: _("prgbar"),
	# Translators: Displayed in braille for an object which is an
	# indeterminate progress bar, aka busy indicator.
	controlTypes.Role.BUSY_INDICATOR: _("bsyind"),
	# Translators: Displayed in braille for an object which is a
	# scroll bar.
	controlTypes.Role.SCROLLBAR: _("scrlbar"),
	# Translators: Displayed in braille for an object which is a
	# status bar.
	controlTypes.Role.STATUSBAR: _("stbar"),
	# Translators: Displayed in braille for an object which is a
	# table.
	controlTypes.Role.TABLE: _("tbl"),
	# Translators: Displayed in braille for an object which is a
	# tool bar.
	controlTypes.Role.TOOLBAR: _("tlbar"),
	# Translators: Displayed in braille for an object which is a
	# drop down button.
	controlTypes.Role.DROPDOWNBUTTON: _("drbtn"),
	# Displayed in braille for an object which is a
	# separator.
	controlTypes.Role.SEPARATOR: u"⠤⠤⠤⠤⠤",
	# Translators: Displayed in braille for an object which is a
	# block quote.
	controlTypes.Role.BLOCKQUOTE: _("bqt"),
	# Translators: Displayed in braille for an object which is a
	# document.
	controlTypes.Role.DOCUMENT: _("doc"),
	# Translators: Displayed in braille for an object which is a
	# application.
	controlTypes.Role.APPLICATION: _("app"),
	# Translators: Displayed in braille for an object which is a
	# grouping.
	controlTypes.Role.GROUPING: _("grp"),
	# Translators: Displayed in braille for an object which is a
	# caption.
	controlTypes.Role.CAPTION: _("cap"),
	# Translators: Displayed in braille for an object which is a
	# embedded object.
	controlTypes.Role.EMBEDDEDOBJECT: _("embedded"),
	# Translators: Displayed in braille for an object which is a
	# end note.
	controlTypes.Role.ENDNOTE: _("enote"),
	# Translators: Displayed in braille for an object which is a
	# foot note.
	controlTypes.Role.FOOTNOTE: _("fnote"),
	# Translators: Displayed in braille for an object which is a
	# terminal.
	controlTypes.Role.TERMINAL: _("term"),
	# Translators: Displayed in braille for an object which is a
	# section.
	controlTypes.Role.SECTION: _("sect"),
	# Translators: Displayed in braille for an object which is a
	# toggle button.
	controlTypes.Role.TOGGLEBUTTON: _("tgbtn"),
	# Translators: Displayed in braille for an object which is a
	# split button.
	controlTypes.Role.SPLITBUTTON: _("splbtn"),
	# Translators: Displayed in braille for an object which is a
	# menu button.
	controlTypes.Role.MENUBUTTON: _("mnubtn"),
	# Translators: Displayed in braille for an object which is a
	# spin button.
	controlTypes.Role.SPINBUTTON: _("spnbtn"),
	# Translators: Displayed in braille for an object which is a
	# tree view button.
	controlTypes.Role.TREEVIEWBUTTON: _("tvbtn"),
	# Translators: Displayed in braille for an object which is a
	# menu.
	controlTypes.Role.MENU: _("mnu"),
	# Translators: Displayed in braille for an object which is a
	# panel.
	controlTypes.Role.PANEL: _("pnl"),
	# Translators: Displayed in braille for an object which is a
	# password edit.
	controlTypes.Role.PASSWORDEDIT: _("pwdedt"),
	# Translators: Displayed in braille for an object which is deleted.
	controlTypes.Role.DELETED_CONTENT: _("del"),
	# Translators: Displayed in braille for an object which is inserted.
	controlTypes.Role.INSERTED_CONTENT: _("ins"),
	# Translators: Displayed in braille for a landmark.
	controlTypes.Role.LANDMARK: _("lmk"),
	# Translators: Displayed in braille for an object which is an article.
	controlTypes.Role.ARTICLE: _("art"),
	# Translators: Displayed in braille for an object which is a region.
	controlTypes.Role.REGION: _("rgn"),
	# Translators: Displayed in braille for an object which is a figure.
	controlTypes.Role.FIGURE: _("fig"),
	# Translators: Displayed in braille for an object which represents marked (highlighted) content
	controlTypes.Role.MARKED_CONTENT: _("hlght"),
	# Translators: Displayed in braille when an object is a comment.
	controlTypes.Role.COMMENT: _("cmnt"),
	# Translators: Displayed in braille when an object is a suggestion.
	controlTypes.Role.SUGGESTION: _("sggstn"),
	# Translators: Displayed in braille when an object is a definition.
	controlTypes.Role.DEFINITION: _("definition"),
	# Translators: Displayed in braille when an object is a switch control
	controlTypes.Role.SWITCH: _("swtch"),
}

positiveStateLabels = {
	# Translators: Displayed in braille when an object is selected.
	controlTypes.State.SELECTED: _("sel"),
	# Displayed in braille when an object (e.g. a toggle button) is pressed.
	controlTypes.State.PRESSED: u"⢎⣿⡱",
	# Displayed in braille when an object (e.g. a toggle button) is half pressed.
	controlTypes.State.HALF_PRESSED: u"⢎⣸⡱",
	# Displayed in braille when an object (e.g. a check box) is checked.
	controlTypes.State.CHECKED: u"⣏⣿⣹",
	# Displayed in braille when an object (e.g. a check box) is half checked.
	controlTypes.State.HALFCHECKED: u"⣏⣸⣹",
	# Translators: Displayed in braille when an object (e.g. an editable text field) is read-only.
	controlTypes.State.READONLY: _("ro"),
	# Translators: Displayed in braille when an object (e.g. a tree view item) is expanded.
	controlTypes.State.EXPANDED: _("-"),
	# Translators: Displayed in braille when an object (e.g. a tree view item) is collapsed.
	controlTypes.State.COLLAPSED: _("+"),
	# Translators: Displayed in braille when an object has a popup (usually a sub-menu).
	controlTypes.State.HASPOPUP: _("submnu"),
	# Translators: Displayed in braille when a protected control or a document is encountered.
	controlTypes.State.PROTECTED: _("***"),
	# Translators: Displayed in braille when a required form field is encountered.
	controlTypes.State.REQUIRED: _("req"),
	# Translators: Displayed in braille when an invalid entry has been made.
	controlTypes.State.INVALID_ENTRY: _("invalid"),
	# Translators: Displayed in braille when an object supports autocompletion.
	controlTypes.State.AUTOCOMPLETE: _("..."),
	# Translators: Displayed in braille when an edit field allows typing multiple lines of text such as comment fields on websites.
	controlTypes.State.MULTILINE: _("mln"),
	# Translators: Displayed in braille when an object is clickable.
	controlTypes.State.CLICKABLE: _("clk"),
	# Translators: Displayed in braille when an object is sorted ascending.
	controlTypes.State.SORTED_ASCENDING: _("sorted asc"),
	# Translators: Displayed in braille when an object is sorted descending.
	controlTypes.State.SORTED_DESCENDING: _("sorted desc"),
	# Translators: Displayed in braille when an object (usually a graphic) has a long description.
	controlTypes.State.HASLONGDESC: _("ldesc"),
	# Translators: Displayed in braille when there is a formula on a spreadsheet cell.
	controlTypes.State.HASFORMULA: _("frml"),
	# Translators: Displayed in braille when there is a comment for a spreadsheet cell or piece of text in a document.
	controlTypes.State.HASCOMMENT: _("cmnt"),
	# Translators: Displayed in braille when a control is switched on
	controlTypes.State.ON: "⣏⣿⣹",
}
negativeStateLabels = {
	# Translators: Displayed in braille when an object is not selected.
	controlTypes.State.SELECTED: _("nsel"),
	# Displayed in braille when an object (e.g. a toggle button) is not pressed.
	controlTypes.State.PRESSED: u"⢎⣀⡱",
	# Displayed in braille when an object (e.g. a check box) is not checked.
	controlTypes.State.CHECKED: u"⣏⣀⣹",
	# Displayed in braille when an object (e.g. a switch control) is switched off.
	controlTypes.State.ON: "⣏⣀⣹",
}

landmarkLabels = {
	# Translators: Displayed in braille for the banner landmark, normally found on web pages.
	"banner": pgettext("braille landmark abbreviation", "bnnr"),
	# Translators: Displayed in braille for the complementary landmark, normally found on web pages.
	"complementary": pgettext("braille landmark abbreviation", "cmpl"),
	# Translators: Displayed in braille for the contentinfo landmark, normally found on web pages.
	"contentinfo": pgettext("braille landmark abbreviation", "cinf"),
	# Translators: Displayed in braille for the main landmark, normally found on web pages.
	"main": pgettext("braille landmark abbreviation", "main"),
	# Translators: Displayed in braille for the navigation landmark, normally found on web pages.
	"navigation": pgettext("braille landmark abbreviation", "navi"),
	# Translators: Displayed in braille for the search landmark, normally found on web pages.
	"search": pgettext("braille landmark abbreviation", "srch"),
	# Translators: Displayed in braille for the form landmark, normally found on web pages.
	"form": pgettext("braille landmark abbreviation", "form"),
}

#: Cursor shapes
CURSOR_SHAPES = (
	# Translators: The description of a braille cursor shape.
	(0xC0, _("Dots 7 and 8")),
	# Translators: The description of a braille cursor shape.
	(0x80, _("Dot 8")),
	# Translators: The description of a braille cursor shape.
	(0xFF, _("All dots")),
)
SELECTION_SHAPE = 0xC0 #: Dots 7 and 8

END_OF_BRAILLE_OUTPUT_SHAPE = 0xFF  # All dots
"""
The braille shape shown on a braille display when
the number of cells used by the braille handler is lower than the actual number of cells.
The 0 based position of the shape is equal to the number of cells used by the braille handler.
"""

#: Unicode braille indicator at the start of untranslated braille input.
INPUT_START_IND = u"⣏"
#: Unicode braille indicator at the end of untranslated braille input.
INPUT_END_IND = u" ⣹"

# used to separate chunks of text when programmatically joined
TEXT_SEPARATOR = " "

#: Identifier for a focus context presentation setting that
#: only shows as much as possible focus context information when the context has changed.
CONTEXTPRES_CHANGEDCONTEXT = "changedContext"
#: Identifier for a focus context presentation setting that
#: shows as much as possible focus context information if the focus object doesn't fill up the whole display.
CONTEXTPRES_FILL = "fill"
#: Identifier for a focus context presentation setting that
#: always shows the object with focus at the very left of the braille display.
CONTEXTPRES_SCROLL = "scroll"
#: Focus context presentations associated with their user readable and translatable labels
focusContextPresentations=[
	# Translators: The label for a braille focus context presentation setting that
	# only shows as much as possible focus context information when the context has changed.
	(CONTEXTPRES_CHANGEDCONTEXT, _("Fill display for context changes")),
	# Translators: The label for a braille focus context presentation setting that
	# shows as much as possible focus context information if the focus object doesn't fill up the whole display.
	# This was the pre NVDA 2017.3 default.
	(CONTEXTPRES_FILL, _("Always fill display")),
	# Translators: The label for a braille focus context presentation setting that
	# always shows the object with focus at the very left of the braille display
	# (i.e. you will have to scroll back for focus context information).
	(CONTEXTPRES_SCROLL, _("Only when scrolling back")),
]

#: Named tuple for a region with start and end positions in a buffer
RegionWithPositions = collections.namedtuple("RegionWithPositions",("region","start","end"))

#: Automatic constant to be used by braille displays that support the "automatic" port
#: and automatic braille display detection
#: @type: tuple
# Translators: String representing automatic port selection for braille displays.
AUTOMATIC_PORT = ("auto", _("Automatic"))
#: Used in place of a specific braille display driver name to indicate that
#: braille displays should be automatically detected and used.
#: @type: str
AUTO_DISPLAY_NAME = AUTOMATIC_PORT[0]

NO_BRAILLE_DISPLAY_NAME: str = "noBraille"
"""The name of the noBraille display driver."""

#: A port name which indicates that USB should be used.
#: @type: tuple
# Translators: String representing the USB port selection for braille displays.
USB_PORT =  ("usb", _("USB"))
#: A port name which indicates that Bluetooth should be used.
#: @type: tuple
# Translators: String representing the Bluetooth port selection for braille displays.
BLUETOOTH_PORT =  ("bluetooth", _("Bluetooth"))


def NVDAObjectHasUsefulText(obj: "NVDAObject") -> bool:
	"""Does obj contain useful text to display in braille

	:param obj: object to check
	:return: True if there is useful text, False if not
	"""
	if objectBelowLockScreenAndWindowsIsLocked(obj):
		return False
	import displayModel
	if issubclass(obj.TextInfo,displayModel.DisplayModelTextInfo):
		# #1711: Flat review (using displayModel) should always be presented on the braille display
		return True
	if obj._hasNavigableText or isinstance(obj, EditableText):
		return True
	return False


def _getDisplayDriver(moduleName: str, caseSensitive: bool = True) -> Type["BrailleDisplayDriver"]:
	try:
		return importlib.import_module("brailleDisplayDrivers.%s" % moduleName, package="brailleDisplayDrivers").BrailleDisplayDriver
	except ImportError as initialException:
		if caseSensitive:
			raise initialException
		for loader, name, isPkg in pkgutil.iter_modules(brailleDisplayDrivers.__path__):
			if name.startswith('_') or name.lower() != moduleName.lower():
				continue
			return importlib.import_module("brailleDisplayDrivers.%s" % name, package="brailleDisplayDrivers").BrailleDisplayDriver
		else:
			raise initialException


def getDisplayList(excludeNegativeChecks=True) -> List[Tuple[str, str]]:
	"""Gets a list of available display driver names with their descriptions.
	@param excludeNegativeChecks: excludes all drivers for which the check method returns C{False}.
	@type excludeNegativeChecks: bool
	@return: list of tuples with driver names and descriptions.
	"""
	displayList = []
	# The display that should be placed at the end of the list.
	lastDisplay = None
	for display in getDisplayDrivers():
		try:
			if not excludeNegativeChecks or display.check():
				if display.name == "noBraille":
					lastDisplay = (display.name, display.description)
				else:
					displayList.append((display.name, display.description))
			else:
				log.debugWarning(f"Braille display driver {display.name} reports as unavailable, excluding")
<<<<<<< HEAD
		except:
=======
		except:  # noqa: E722
>>>>>>> 86f79e6b
			log.error("", exc_info=True)
	displayList.sort(key=lambda d: strxfrm(d[1]))
	if lastDisplay:
		displayList.append(lastDisplay)
	return displayList


class Region(object):
	"""A region of braille to be displayed.
	Each portion of braille to be displayed is represented by a region.
	The region is responsible for retrieving its text and the cursor and selection positions, translating it into braille cells and handling cursor routing requests relative to its braille cells.
	The L{BrailleBuffer} containing this region will call L{update} and expect that L{brailleCells}, L{brailleCursorPos}, L{brailleSelectionStart} and L{brailleSelectionEnd} will be set appropriately.
	L{routeTo} will be called to handle a cursor routing request.
	"""

	def __init__(self):
		#: The original, raw text of this region.
		self.rawText = ""
		#: The position of the cursor in L{rawText}, C{None} if the cursor is not in this region.
		#: @type: int
		self.cursorPos = None
		#: The start of the selection in L{rawText} (inclusive), C{None} if there is no selection in this region.
		#: @type: int
		self.selectionStart = None
		#: The end of the selection in L{rawText} (exclusive), C{None} if there is no selection in this region.
		#: @type: int
		self.selectionEnd = None
		#: The translated braille representation of this region.
		#: @type: [int, ...]
		self.brailleCells = []
		#: liblouis typeform flags for each character in L{rawText},
		#: C{None} if no typeform info.
		#: @type: [int, ...]
		self.rawTextTypeforms = None
		#: A list mapping positions in L{rawText} to positions in L{brailleCells}.
		#: @type: [int, ...]
		self.rawToBraillePos = []
		#: A list mapping positions in L{brailleCells} to positions in L{rawText}.
		#: @type: [int, ...]
		self.brailleToRawPos = []
		#: The position of the cursor in L{brailleCells}, C{None} if the cursor is not in this region.
		self.brailleCursorPos: Optional[int] = None
		#: The position of the selection start in L{brailleCells}, C{None} if there is no selection in this region.
		#: @type: int
		self.brailleSelectionStart = None
		#: The position of the selection end in L{brailleCells}, C{None} if there is no selection in this region.
		#: @type: int
		self.brailleSelectionEnd = None
		#: Whether to hide all previous regions.
		#: @type: bool
		self.hidePreviousRegions = False
		#: Whether this region should be positioned at the absolute left of the display when focused.
		#: @type: bool
		self.focusToHardLeft = False

	def update(self):
		"""Update this region.
		Subclasses should extend this to update L{rawText}, L{cursorPos}, L{selectionStart} and L{selectionEnd} if necessary.
		The base class method handles translation of L{rawText} into braille, placing the result in L{brailleCells}.
		Typeform information from L{rawTextTypeforms} is used, if any.
		L{rawToBraillePos} and L{brailleToRawPos} are updated according to the translation.
		L{brailleCursorPos}, L{brailleSelectionStart} and L{brailleSelectionEnd} are similarly updated based on L{cursorPos}, L{selectionStart} and L{selectionEnd}, respectively.
		@postcondition: L{brailleCells}, L{brailleCursorPos}, L{brailleSelectionStart} and L{brailleSelectionEnd} are updated and ready for rendering.
		"""
		mode = louis.dotsIO
		if config.conf["braille"]["expandAtCursor"] and self.cursorPos is not None:
			mode |= louis.compbrlAtCursor

		converter: UnicodeNormalizationOffsetConverter | None = None
		textToTranslate = self.rawText
		textToTranslateTypeforms = self.rawTextTypeforms
		cursorPos = self.cursorPos
		if config.conf["braille"]["unicodeNormalization"] and not isUnicodeNormalized(textToTranslate):
			converter = UnicodeNormalizationOffsetConverter(textToTranslate)
			textToTranslate = converter.encoded
			if textToTranslateTypeforms is not None:
				# Typeforms must be adapted to represent normalized characters.
				textToTranslateTypeforms = [
					textToTranslateTypeforms[strOffset] for strOffset in converter.computedEncodedToStrOffsets
				]
			if cursorPos is not None:
				# Convert the cursor position to a normalized offset.
				cursorPos = converter.strToEncodedOffsets(cursorPos)
		self.brailleCells, brailleToRawPos, rawToBraillePos, self.brailleCursorPos = louisHelper.translate(
			[handler.table.fileName, "braille-patterns.cti"],
			textToTranslate,
			typeform=textToTranslateTypeforms,
			mode=mode,
			cursorPos=cursorPos
		)

		if converter:
			# The received brailleToRawPos contains braille to normalized positions.
			# Process them to represent real raw positions by converting them from normalized ones.
			brailleToRawPos = [converter.encodedToStrOffsets(i) for i in brailleToRawPos]
			# The received rawToBraillePos contains normalized to braille positions.
			# Create a new list based on real raw positions.
			rawToBraillePos = [rawToBraillePos[i] for i in converter.computedStrToEncodedOffsets]
		self.brailleToRawPos = brailleToRawPos
		self.rawToBraillePos = rawToBraillePos

		if (
			self.selectionStart is not None
			and self.selectionEnd is not None
			and config.conf["braille"]["showSelection"]
		):
			try:
				# Mark the selection.
				self.brailleSelectionStart = self.rawToBraillePos[self.selectionStart]
				if self.selectionEnd >= len(self.rawText):
					self.brailleSelectionEnd = len(self.brailleCells)
				else:
					self.brailleSelectionEnd = self.rawToBraillePos[self.selectionEnd]
				for pos in range(self.brailleSelectionStart, self.brailleSelectionEnd):
					self.brailleCells[pos] |= SELECTION_SHAPE
			except IndexError:
				pass

	def routeTo(self, braillePos):
		"""Handle a cursor routing request.
		For example, this might activate an object or move the cursor to the requested position.
		@param braillePos: The routing position in L{brailleCells}.
		@type braillePos: int
		@note: If routing the cursor, L{brailleToRawPos} can be used to translate L{braillePos} into a position in L{rawText}.
		"""

	def nextLine(self):
		"""Move to the next line if possible.
		"""

	def previousLine(self, start=False):
		"""Move to the previous line if possible.
		@param start: C{True} to move to the start of the line, C{False} to move to the end.
		@type start: bool
		"""

	def __repr__(self):
		return f"{self.__class__.__name__} ({self.rawText!r})"


class TextRegion(Region):
	"""A simple region containing a string of text.
	"""

	def __init__(self, text):
		super(TextRegion, self).__init__()
		self.rawText = text


def _getAnnotationProperty(
		propertyValues: Dict[str, Any]
) -> str:
	# Translators: Braille when there are further details/annotations that can be fetched manually.
	genericDetailsRole = _("details")
	detailsRoles: _AnnotationRolesT = propertyValues.get("detailsRoles", tuple())
	if not detailsRoles:
		log.debugWarning(
			"There should always be detailsRoles (at least a single None value) when hasDetails is true."
		)
		return genericDetailsRole
	else:
		# Translators: Braille when there are further details/annotations that can be fetched manually.
		# %s specifies the type of details (e.g. "has comment suggestion")
		hasDetailsRoleTemplate = _("has %s")
		rolesLabels = list((
			hasDetailsRoleTemplate % roleLabels.get(role, role.displayString)
			for role in detailsRoles
			if role  # handle None case without the "has X" grammar.
		))
		if None in detailsRoles:
			rolesLabels.insert(0, genericDetailsRole)
		return " ".join(rolesLabels)  # no comma to save cells on braille display


# C901 'getPropertiesBraille' is too complex
# Note: when working on getPropertiesBraille, look for opportunities to simplify
# and move logic out into smaller helper functions.
def getPropertiesBraille(**propertyValues) -> str:  # noqa: C901
	textList = []
	name = propertyValues.get("name")
	if name:
		textList.append(name)
	role: Optional[Union[controlTypes.Role, int]] = propertyValues.get("role")
	roleText = propertyValues.get('roleText')
	states = propertyValues.get("states")
	positionInfo = propertyValues.get("positionInfo")
	level = positionInfo.get("level") if positionInfo else None
	cellCoordsText=propertyValues.get('cellCoordsText')
	rowNumber = propertyValues.get("rowNumber")
	columnNumber = propertyValues.get("columnNumber")
	# When fetching row and column span
	# default the values to 1 to make further checks a lot simpler.
	# After all, a table cell that has no rowspan implemented is assumed to span one row.
	rowSpan = propertyValues.get("rowSpan") or 1
	columnSpan = propertyValues.get("columnSpan") or 1
	includeTableCellCoords = propertyValues.get("includeTableCellCoords", True)
	if role is not None and not roleText:
		role = controlTypes.Role(role)
		if role == controlTypes.Role.HEADING and level:
			# Translators: Displayed in braille for a heading with a level.
			# %s is replaced with the level.
			roleText = _("h%s") % level
			level = None
		elif role == controlTypes.Role.LINK and states and controlTypes.State.VISITED in states:
			states = states.copy()
			states.discard(controlTypes.State.VISITED)
			# Translators: Displayed in braille for a link which has been visited.
			roleText = _("vlnk")
		elif (name or cellCoordsText or rowNumber or columnNumber) and role in controlTypes.silentRolesOnFocus:
			roleText = None
		else:
			roleText = roleLabels.get(role, role.displayString)
	elif role is None:
		role = propertyValues.get("_role")
	value = propertyValues.get("value")
	if value and role not in controlTypes.silentValuesForRoles:
		textList.append(value)
	if states is not None:
		textList.extend(
			controlTypes.processAndLabelStates(
				role,
				states,
				controlTypes.OutputReason.FOCUS,
				states,
				None,
				positiveStateLabels,
				negativeStateLabels
			)
		)
	if roleText:
		textList.append(roleText)
	
	errorMessage = propertyValues.get("errorMessage")
	if errorMessage:
		textList.append(errorMessage)

	description = propertyValues.get("description")
	if description:
		textList.append(description)
	hasDetails = propertyValues.get("hasDetails")
	if hasDetails:
		textList.append(_getAnnotationProperty(propertyValues))
	keyboardShortcut = propertyValues.get("keyboardShortcut")
	if keyboardShortcut:
		textList.append(keyboardShortcut)
	if positionInfo:
		indexInGroup = positionInfo.get("indexInGroup")
		similarItemsInGroup = positionInfo.get("similarItemsInGroup")
		if indexInGroup and similarItemsInGroup:
			# Translators: Brailled to indicate the position of an item in a group of items (such as a list).
			# {number} is replaced with the number of the item in the group.
			# {total} is replaced with the total number of items in the group.
			textList.append(_("{number} of {total}").format(number=indexInGroup, total=similarItemsInGroup))
		if level is not None:
			# Translators: Displayed in braille when an object (e.g. a tree view item) has a hierarchical level.
			# %s is replaced with the level.
			textList.append(_('lv %s')%positionInfo['level'])
	if rowNumber:
		if includeTableCellCoords and not cellCoordsText:
			if rowSpan>1:
				# Translators: Displayed in braille for the table cell row numbers when a cell spans multiple rows.
				# Occurences of %s are replaced with the corresponding row numbers.
				rowStr = _("r{rowNumber}-{rowSpan}").format(rowNumber=rowNumber,rowSpan=rowNumber+rowSpan-1)
			else:
				# Translators: Displayed in braille for a table cell row number.
				# %s is replaced with the row number.
				rowStr = _("r{rowNumber}").format(rowNumber=rowNumber)
			textList.append(rowStr)
	if columnNumber:
		columnHeaderText = propertyValues.get("columnHeaderText")
		if columnHeaderText:
			textList.append(columnHeaderText)
		if includeTableCellCoords and not cellCoordsText:
			if columnSpan>1:
				# Translators: Displayed in braille for the table cell column numbers when a cell spans multiple columns.
				# Occurences of %s are replaced with the corresponding column numbers.
				columnStr = _("c{columnNumber}-{columnSpan}").format(columnNumber=columnNumber,columnSpan=columnNumber+columnSpan-1)
			else:
				# Translators: Displayed in braille for a table cell column number.
				# %s is replaced with the column number.
				columnStr = _("c{columnNumber}").format(columnNumber=columnNumber)
			textList.append(columnStr)
	isCurrent = propertyValues.get('current', controlTypes.IsCurrent.NO)
	if isCurrent != controlTypes.IsCurrent.NO:
		textList.append(isCurrent.displayString)
	placeholder = propertyValues.get('placeholder', None)
	if placeholder:
		textList.append(placeholder)
	if includeTableCellCoords and  cellCoordsText:
		textList.append(cellCoordsText)
	return TEXT_SEPARATOR.join([x for x in textList if x])


class NVDAObjectRegion(Region):
	"""A region to provide a braille representation of an NVDAObject.
	This region will update based on the current state of the associated NVDAObject.
	A cursor routing request will activate the object's default action.
	"""

	def __init__(self, obj: "NVDAObject", appendText: str = ""):
		"""Constructor.
		@param obj: The associated NVDAObject.
		@param appendText: Text which should always be appended to the NVDAObject text, useful if this region will always precede other regions.
		"""
		if objectBelowLockScreenAndWindowsIsLocked(obj):
			raise RuntimeError("NVDA object is secure and should not be initialized as a braille region")
		super().__init__()
		self.obj = obj
		self.appendText = appendText

	def update(self):
		obj = self.obj
		presConfig = config.conf["presentation"]
		role = obj.role
		name = obj.name
		placeholderValue = obj.placeholder
		if placeholderValue and not obj._isTextEmpty:
			placeholderValue = None
		errorMessage = obj.errorMessage
		if errorMessage and State.INVALID_ENTRY not in obj.states:
			errorMessage = None

		# determine if description should be read
		_shouldUseDescription = (
			obj.description  # is there a description
			and obj.description != name  # the description must not be a duplicate of name, prevent double braille
			and (
				presConfig["reportObjectDescriptions"]  # report description always
				or (
					# aria description provides more relevant information than other sources of description such as
					# a 'title' attribute.
					# It should be used for extra details that would be obvious visually.
					config.conf["annotations"]["reportAriaDescription"]
					and obj.descriptionFrom == controlTypes.DescriptionFrom.ARIA_DESCRIPTION
				)
			)
		)
		description = obj.description if _shouldUseDescription else None
		detailsRoles = obj.annotations.roles if obj.annotations else None
		text = getPropertiesBraille(
			name=name,
			role=role,
			roleText=obj.roleTextBraille,
			current=obj.isCurrent,
			placeholder=placeholderValue,
			hasDetails=bool(obj.annotations),
			detailsRoles=detailsRoles,
			value=obj.value if not NVDAObjectHasUsefulText(obj) else None ,
			states=obj.states,
			description=description,
			keyboardShortcut=obj.keyboardShortcut if presConfig["reportKeyboardShortcuts"] else None,
			positionInfo=obj.positionInfo if presConfig["reportObjectPositionInformation"] else None,
			cellCoordsText=obj.cellCoordsText if config.conf["documentFormatting"]["reportTableCellCoords"] else None,
			errorMessage=errorMessage,
		)
		if role == controlTypes.Role.MATH:
			import mathPres
			if mathPres.brailleProvider:
				try:
					text += TEXT_SEPARATOR + mathPres.brailleProvider.getBrailleForMathMl(
						obj.mathMl)
				except (NotImplementedError, LookupError):
					pass
		self.rawText = text + self.appendText
		super(NVDAObjectRegion, self).update()

	def routeTo(self, braillePos):
		try:
			self.obj.doAction()
		except NotImplementedError:
			pass


class ReviewNVDAObjectRegion(NVDAObjectRegion):
	"""A region to provide a braille representation of an NVDAObject when braille is tethered to review.
	This region behaves very similar to its base class.
	However, when the move system caret when routing review cursor braille setting is active,
	pressing a routing key will first focus the object before executing the default action.
	"""

	def routeTo(self, braillePos: int):
		if _routingShouldMoveSystemCaret() and self.obj.isFocusable and not self.obj.hasFocus:
			self.obj.setFocus()
		super().routeTo(braillePos)


def getControlFieldBraille(
		info: textInfos.TextInfo,
		field: textInfos.Field,
		ancestors: typing.List[textInfos.Field],
		reportStart: bool,
		formatConfig: config.AggregatedSection
) -> Optional[str]:
	presCat = field.getPresentationCategory(ancestors, formatConfig)
	# Cache this for later use.
	field._presCat = presCat
	role = field.get("role", controlTypes.Role.UNKNOWN)
	if reportStart:
		# If this is a container, only report it if this is the start of the node.
		if presCat == field.PRESCAT_CONTAINER and not field.get("_startOfNode"):
			return None
	else:
		# We only report ends for containers that are not landmarks/regions
		# and only if this is the end of the node.
		if (
			presCat != field.PRESCAT_CONTAINER
			or not field.get("_endOfNode")
			or role == controlTypes.Role.LANDMARK
		):
			return None

	description = None
	_descriptionFrom: controlTypes.DescriptionFrom = field.get("_description-from")
	_descriptionIsContent: bool = field.get("descriptionIsContent", False)
	if (
		not _descriptionIsContent
		# Note "reportObjectDescriptions" is not a reason to include description,
		# "Object" implies focus/object nav, getControlFieldBraille calculates text for Browse mode.
		# There is no way to identify getControlFieldBraille being called for reason focus, as is done in speech.
		and (
			config.conf["annotations"]["reportAriaDescription"]
			and _descriptionFrom == controlTypes.DescriptionFrom.ARIA_DESCRIPTION
		)
	):
		description = field.get("description", None)

	states = field.get("states", set())
	value=field.get('value',None)
	current = field.get('current', controlTypes.IsCurrent.NO)
	placeholder=field.get('placeholder', None)
	errorMessage = None
	if errorMessage and State.INVALID_ENTRY in states:
		errorMessage = field.get("errorMessage", None)


	hasDetails = field.get('hasDetails', False) and config.conf["annotations"]["reportDetails"]
	if config.conf["annotations"]["reportDetails"]:
		detailsRoles: Set[Union[None, controlTypes.Role]] = field.get('detailsRoles')
	else:
		detailsRoles = set()

	roleText = field.get('roleTextBraille', field.get('roleText'))
	landmark = field.get("landmark")
	if not roleText and role == controlTypes.Role.LANDMARK and landmark:
		roleText = f"{roleLabels[controlTypes.Role.LANDMARK]} {landmarkLabels[landmark]}"

	content = field.get("content")

	if presCat == field.PRESCAT_LAYOUT:
		return _getControlFieldForLayoutPresentation(
			description=description,
			current=current,
			hasDetails=hasDetails,
			detailsRoles=detailsRoles,
			role=role,
			content=content,
		)

	elif role in (controlTypes.Role.TABLECELL, controlTypes.Role.TABLECOLUMNHEADER, controlTypes.Role.TABLEROWHEADER) and field.get("table-id"):
		return _getControlFieldForTableCell(
			description=description,
			current=current,
			hasDetails=hasDetails,
			detailsRoles=detailsRoles,
			field=field,
			formatConfig=formatConfig,
			states=states,
		)

	elif reportStart:
		return _getControlFieldForReportStart(
			description=description,
			current=current,
			hasDetails=hasDetails,
			detailsRoles=detailsRoles,
			field=field,
			role=role,
			states=states,
			content=content,
			info=info,
			value=value,
			roleText=roleText,
			placeholder=placeholder,
			errorMessage=errorMessage
		)

	else:
		# Translators: Displayed in braille at the end of a control field such as a list or table.
		# %s is replaced with the control's role.
		return (_("%s end") % getPropertiesBraille(
			role=role,
			roleText=roleText
		))


def _getControlFieldForLayoutPresentation(
		description: Optional[str],
		current: controlTypes.IsCurrent,
		hasDetails: bool,
		detailsRoles: _AnnotationRolesT,
		role: controlTypes.Role,
		content: Optional[str],
) -> Optional[str]:
	text = []
	if description:
		text.append(getPropertiesBraille(description=description))
	if current:
		text.append(getPropertiesBraille(current=current))
	if hasDetails:
		text.append(getPropertiesBraille(hasDetails=hasDetails, detailsRoles=detailsRoles))
	if role == controlTypes.Role.GRAPHIC and content:
		text.append(content)

	if text:
		return TEXT_SEPARATOR.join(text)
	return None


def _getControlFieldForTableCell(
		description: Optional[str],
		current: controlTypes.IsCurrent,
		hasDetails: bool,
		detailsRoles: _AnnotationRolesT,
		field: textInfos.Field,
		formatConfig: config.AggregatedSection,
		states: Set[controlTypes.State],
) -> str:
	reportTableHeaders = formatConfig["reportTableHeaders"]
	reportTableCellCoords = formatConfig["reportTableCellCoords"]
	props = {
		"states": states,
		"rowNumber": (field.get("table-rownumber-presentational") or field.get("table-rownumber")),
		"columnNumber": (field.get("table-columnnumber-presentational") or field.get("table-columnnumber")),
		"rowSpan": field.get("table-rowsspanned"),
		"columnSpan": field.get("table-columnsspanned"),
		"includeTableCellCoords": reportTableCellCoords,
		"current": current,
		"description": description,
		"hasDetails": hasDetails,
		"detailsRoles": detailsRoles,
	}
	if reportTableHeaders in (ReportTableHeaders.ROWS_AND_COLUMNS, ReportTableHeaders.COLUMNS):
		props["columnHeaderText"] = field.get("table-columnheadertext")
	return getPropertiesBraille(**props)


def _getControlFieldForReportStart(
		description: Optional[str],
		current: controlTypes.IsCurrent,
		hasDetails: bool,
		detailsRoles: _AnnotationRolesT,
		field: textInfos.Field,
		role: controlTypes.Role,
		states: Set[controlTypes.State],
		content: Optional[str],
		info: textInfos.TextInfo,
		value: Optional[str],
		roleText: str,
		placeholder: Optional[str],
		errorMessage: str | None,
) -> str:
	props = {
		"states": states,
		"value": value,
		"current": current,
		"placeholder": placeholder,
		"roleText": roleText,
		"description": description,
		"hasDetails": hasDetails,
		"detailsRoles": detailsRoles,
		"errorMessage": errorMessage,
	}

	if role == controlTypes.Role.MATH:
		# Don't report the role for math here.
		# However, we still need to pass it (hence "_role").
		props["_role"] = role
	else:
		props["role"] = role

	if field.get('alwaysReportName', False):
		# Ensure that the name of the field gets presented even if normally it wouldn't.
		name = field.get("name")
		if name:
			props["name"] = name

	if config.conf["presentation"]["reportKeyboardShortcuts"]:
		kbShortcut = field.get("keyboardShortcut")
		if kbShortcut:
			props["keyboardShortcut"] = kbShortcut

	level = field.get("level")
	if level:
		props["positionInfo"] = {"level": level}

	text = getPropertiesBraille(**props)
	if content:
		if text:
			text += TEXT_SEPARATOR
		text += content
	elif role == controlTypes.Role.MATH:
		import mathPres
		if mathPres.brailleProvider:
			try:
				if text:
					text += TEXT_SEPARATOR
				text += mathPres.brailleProvider.getBrailleForMathMl(
					info.getMathMl(field))
			except (NotImplementedError, LookupError):
				pass
	return text


def getFormatFieldBraille(field, fieldCache, isAtStart, formatConfig):
	"""Generates the braille text for the given format field.
	@param field: The format field to examine.
	@type field: {str : str, ...}
	@param fieldCache: The format field of the previous run; i.e. the cached format field.
	@type fieldCache: {str : str, ...}
	@param isAtStart: True if this format field precedes any text in the line/paragraph.
	This is useful to restrict display of information which should only appear at the start of the line/paragraph;
	e.g. the line number or line prefix (list bullet/number).
	@type isAtStart: bool
	@param formatConfig: The formatting config.
	@type formatConfig: {str : bool, ...}
	"""
	textList = []
	if isAtStart:
		if formatConfig["reportLineNumber"]:
			lineNumber = field.get("line-number")
			if lineNumber:
				textList.append("%s" % lineNumber)
		linePrefix = field.get("line-prefix")
		if linePrefix:
			textList.append(linePrefix)
		if formatConfig["reportHeadings"]:
			headingLevel=field.get('heading-level')
			if headingLevel:
				# Translators: Displayed in braille for a heading with a level.
				# %s is replaced with the level.
				textList.append(_("h%s")%headingLevel)
	if formatConfig["reportLinks"]:
		link=field.get("link")
		oldLink=fieldCache.get("link")
		if link and link != oldLink:
			textList.append(roleLabels[controlTypes.Role.LINK])
	if formatConfig["reportComments"]:
		comment = field.get("comment")
		oldComment = fieldCache.get("comment") if fieldCache is not None else None
		if (comment or oldComment is not None) and comment != oldComment:
			if comment:
				if comment is textInfos.CommentType.DRAFT:
					# Translators: Brailled when text contains a draft comment.
					text = _("drft cmnt")
				elif comment is textInfos.CommentType.RESOLVED:
					# Translators: Brailled when text contains a resolved comment.
					text = _("rslvd cmnt")
				else:  # generic
					# Translators: Brailled when text contains a generic comment.
					text = _("cmnt")
				textList.append(text)
	if formatConfig["reportBookmarks"]:
		bookmark = field.get("bookmark")
		oldBookmark = fieldCache.get("bookmark") if fieldCache is not None else None
		if (bookmark or oldBookmark is not None) and bookmark != oldBookmark:
			if bookmark:
				# Translators: brailled when text contains a bookmark
				text = _("bkmk")
				textList.append(text)
	fieldCache.clear()
	fieldCache.update(field)
	return TEXT_SEPARATOR.join([x for x in textList if x])

class TextInfoRegion(Region):

	pendingCaretUpdate=False #: True if the cursor should be updated for this region on the display
	allowPageTurns=True #: True if a page turn should be tried when a TextInfo cannot move anymore and the object supports page turns.

	def __init__(self, obj: "NVDAObject"):
		if objectBelowLockScreenAndWindowsIsLocked(obj):
			raise RuntimeError("NVDA object is secure and should not be initialized as a braille region")
		super().__init__()
		self.obj = obj

	def _isMultiline(self):
		# A region's object can either be an NVDAObject or a tree interceptor.
		# Tree interceptors should always be multiline.
		from treeInterceptorHandler import TreeInterceptor
		if isinstance(self.obj, TreeInterceptor):
			return True
		# Terminals and documents are inherently multiline, so they don't have the multiline state.
		return (
			self.obj.role in (controlTypes.Role.TERMINAL,controlTypes.Role.DOCUMENT)
			or controlTypes.State.MULTILINE in self.obj.states
		)

	def _getSelection(self):
		"""Retrieve the selection.
		If there is no selection, retrieve the collapsed cursor.
		@return: The selection.
		@rtype: L{textInfos.TextInfo}
		"""
		try:
			return self.obj.makeTextInfo(textInfos.POSITION_SELECTION)
<<<<<<< HEAD
		except:
=======
		except:  # noqa: E722
>>>>>>> 86f79e6b
			return self.obj.makeTextInfo(textInfos.POSITION_FIRST)

	def _setCursor(self, info: textInfos.TextInfo):
		"""Set the cursor.
		@param info: The range to which the cursor should be moved.
		"""
		try:
			info.updateCaret()
		except NotImplementedError:
			log.debugWarning("", exc_info=True)

	def _getTypeformFromFormatField(self, field, formatConfig):
		typeform = louis.plain_text
		if not formatConfig["reportFontAttributes"]:
			return typeform
		if field.get("bold", False):
			typeform |= louis.bold
		if field.get("italic", False):
			typeform |= louis.italic
		if field.get("underline", False):
			typeform |= louis.underline
		return typeform

	def _addFieldText(self, text, contentPos, separate=True):
		if separate and self.rawText:
			# Separate this field text from the rest of the text.
			text = TEXT_SEPARATOR + text
		self.rawText += text
		textLen = len(text)
		self.rawTextTypeforms.extend((louis.plain_text,) * textLen)
		self._rawToContentPos.extend((contentPos,) * textLen)

	def _addTextWithFields(self, info, formatConfig, isSelection=False):
		shouldMoveCursorToFirstContent = not isSelection and self.cursorPos is not None
		ctrlFields = []
		typeform = louis.plain_text
		formatFieldAttributesCache = getattr(info.obj, "_brailleFormatFieldAttributesCache", {})
		# When true, we are inside a clickable field, and should therefore not report any more new clickable fields
		inClickable=False
		# Collapsed ranges should never produce text and fields,
		# But later on we may still need to draw the cursor at this position.
		if not info.isCollapsed:
			commands = info.getTextWithFields(formatConfig=formatConfig)
		else:
			commands = []
		for command in commands:
			if isinstance(command, str):
				# Text should break a run of clickables
				inClickable=False
				self._isFormatFieldAtStart = False
				if not command:
					continue
				if self._endsWithField:
					# The last item added was a field,
					# so add a space before the content.
					self.rawText += TEXT_SEPARATOR
					self.rawTextTypeforms.append(louis.plain_text)
					self._rawToContentPos.append(self._currentContentPos)
				if isSelection and self.selectionStart is None:
					# This is where the content begins.
					self.selectionStart = len(self.rawText)
				elif shouldMoveCursorToFirstContent:
					# This is the first piece of content after the cursor.
					# Position the cursor here, as it may currently be positioned on control field text.
					self.cursorPos = len(self.rawText)
					shouldMoveCursorToFirstContent = False
				self.rawText += command
				commandLen = len(command)
				self.rawTextTypeforms.extend((typeform,) * commandLen)
				endPos = self._currentContentPos + commandLen
				self._rawToContentPos.extend(range(self._currentContentPos, endPos))
				self._currentContentPos = endPos
				if isSelection:
					# The last time this is set will be the end of the content.
					self.selectionEnd = len(self.rawText)
				self._endsWithField = False
			elif isinstance(command, textInfos.FieldCommand):
				cmd = command.command
				field = command.field
				if cmd == "formatChange":
					typeform = self._getTypeformFromFormatField(field, formatConfig)
					text = getFormatFieldBraille(field, formatFieldAttributesCache, self._isFormatFieldAtStart, formatConfig)
					if not text:
						continue
					# Map this field text to the start of the field's content.
					self._addFieldText(text, self._currentContentPos)
				elif cmd == "controlStart":
					if self._skipFieldsNotAtStartOfNode and not field.get("_startOfNode"):
						text = None
					else:
						textList=[]
						if not inClickable and formatConfig['reportClickable']:
							states=field.get('states')
							if states and controlTypes.State.CLICKABLE in states:
								# We have entered an outer most clickable or entered a new clickable after exiting a previous one
								# Report it if there is nothing else interesting about the field
								field._presCat=presCat=field.getPresentationCategory(ctrlFields,formatConfig)
								if not presCat or presCat is field.PRESCAT_LAYOUT:
									textList.append(positiveStateLabels[controlTypes.State.CLICKABLE])
								inClickable=True
						text = info.getControlFieldBraille(field, ctrlFields, True, formatConfig)
						if text:
							textList.append(text)
						text=" ".join(textList)
					# Place this field on a stack so we can access it for controlEnd.
					ctrlFields.append(field)
					if not text:
						continue
					if getattr(field, "_presCat") == field.PRESCAT_MARKER:
						# In this case, the field text is what the user cares about,
						# not the actual content.
						fieldStart = len(self.rawText)
						if fieldStart > 0:
							# There'll be a space before the field text.
							fieldStart += 1
						if isSelection and self.selectionStart is None:
							self.selectionStart = fieldStart
						elif shouldMoveCursorToFirstContent:
							self.cursorPos = fieldStart
							shouldMoveCursorToFirstContent = False
					# Map this field text to the start of the field's content.
					self._addFieldText(text, self._currentContentPos)
				elif cmd == "controlEnd":
					# Exiting a controlField should break a run of clickables
					inClickable=False
					field = ctrlFields.pop()
					text = info.getControlFieldBraille(field, ctrlFields, False, formatConfig)
					if not text:
						continue
					# Map this field text to the end of the field's content.
					self._addFieldText(text, self._currentContentPos - 1)
				self._endsWithField = True
		if isSelection and self.selectionStart is None:
			# There is no selection. This is a cursor.
			self.cursorPos = len(self.rawText)
		if not self._skipFieldsNotAtStartOfNode:
			# We only render fields that aren't at the start of their nodes for the first part of the reading unit.
			# Otherwise, we'll render fields that have already been rendered.
			self._skipFieldsNotAtStartOfNode = True
		info.obj._brailleFormatFieldAttributesCache = formatFieldAttributesCache

	def _getReadingUnit(self):
		return textInfos.UNIT_PARAGRAPH if config.conf["braille"]["readByParagraph"] else textInfos.UNIT_LINE

	def update(self):
		formatConfig = config.conf["documentFormatting"]
		unit = self._getReadingUnit()
		self.rawText = ""
		self.rawTextTypeforms = []
		self.cursorPos = None
		# The output includes text representing fields which isn't part of the real content in the control.
		# Therefore, maintain a map of positions in the output to positions in the content.
		self._rawToContentPos = []
		self._currentContentPos = 0
		self.selectionStart = self.selectionEnd = None
		self._isFormatFieldAtStart = True
		self._skipFieldsNotAtStartOfNode = False
		self._endsWithField = False

		# Selection has priority over cursor.
		# HACK: Some TextInfos only support UNIT_LINE properly if they are based on POSITION_CARET,
		# and copying the TextInfo breaks this ability.
		# So use the original TextInfo for line and a copy for cursor/selection.
		self._readingInfo = readingInfo = self._getSelection()
		sel = readingInfo.copy()
		if not sel.isCollapsed:
			# There is a selection.
			if self.obj.isTextSelectionAnchoredAtStart:
				# The end of the range is exclusive, so make it inclusive first.
				readingInfo.move(textInfos.UNIT_CHARACTER, -1, "end")
			# Collapse the selection to the unanchored end.
			readingInfo.collapse(end=self.obj.isTextSelectionAnchoredAtStart)
			# Get the reading unit at the selection.
			readingInfo.expand(unit)
			# Restrict the selection to the reading unit.
			if sel.compareEndPoints(readingInfo, "startToStart") < 0:
				sel.setEndPoint(readingInfo, "startToStart")
			if sel.compareEndPoints(readingInfo, "endToEnd") > 0:
				sel.setEndPoint(readingInfo, "endToEnd")
		else:
			# There is a cursor.
			# Get the reading unit at the cursor.
			readingInfo.expand(unit)

		# Not all text APIs support offsets, so we can't always get the offset of the selection relative to the start of the reading unit.
		# Therefore, grab the reading unit in three parts.
		# First, the chunk from the start of the reading unit to the start of the selection.
		chunk = readingInfo.copy()
		chunk.collapse()
		chunk.setEndPoint(sel, "endToStart")
		self._addTextWithFields(chunk, formatConfig)
		# If the user is entering braille, place any untranslated braille before the selection.
		# Import late to avoid circular import.
		import brailleInput
		text = brailleInput.handler.untranslatedBraille
		if text:
			rawInputIndStart = len(self.rawText)
			# _addFieldText adds text to self.rawText and updates other state accordingly.
			self._addFieldText(INPUT_START_IND + text + INPUT_END_IND, None, separate=False)
			rawInputIndEnd = len(self.rawText)
		else:
			rawInputIndStart = None
		# Now, the selection itself.
		self._addTextWithFields(sel, formatConfig, isSelection=True)
		# Finally, get the chunk from the end of the selection to the end of the reading unit.
		chunk.setEndPoint(readingInfo, "endToEnd")
		chunk.setEndPoint(sel, "startToEnd")
		self._addTextWithFields(chunk, formatConfig)

		# Strip line ending characters.
		self.rawText = self.rawText.rstrip("\r\n\0\v\f")
		rawTextLen = len(self.rawText)
		if rawTextLen < len(self._rawToContentPos):
			# The stripped text is shorter than the original.
			self._currentContentPos = self._rawToContentPos[rawTextLen]
			del self.rawTextTypeforms[rawTextLen:]
			# Trimming _rawToContentPos doesn't matter,
			# because we'll only ever ask for indexes valid in rawText.
			#del self._rawToContentPos[rawTextLen:]
		if rawTextLen == 0 or not self._endsWithField:
			# There is no text left after stripping line ending characters,
			# or the last item added can be navigated with a cursor.
			# Add a space in case the cursor is at the end of the reading unit.
			self.rawText += TEXT_SEPARATOR
			rawTextLen += 1
			self.rawTextTypeforms.append(louis.plain_text)
			self._rawToContentPos.append(self._currentContentPos)
		if self.cursorPos is not None and self.cursorPos >= rawTextLen:
			self.cursorPos = rawTextLen - 1
		# The selection end doesn't have to be checked, Region.update() makes sure brailleSelectionEnd is valid.

		# If this is not the start of the object, hide all previous regions.
		start = readingInfo.obj.makeTextInfo(textInfos.POSITION_FIRST)
		self.hidePreviousRegions = (start.compareEndPoints(readingInfo, "startToStart") < 0)
		# Don't touch focusToHardLeft if it is already true
		# For example, it can be set to True in getFocusContextRegions when this region represents the first new focus ancestor
		# Alternatively, BrailleHandler._doNewObject can set this to True when this region represents the focus object and the focus ancestry didn't change
		if not self.focusToHardLeft:
			# If this is a multiline control, position it at the absolute left of the display when focused.
			self.focusToHardLeft = self._isMultiline()
		super(TextInfoRegion, self).update()

		if rawInputIndStart is not None:
			assert rawInputIndEnd is not None, "rawInputIndStart set but rawInputIndEnd isn't"
			# These are the start and end of the untranslated input area,
			# including the start and end indicators.
			self._brailleInputIndStart = self.rawToBraillePos[rawInputIndStart]
			self._brailleInputIndEnd = self.rawToBraillePos[rawInputIndEnd]
			# These are the start and end of the actual untranslated input, excluding indicators.
			self._brailleInputStart = self._brailleInputIndStart + len(INPUT_START_IND)
			self._brailleInputEnd = self._brailleInputIndEnd - len(INPUT_END_IND)
			self.brailleCursorPos = self._brailleInputStart + brailleInput.handler.untranslatedCursorPos
		else:
			self._brailleInputIndStart = None

	def getTextInfoForBraillePos(self, braillePos: int) -> textInfos.TextInfo:
		"""Fetches a collapsed TextInfo at the specified braille position in the region."""
		pos = self._rawToContentPos[self.brailleToRawPos[braillePos]]
		# pos is relative to the start of the reading unit.
		# Therefore, get the start of the reading unit...
		dest = self._readingInfo.copy()
		dest.collapse()
		# and move pos characters from there.
		dest.move(textInfos.UNIT_CHARACTER, pos)
		return dest

	def routeTo(self, braillePos: int):
		if self._brailleInputIndStart is not None and self._brailleInputIndStart <= braillePos < self._brailleInputIndEnd:
			# The user is moving within untranslated braille input.
			if braillePos < self._brailleInputStart:
				# The user routed to the start indicator. Route to the start of the input.
				braillePos = self._brailleInputStart
			elif braillePos > self._brailleInputEnd:
				# The user routed to the end indicator. Route to the end of the input.
				braillePos = self._brailleInputEnd
			# Import late to avoid circular import.
			import brailleInput
			brailleInput.handler.untranslatedCursorPos = braillePos - self._brailleInputStart
			self.brailleCursorPos = self._brailleInputStart + brailleInput.handler.untranslatedCursorPos
			brailleInput.handler.updateDisplay()
			return

		dest = self.getTextInfoForBraillePos(braillePos)
		self._routeToTextInfo(dest)

	def _routeToTextInfo(self, info: textInfos.TextInfo):
		# When there is a selection, brailleCursorPos will be None
		# Don't activate, but move the cursor to the new cell (dropping the
		# selection). An alternative behavior may be to activate on the selection.
		# Moving the cursor was considered more intuitive.
		if self.brailleCursorPos is not None:
			cursor = self.getTextInfoForBraillePos(self.brailleCursorPos)
			if info.compareEndPoints(cursor, "startToStart") == 0:
				# The cursor is already at this position,
				# so activate the position.
				try:
					self._getSelection().activate()
				except NotImplementedError:
					pass
				return
		self._setCursor(info)

	def nextLine(self):
		dest = self._readingInfo.copy()
		moved = dest.move(self._getReadingUnit(), 1)
		if not moved:
			if self.allowPageTurns and isinstance(dest.obj,textInfos.DocumentWithPageTurns):
				try:
					dest.obj.turnPage()
				except RuntimeError:
					pass
				else:
					dest=dest.obj.makeTextInfo(textInfos.POSITION_FIRST)
			else: # no page turn support
				return
		dest.collapse()
		self._setCursor(dest)

	def previousLine(self, start=False):
		dest = self._readingInfo.copy()
		dest.collapse()
		if start:
			unit = self._getReadingUnit()
		else:
			# If the end of the reading unit is desired, move to the last character.
			unit = textInfos.UNIT_CHARACTER
		moved = dest.move(unit, -1)
		if not moved:
			if self.allowPageTurns and isinstance(dest.obj,textInfos.DocumentWithPageTurns):
				try:
					dest.obj.turnPage(previous=True)
				except RuntimeError:
					pass
				else:
					dest=dest.obj.makeTextInfo(textInfos.POSITION_LAST)
					dest.expand(unit)
			else: # no page turn support
				return
		dest.collapse()
		self._setCursor(dest)


class CursorManagerRegion(TextInfoRegion):

	def _isMultiline(self):
		return True

	def _getSelection(self):
		return self.obj.selection

	def _setCursor(self, info: textInfos.TextInfo):
		self.obj.selection = info


class ReviewTextInfoRegion(TextInfoRegion):

	allowPageTurns=False

	def _getSelection(self):
		return api.getReviewPosition().copy()

	def _routeToTextInfo(self, info: textInfos.TextInfo):
		super()._routeToTextInfo(info)
		if not _routingShouldMoveSystemCaret():
			return
		from displayModel import DisplayModelTextInfo, EditableTextDisplayModelTextInfo
		if (
			isinstance(info, DisplayModelTextInfo)
			and not isinstance(info, EditableTextDisplayModelTextInfo)
		):
			# This region either reviews the screen or an object that has
			# DisplayModelTextInfo without a caret, e.g. IAccessible.ContentGenericClient.
			# In this case, we can at least emulate a kind of caret
			# by trying to focus the object at start of the range.
			obj = info.NVDAObjectAtStart
			if (
				not objectBelowLockScreenAndWindowsIsLocked(obj)
				and obj.isFocusable
				and not obj.hasFocus
			):
				obj.setFocus()
		else:
			# Update the physical caret using the super class.
			super()._setCursor(info)

	def _setCursor(self, info: textInfos.TextInfo):
		api.setReviewPosition(info)


class ReviewCursorManagerRegion(ReviewTextInfoRegion, CursorManagerRegion):
	...


def _routingShouldMoveSystemCaret() -> bool:
	"""Returns whether pressing a braille routing key should move the system caret.
	"""
	reviewRoutingMovesSystemCaret = config.conf["braille"]["reviewRoutingMovesSystemCaret"].calculated()
	configuredTether = config.conf["braille"]["tetherTo"]
	shouldMoveCaretTetheredReview = (
		configuredTether == TetherTo.REVIEW.value
		and reviewRoutingMovesSystemCaret == ReviewRoutingMovesSystemCaretFlag.ALWAYS
	)
	shouldMoveCaretTetheredAuto = (
		configuredTether == TetherTo.AUTO.value
		and reviewRoutingMovesSystemCaret != ReviewRoutingMovesSystemCaretFlag.NEVER
	)
	return shouldMoveCaretTetheredAuto or shouldMoveCaretTetheredReview


def rindex(seq, item, start, end):
	for index in range(end - 1, start - 1, -1):
		if seq[index] == item:
			return index
	raise ValueError("%r is not in sequence" % item)

class BrailleBuffer(baseObject.AutoPropertyObject):

	def __init__(self, handler):
		self.handler = handler
		#: The regions in this buffer.
		#: @type: [L{Region}, ...]
		self.regions = []
		#: The raw text of the entire buffer.
		self.rawText = ""
		#: The position of the cursor in L{brailleCells}, C{None} if no region contains the cursor.
		#: @type: int
		self.cursorPos = None
		#: The translated braille representation of the entire buffer.
		#: @type: [int, ...]
		self.brailleCells = []
		#: The position in L{brailleCells} where the display window starts (inclusive).
		#: @type: int
		self.windowStartPos = 0

	def clear(self):
		"""Clear the entire buffer.
		This removes all regions and resets the window position to 0.
		"""
		self.regions = []
		self.rawText = ""
		self.cursorPos = None
		self.brailleCursorPos = None
		self.brailleCells = []
		self.windowStartPos = 0

	def _get_visibleRegions(self):
		if not self.regions:
			return
		if self.regions[-1].hidePreviousRegions:
			yield self.regions[-1]
			return
		for region in self.regions:
			yield region

	def _get_regionsWithPositions(self):
		start = 0
		for region in self.visibleRegions:
			end = start + len(region.brailleCells)
			yield RegionWithPositions(region, start, end)
			start = end

	def _get_rawToBraillePos(self):
		"""@return: a list mapping positions in L{rawText} to positions in L{brailleCells} for the entire buffer.
		@rtype: [int, ...]
		"""
		rawToBraillePos = []
		for region, regionStart, regionEnd in self.regionsWithPositions:
			rawToBraillePos.extend(p+regionStart for p in region.rawToBraillePos)
		return rawToBraillePos

	brailleToRawPos: List[int]

	def _get_brailleToRawPos(self):
		"""@return: a list mapping positions in L{brailleCells} to positions in L{rawText} for the entire buffer.
		@rtype: [int, ...]
		"""
		brailleToRawPos = []
		start = 0
		for region in self.visibleRegions:
			brailleToRawPos.extend(p+start for p in region.brailleToRawPos)
			start+=len(region.rawText)
		return brailleToRawPos

	def bufferPosToRegionPos(self, bufferPos):
		for region, start, end in self.regionsWithPositions:
			if end > bufferPos:
				return region, bufferPos - start
		raise LookupError("No such position")

	def regionPosToBufferPos(self, region, pos, allowNearest=False):
		start: int = 0
		for testRegion, start, end in self.regionsWithPositions:
			if region == testRegion:
				if pos < end - start:
					# The requested position is still valid within the region.
					return start + pos
				elif allowNearest:
					# The position within the region isn't valid,
					# but the region is valid, so return its start.
					return start
				break
		if allowNearest:
			# Resort to the start of the last region.
			return start
		raise LookupError("No such position")

	def bufferPositionsToRawText(self, startPos, endPos):
		brailleToRawPos = self.brailleToRawPos
		if not brailleToRawPos or not self.rawText:
			# if either are empty, just return an empty string.
			return ""
		try:
			lastIndex = len(brailleToRawPos) - 1
			rawTextStart = brailleToRawPos[min(lastIndex, startPos)]
			rawTextEnd = brailleToRawPos[min(lastIndex, endPos)] + 1
			lastIndex = len(self.rawText)
			return self.rawText[rawTextStart:min(lastIndex, rawTextEnd)]
		except IndexError:
			log.debugWarning(
				f"Unable to get raw text for buffer positions"
				f"(startPos-endPos): {startPos}-{endPos}, "
				f"for rawText: {self.rawText}, "
				f"with brailleToRawPos: {brailleToRawPos}",
				exc_info=True
			)
			return ""

	def bufferPosToWindowPos(self, bufferPos):
		if not (self.windowStartPos <= bufferPos < self.windowEndPos):
			raise LookupError("Buffer position not in window")
		return bufferPos - self.windowStartPos

	def _get_windowEndPos(self):
		endPos = self.windowStartPos + self.handler.displaySize
		cellsLen = len(self.brailleCells)
		if endPos >= cellsLen:
			return cellsLen
		if not config.conf["braille"]["wordWrap"]:
			return endPos
		try:
			# Try not to split words across windows.
			# To do this, break after the furthest possible space.
			return min(rindex(self.brailleCells, 0, self.windowStartPos, endPos) + 1,
				endPos)
		except ValueError:
			pass
		return endPos

	def _set_windowEndPos(self, endPos):
		"""Sets the end position for the braille window and recalculates the window start position based on several variables.
		1. Braille display size.
		2. Whether one of the regions should be shown hard left on the braille display;
			i.e. because of The configuration setting for focus context representation
			or whether the braille region that corresponds with the focus represents a multi line edit box.
		3. Whether word wrap is enabled."""
		startPos = endPos - self.handler.displaySize
		# Loop through the currently displayed regions in reverse order
		# If focusToHardLeft is set for one of the regions, the display shouldn't scroll further back than the start of that region
		for region, regionStart, regionEnd in reversed(list(self.regionsWithPositions)):
			if regionStart<endPos:
				if region.focusToHardLeft:
					# Only scroll to the start of this region.
					restrictPos = regionStart
					break
				elif config.conf["braille"]["focusContextPresentation"]!=CONTEXTPRES_CHANGEDCONTEXT:
					# We aren't currently dealing with context change presentation
					# thus, we only need to consider the last region
					# since it doesn't have focusToHardLeftSet, the window start position isn't restricted
					restrictPos = 0
					break
		else:
			restrictPos = 0
		if startPos <= restrictPos:
			self.windowStartPos = restrictPos
			return
		if not config.conf["braille"]["wordWrap"]:
			self.windowStartPos = startPos
			return
		try:
			# Try not to split words across windows.
			# To do this, break after the furthest possible block of spaces.
			# Find the start of the first block of spaces.
			# Search from 1 cell before in case startPos is just after a space.
			startPos = self.brailleCells.index(0, startPos - 1, endPos)
			# Skip past spaces.
			for startPos in range(startPos, endPos):
				if self.brailleCells[startPos] != 0:
					break
		except ValueError:
			pass
		self.windowStartPos = startPos

	def _nextWindow(self):
		oldStart = self.windowStartPos
		end = self.windowEndPos
		if end < len(self.brailleCells):
			self.windowStartPos = end
		return self.windowStartPos != oldStart

	def scrollForward(self):
		if not self._nextWindow():
			# The window could not be scrolled, so try moving to the next line.
			if self.regions:
				self.regions[-1].nextLine()
		else:
			# Scrolling succeeded.
			self.updateDisplay()

	def _previousWindow(self):
		start = self.windowStartPos
		if start > 0:
			self.windowEndPos = start
		return self.windowStartPos != start

	def scrollBack(self):
		if not self._previousWindow():
			# The window could not be scrolled, so try moving to the previous line.
			if self.regions:
				self.regions[-1].previousLine()
		else:
			# Scrolling succeeded.
			self.updateDisplay()

	def scrollTo(self, region, pos):
		pos = self.regionPosToBufferPos(region, pos)
		while pos >= self.windowEndPos:
			if not self._nextWindow():
				break
		while pos < self.windowStartPos:
			if not self._previousWindow():
				break

	def focus(self, region):
		"""Bring the specified region into focus.
		The region is placed at the start of the display.
		However, if the region has not set L{Region.focusToHardLeft} and there is extra space at the end of the display, the display is scrolled left so that as much as possible is displayed.
		@param region: The region to focus.
		@type region: L{Region}
		"""
		pos = self.regionPosToBufferPos(region, 0)
		self.windowStartPos = pos
		if region.focusToHardLeft or config.conf["braille"]["focusContextPresentation"]==CONTEXTPRES_SCROLL:
			return
		end = self.windowEndPos
		if end - pos < self.handler.displaySize:
			# We can fit more on the display while still keeping pos visible.
			# Force windowStartPos to be recalculated based on windowEndPos.
			self.windowEndPos = end

	def update(self):
		self.rawText = ""
		self.brailleCells = []
		self.cursorPos = None
		start = 0
		if log.isEnabledFor(log.IO):
			logRegions = []
		for region in self.visibleRegions:
			rawText = region.rawText
			if log.isEnabledFor(log.IO):
				logRegions.append(rawText)
			cells = region.brailleCells
			self.rawText+=rawText
			self.brailleCells.extend(cells)
			if region.brailleCursorPos is not None:
				self.cursorPos = start + region.brailleCursorPos
			start += len(cells)
		if log.isEnabledFor(log.IO):
			log.io("Braille regions text: %r" % logRegions)

	def updateDisplay(self):
		if self is self.handler.buffer:
			self.handler.update()

	def _get_cursorWindowPos(self):
		if self.cursorPos is None:
			return None
		try:
			return self.bufferPosToWindowPos(self.cursorPos)
		except LookupError:
			return None

	def _get_windowRawText(self):
		return self.bufferPositionsToRawText(self.windowStartPos,self.windowEndPos)

	def _get_windowBrailleCells(self):
		return self.brailleCells[self.windowStartPos:self.windowEndPos]

	def routeTo(self, windowPos):
		pos = self.windowStartPos + windowPos
		if pos >= self.windowEndPos:
			return
		region, pos = self.bufferPosToRegionPos(pos)
		region.routeTo(pos)

	def getTextInfoForWindowPos(self, windowPos):
		pos = self.windowStartPos + windowPos
		if pos >= self.windowEndPos:
			return None
		region, pos = self.bufferPosToRegionPos(pos)
		if not isinstance(region, TextInfoRegion):
			return None
		return region.getTextInfoForBraillePos(pos)

	def saveWindow(self):
		"""Save the current window so that it can be restored after the buffer is updated.
		The window start position is saved as a position relative to a region.
		This allows it to be restored even after other regions are added, removed or updated.
		It can be restored with L{restoreWindow}.
		@postcondition: The window is saved and can be restored with L{restoreWindow}.
		"""
		self._savedWindow = self.bufferPosToRegionPos(self.windowStartPos)

	def restoreWindow(self):
		"""Restore the window saved by L{saveWindow}.
		@precondition: L{saveWindow} has been called.
		@postcondition: If the saved position is valid, the window is restored.
			Otherwise, the nearest position is restored.
		"""
		region, pos = self._savedWindow
		self.windowStartPos = self.regionPosToBufferPos(region, pos, allowNearest=True)

_cachedFocusAncestorsEnd = 0
def invalidateCachedFocusAncestors(index):
	"""Invalidate cached focus ancestors from a given index.
	This will cause regions to be generated for the focus ancestors >= index next time L{getFocusContextRegions} is called,
	rather than using cached regions for those ancestors.
	@param index: The index from which cached focus ancestors should be invalidated.
	@type index: int
	"""
	global _cachedFocusAncestorsEnd
	# There could be multiple calls to this function before getFocusContextRegions() is called.
	_cachedFocusAncestorsEnd = min(_cachedFocusAncestorsEnd, index)


def getFocusContextRegions(
		obj: "NVDAObject",
		oldFocusRegions: Optional[List[Region]] = None,
) -> Generator[Region, None, None]:
	if objectBelowLockScreenAndWindowsIsLocked(obj):
		return
	global _cachedFocusAncestorsEnd
	# Late import to avoid circular import.
	from treeInterceptorHandler import TreeInterceptor
	ancestors = api.getFocusAncestors()

	ancestorsEnd = len(ancestors)
	if isinstance(obj, TreeInterceptor):
		obj = obj.rootNVDAObject
		# We only want the ancestors of the buffer's root NVDAObject.
		if obj != api.getFocusObject():
			# Search backwards through the focus ancestors to find the index of obj.
			for index, ancestor in zip(range(len(ancestors) - 1, 0, -1), reversed(ancestors)):
				if obj == ancestor:
					ancestorsEnd = index
					break

	if oldFocusRegions:
		# We have the regions from the previous focus, so use them as a cache to avoid rebuilding regions which are the same.
		# We need to generate new regions from _cachedFocusAncestorsEnd onwards.
		# However, we must ensure that it is not beyond the last ancestor we wish to consider.
		# Also, we don't ever want to fetch ancestor 0 (the desktop).
		newAncestorsStart = max(min(_cachedFocusAncestorsEnd, ancestorsEnd), 1)
		# Search backwards through the old regions to find the last common region.
		for index, region in zip(range(len(oldFocusRegions) - 1, -1, -1), reversed(oldFocusRegions)):
			ancestorIndex = getattr(region, "_focusAncestorIndex", None)
			if ancestorIndex is None:
				continue
			if ancestorIndex < newAncestorsStart:
				# This is the last common region.
				# An ancestor may have been skipped and not have a region, which means that we need to grab new ancestors from this point.
				newAncestorsStart = ancestorIndex + 1
				commonRegionsEnd = index + 1
				break
		else:
			# No common regions were found.
			commonRegionsEnd = 0
			newAncestorsStart = 1
		# Yield the common regions.
		for region in oldFocusRegions[0:commonRegionsEnd]:
			# We are setting focusToHardLeft to False for every cached region.
			# This is necessary as BrailleHandler._doNewObject checks focusToHardLeft on every region
			# and sets it to True for the first focus region if the context didn't change.
			# If we don't do this, BrailleHandler._doNewObject can't set focusToHardLeft properly.
			region.focusToHardLeft = False
			yield region
	else:
		# Fetch all ancestors.
		newAncestorsStart = 1

	focusToHardLeftSet = False
	for index, parent in enumerate(ancestors[newAncestorsStart:ancestorsEnd], newAncestorsStart):
		if not parent.isPresentableFocusAncestor:
			continue
		region = NVDAObjectRegion(parent, appendText=TEXT_SEPARATOR)
		region._focusAncestorIndex = index
		if config.conf["braille"]["focusContextPresentation"]==CONTEXTPRES_CHANGEDCONTEXT and not focusToHardLeftSet:
			# We are presenting context changes to the user
			# Thus, only scroll back as far as the start of the first new focus ancestor
			# focusToHardLeftSet is used since the first new ancestor isn't always represented by a region
			region.focusToHardLeft = True
			focusToHardLeftSet = True
		region.update()
		yield region

	_cachedFocusAncestorsEnd = ancestorsEnd


def getFocusRegions(
		obj: "NVDAObject",
		review: bool = False,
) -> Generator[Region, None, None]:
	if objectBelowLockScreenAndWindowsIsLocked(obj):
		return
	# Allow objects to override normal behaviour.
	try:
		regions = obj.getBrailleRegions(review=review)
	except (AttributeError, NotImplementedError):
		pass
	else:
		for region in regions:
			region.update()
			yield region
		return

	# Late import to avoid circular import.
	from treeInterceptorHandler import TreeInterceptor, DocumentTreeInterceptor
	from cursorManager import CursorManager
	from NVDAObjects import NVDAObject
	if isinstance(obj, CursorManager):
		region2 = (ReviewCursorManagerRegion if review else CursorManagerRegion)(obj)
	elif (
		isinstance(obj, DocumentTreeInterceptor)
		or (
			isinstance(obj, NVDAObject)
			and NVDAObjectHasUsefulText(obj)
		)
	):
		region2 = (ReviewTextInfoRegion if review else TextInfoRegion)(obj)
	else:
		region2 = None
	if isinstance(obj, TreeInterceptor):
		obj = obj.rootNVDAObject
	region = (ReviewNVDAObjectRegion if review else NVDAObjectRegion)(
		obj,
		appendText=TEXT_SEPARATOR if region2 else ""
	)
	region.update()
	yield region
	if region2:
		region2.update()
		yield region2


def formatCellsForLog(cells: List[int]) -> str:
	"""Formats a sequence of braille cells so that it is suitable for logging.
	The output contains the dot numbers for each cell, with each cell separated by a space.
	A C{-} indicates an empty cell.
	@param cells: The cells to format.
	@return: The formatted cells.
	"""
	# optimisation: This gets called a lot, so needs to be as efficient as possible.
	# List comprehensions without function calls are faster than loops.
	# For str.join, list comprehensions are faster than generator comprehensions.
	return TEXT_SEPARATOR.join([
		"".join([str(dot + 1) for dot in range(8) if cell & (1 << dot)])
		if cell else "-"
		for cell in cells])


pre_writeCells = extensionPoints.Action()
"""
Notifies when cells are about to be written to a braille display.
This allows components and add-ons to perform an action.
For example, when a system is controlled by a braille enabled remote system,
the remote system should know what cells to show on its display.
@param cells: The list of braille cells.
@type cells: List[int]
@param rawText: The raw text that corresponds with the cells.
@type rawText: str
@param currentCellCount: The current number of cells
@type currentCellCount: bool
"""

filter_displaySize = extensionPoints.Filter()
"""
Filter that allows components or add-ons to change the display size used for braille output.
For example, when a system has an 80 cell display, but is being controlled by a remote system with a 40 cell
display, the display size should be lowered to 40 .
@param value: the number of cells of the current display.
@type value: int
"""

displaySizeChanged = extensionPoints.Action()
"""
Action that allows components or add-ons to be notified of display size changes.
For example, when a system is controlled by a remote system and the remote system swaps displays,
The local system should be notified about display size changes at the remote system.
@param displaySize: The current display size used by the braille handler.
@type displaySize: int
"""

displayChanged = extensionPoints.Action()
"""
Action that allows components or add-ons to be notified of braille display changes.
For example, when a system is controlled by a remote system and the remote system swaps displays,
The local system should be notified about display parameters at the remote system,
e.g. name and cellcount.
@param display: The new braille display driver
@type display: L{BrailleDisplayDriver}
@param isFallback: Whether the display is set as fallback display due to another display's failure
@type isFallback: bool
@param detected: If the display was set by auto detection, the device match that matched the driver
@type detected: bdDetect.DeviceMatch or C{None}
"""

decide_enabled = extensionPoints.Decider()
"""
Allows components or add-ons to decide whether the braille handler should be forcefully disabled.
For example, when a system is controlling a remote system with braille,
the local braille handler should be disabled as long as the system is in control of the remote system.
Handlers are called without arguments.
"""


class BrailleHandler(baseObject.AutoPropertyObject):
	# TETHER_AUTO, TETHER_FOCUS, TETHER_REVIEW and tetherValues
	# are deprecated, but remain to retain API backwards compatibility
	TETHER_AUTO = TetherTo.AUTO.value
	TETHER_FOCUS = TetherTo.FOCUS.value
	TETHER_REVIEW = TetherTo.REVIEW.value
	tetherValues = [(v.value, v.displayString) for v in TetherTo]

	queuedWrite: Optional[List[int]] = None
	queuedWriteLock: threading.Lock
	ackTimerHandle: int
	_regionsPendingUpdate: Set[Union[NVDAObjectRegion, TextInfoRegion]]
	"""
	Regions pending an update.
	Regions are added by L{handleUpdate} and L{handleCaretMove} and cleared in L{_handlePendingUpdate}.
	"""

	def __init__(self):
		louisHelper.initialize()
		self._table: brailleTables.BrailleTable = brailleTables.getTable(FALLBACK_TABLE)
		self.display: Optional[BrailleDisplayDriver] = None
		self._displaySize: int = 0
		"""
		Internal cache for the displaySize property.
		This attribute is used to compare the displaySize output by l{filter_displaySize}
		with its previous output.
		If the value differs, L{displaySizeChanged} is notified.
		"""
		self._enabled: bool = False
		"""
		Internal cache for the enabled property.
		This attribute is used to compare the enabled output by l{decide_enabled}
		with its previous output.
		If L{decide_enabled} decides to disable the handler, pending output should be cleared.
		"""
		self._regionsPendingUpdate = set()


		self.mainBuffer = BrailleBuffer(self)
		self.messageBuffer = BrailleBuffer(self)
		self._messageCallLater = None
		self.buffer = self.mainBuffer
		self._keyCountForLastMessage=0
		self._cursorPos = None
		self._cursorBlinkUp = True
		self._cells = []
		self._cursorBlinkTimer = None
		config.post_configProfileSwitch.register(self.handlePostConfigProfileSwitch)
		if config.conf["braille"]["tetherTo"] == TetherTo.AUTO.value:
			self._tether = TetherTo.FOCUS.value
		else:
			self._tether = config.conf["braille"]["tetherTo"]
		self._detector = None
		self._rawText = u""

		self.queuedWriteLock = threading.Lock()
		self.ackTimerHandle = winKernel.createWaitableTimer()

		brailleViewer.postBrailleViewerToolToggledAction.register(self._onBrailleViewerChangedState)
		# noqa: F401 avoid module level import to prevent cyclical dependency
		# between speech and braille
		from speech.extensions import pre_speech, pre_speechCanceled
		pre_speech.register(self._showSpeechInBraille)
		pre_speechCanceled.register(self.clearBrailleRegions)


	def terminate(self):
		# noqa: F401 avoid module level import to prevent cyclical dependency
		# between speech and braille
		from speech.extensions import pre_speech, pre_speechCanceled
		pre_speechCanceled.unregister(self.clearBrailleRegions)
		pre_speech.unregister(self._showSpeechInBraille)
		self._disableDetection()
		if self._messageCallLater:
			self._messageCallLater.Stop()
			self._messageCallLater = None
		if self._cursorBlinkTimer:
			self._cursorBlinkTimer.Stop()
			self._cursorBlinkTimer = None
		config.post_configProfileSwitch.unregister(self.handlePostConfigProfileSwitch)
		if self.display:
			self.display.terminate()
			self.display = None
		if self.ackTimerHandle:
			if not ctypes.windll.kernel32.CancelWaitableTimer(self.ackTimerHandle):
				raise ctypes.WinError()
			winKernel.closeHandle(self.ackTimerHandle)
			self.ackTimerHandle = None
		louisHelper.terminate()

	table: brailleTables.BrailleTable
	"""Type definition for auto prop '_get_table/_set_table'"""

	def _get_table(self) -> brailleTables.BrailleTable:
		"""The translation table to use for braille output.
		"""
		return self._table

	def _set_table(self, table: brailleTables.BrailleTable):
		self._table = table
		config.conf["braille"]["translationTable"] = table.fileName

	# The list containing the regions that will be shown in braille when the speak function is called
	# and the braille mode is set to speech output
	_showSpeechInBrailleRegions: list[TextRegion] = []

	def _showSpeechInBraille(self, speechSequence: "SpeechSequence"):
		if config.conf["braille"]["mode"] == BrailleMode.FOLLOW_CURSORS.value:
			return
		_showSpeechInBrailleRegions = self._showSpeechInBrailleRegions
		regionsText = "".join([i.rawText for i in _showSpeechInBrailleRegions])
		if len(regionsText) > 100000:
			return
		text = " ".join([x for x in speechSequence if isinstance(x, str)])
		currentRegions = False
		if _showSpeechInBrailleRegions:
			text = f" {text}"
			currentRegions = True

		region = TextRegion(text)
		region.update()
		_showSpeechInBrailleRegions.append(region)
		self.mainBuffer.regions = _showSpeechInBrailleRegions.copy()
		if not currentRegions:
			handler.mainBuffer.focus(_showSpeechInBrailleRegions[0])
		handler.mainBuffer.update()
		handler.update()

	_suppressClearBrailleRegions: bool = False

	@contextlib.contextmanager
	def suppressClearBrailleRegions(self, script: inputCore.ScriptT):
		from globalCommands import commands
		suppress = script in [commands.script_braille_scrollBack, commands.script_braille_scrollForward]
		self._suppressClearBrailleRegions = suppress
		yield

	def clearBrailleRegions(self):
		if not self._suppressClearBrailleRegions:
			self._showSpeechInBrailleRegions.clear()
		self._suppressClearBrailleRegions = False

	def getTether(self):
		return self._tether

	def setTether(self, tether, auto=False):
		if auto and not self.shouldAutoTether:
			return
		if not auto:
			config.conf["braille"]["tetherTo"] = tether
		if tether == self._tether:
			return
		self._tether = tether
		self.mainBuffer.clear()

	def _get_shouldAutoTether(self) -> bool:
		return self.enabled and config.conf["braille"]["tetherTo"] == TetherTo.AUTO.value

	displaySize: int
	_cache_displaySize = True

	def _get_displaySize(self):
		"""Returns the display size to use for braille output.
		Handlers can register themselves to L{filter_displaySize} to change this value on the fly.
		Therefore, this is a read only property and can't be set.
		"""
		numCells = self.display.numCells if self.display else 0
		currentDisplaySize = filter_displaySize.apply(numCells)
		if self._displaySize != currentDisplaySize:
			displaySizeChanged.notify(displaySize=currentDisplaySize)
			self._displaySize = currentDisplaySize
		return currentDisplaySize

	def _set_displaySize(self, value):
		"""While the display size can be changed while a display is connected
		(for instance see L{brailleDisplayDrivers.alva.BrailleDisplayDriver} split point feature),
		it is not possible to override the display size using this property.
		Consider registering a handler to L{filter_displaySize} instead.
		"""
		raise AttributeError(
			f"Can't set displaySize to {value}, consider registering a handler to filter_displaySize"
		)

	enabled: bool
	_cache_enabled = True

	def _get_enabled(self):
		"""Returns whether braille is enabled.
		Handlers can register themselves to L{decide_enabled} and return C{False}
		to forcefully disable the braille handler.
		If components need to change the state from disabled to enabled instead,
		they should register to L{filter_displaySize}.
		By default, the enabled/disabled state is based on the boolean value of L{displaySize},
		and thus is C{True} when the display size is greater than 0.
		This is a read only property and can't be set.
		"""
		currentEnabled = bool(self.displaySize) and decide_enabled.decide()
		if self._enabled != currentEnabled:
			self._enabled = currentEnabled
			if currentEnabled is False:
				wx.CallAfter(self._handleEnabledDecisionFalse)
		return currentEnabled

	def _set_enabled(self, value):
		raise AttributeError(
			f"Can't set enabled to {value}, consider registering a handler to decide_enabled or filter_displaySize"
		)

	def _handleEnabledDecisionFalse(self):
		"""When a decider handler decides to disable the braille handler, ensure braille doesn't continue.
		This should be called from the main thread to avoid wx assertions.
		"""
		if self._cursorBlinkTimer:
			# A blinking cursor should be stopped
			self._cursorBlinkTimer.Stop()
			self._cursorBlinkTimer = None
		if self.buffer is self.messageBuffer:
			self._dismissMessage(shouldUpdate=False)

	_lastRequestedDisplayName = None
	"""The name of the last requested braille display driver with setDisplayByName,
	even if it failed and has fallen back to no braille.
	"""

	def setDisplayByName(
			self,
			name: str,
			isFallback: bool = False,
			detected: typing.Optional[bdDetect.DeviceMatch] = None,
	) -> bool:
		if name == AUTO_DISPLAY_NAME:
			# Calling _enableDetection will set the display to noBraille until a display is detected.
			# Note that L{isFallback} is ignored in these cases.
			self._enableDetection()
			return True
		elif not isFallback:
			# #8032: Take note of the display requested, even if it is going to fail.
			self._lastRequestedDisplayName = name
			if not detected:
				self._disableDetection()

		try:
			newDisplayClass = _getDisplayDriver(name)
			self._setDisplay(newDisplayClass, isFallback=isFallback, detected=detected)
			if not isFallback:
				if not detected:
					config.conf["braille"]["display"] = newDisplayClass.name
				elif 'bluetoothName' in detected.deviceInfo or detected.deviceInfo.get("provider") == "bluetooth":
					# As USB devices have priority over Bluetooth, keep a detector running to switch to USB when connected.
					# Note that the detector should always be running in this situation, so we can trigger a rescan.
					self._detector.rescan(bluetooth=False, limitToDevices=[newDisplayClass.name])
				else:
					self._disableDetection()
			return True
		except Exception:
			# For auto display detection, logging an error for every failure is too obnoxious.
			if not detected:
				log.error(f"Error initializing display driver {name!r}", exc_info=True)
			elif bdDetect._isDebug():
				log.debugWarning(f"Couldn't initialize display driver {name!r}", exc_info=True)
			fallbackDisplayClass = _getDisplayDriver(NO_BRAILLE_DISPLAY_NAME)
			# Only initialize the fallback if it is not already set
			if self.display.__class__ != fallbackDisplayClass:
				self._setDisplay(fallbackDisplayClass, isFallback=False)
			return False

	def _switchDisplay(
			self,
			oldDisplay: Optional["BrailleDisplayDriver"],
			newDisplayClass: Type["BrailleDisplayDriver"],
			**kwargs
	) -> "BrailleDisplayDriver":
		sameDisplayReInit = newDisplayClass == oldDisplay.__class__
		if sameDisplayReInit:
			# This is the same driver as was already set, so just re-initialize it.
			log.debug(f"Reinitializing {newDisplayClass.name!r} braille display")
			oldDisplay.terminate()
			newDisplay = oldDisplay
		else:
			newDisplay = newDisplayClass.__new__(newDisplayClass)
		extensionPoints.callWithSupportedKwargs(newDisplay.__init__, **kwargs)
		if not sameDisplayReInit:
			if oldDisplay:
				log.debug(f"Switching braille display from {oldDisplay.name!r} to {newDisplay.name!r}")
				try:
					oldDisplay.terminate()
				except Exception:
					log.error("Error terminating previous display driver", exc_info=True)
		newDisplay.initSettings()
		return newDisplay

	def _setDisplay(
			self,
			newDisplayClass: Type["BrailleDisplayDriver"],
			isFallback: bool = False,
			detected: typing.Optional[bdDetect.DeviceMatch] = None,
	):
		kwargs = {}
		if detected:
			kwargs["port"] = detected
		else:
			# See if the user has defined a specific port to connect to
			try:
				kwargs["port"] = config.conf["braille"][newDisplayClass.name]["port"]
			except KeyError:
				pass

		if bdDetect._isDebug() and detected:
			log.debug(f"Possibly detected display {newDisplayClass.description!r}")
		oldDisplay = self.display
		newDisplay = self._switchDisplay(oldDisplay, newDisplayClass, **kwargs)
		self.display = newDisplay
		log.info(
			f"Loaded braille display driver {newDisplay.name!r}, current display has {newDisplay.numCells} cells."
		)
		displayChanged.notify(display=newDisplay, isFallback=isFallback, detected=detected)
		queueHandler.queueFunction(queueHandler.eventQueue, self.initialDisplay)

	def _onBrailleViewerChangedState(self, created):
		if created:
			self._updateDisplay()
		log.debug("Braille Viewer enabled: {}".format(self.enabled))

	def _updateDisplay(self):
		if self._cursorBlinkTimer:
			self._cursorBlinkTimer.Stop()
			self._cursorBlinkTimer = None
		self._cursorBlinkUp = showCursor = config.conf["braille"]["showCursor"]
		self._displayWithCursor()
		if self._cursorPos is None or not showCursor:
			return
		cursorShouldBlink = config.conf["braille"]["cursorBlink"]
		blinkRate = config.conf["braille"]["cursorBlinkRate"]
		if cursorShouldBlink and blinkRate:
			self._cursorBlinkTimer = gui.NonReEntrantTimer(self._blink)
			# This is called from another thread when a display is auto detected.
			# Make sure we start the blink timer from the main thread to avoid wx assertions
			wx.CallAfter(self._cursorBlinkTimer.Start,blinkRate)

	def _writeCells(self, cells: List[int]):
		handlerCellCount = self.displaySize
		pre_writeCells.notify(cells=cells, rawText=self._rawText, currentCellCount=handlerCellCount)
		displayCellCount = self.display.numCells
		if not displayCellCount:
			# No physical display to write to
			return
		# Braille displays expect cells to be padded up to displayCellCount.
		# However, the braille handler uses handlerCellCount to calculate the number of cells.
		cellCountDif = displayCellCount - len(cells)
		if cellCountDif < 0:
			# There are more cells than the connected display could take.
			log.warning(
				f"Connected display {self.display.name!r} has {displayCellCount} cells, "
				f"while braille handler is using {handlerCellCount} cells"
			)
			cells = cells[:displayCellCount]
		elif cellCountDif > 0:
			# The connected display could take more cells than the braille handler produces.
			# Displays expect cells to be padded up to the number of cells.
			cells += [END_OF_BRAILLE_OUTPUT_SHAPE] + [0] * (cellCountDif - 1)
		if not self.display.isThreadSafe:
			try:
				self.display.display(cells)
<<<<<<< HEAD
			except:
=======
			except:  # noqa: E722
>>>>>>> 86f79e6b
				log.error("Error displaying cells. Disabling display", exc_info=True)
				self.handleDisplayUnavailable()
			return
		with self.queuedWriteLock:
			alreadyQueued: Optional[List[int]] = self.queuedWrite
			self.queuedWrite = cells
		# If a write was already queued, we don't need to queue another;
		# we just replace the data.
		# This means that if multiple writes occur while an earlier write is still in progress,
		# we skip all but the last.
		if not alreadyQueued and not self.display._awaitingAck:
			# Queue a call to the background thread.
			self._writeCellsInBackground()

	def _writeCellsInBackground(self):
		"""Writes cells to a braille display in the background by queuing a function to the i/o thread.
		"""
		hwIo.bgThread.queueAsApc(self._bgThreadExecutor)

	def _displayWithCursor(self):
		if not self._cells:
			return
		cells = list(self._cells)
		if self._cursorPos is not None and self._cursorBlinkUp:
			if self.getTether() == TetherTo.FOCUS.value:
				cells[self._cursorPos] |= config.conf["braille"]["cursorShapeFocus"]
			else:
				cells[self._cursorPos] |= config.conf["braille"]["cursorShapeReview"]
		self._writeCells(cells)

	def _blink(self):
		self._cursorBlinkUp = not self._cursorBlinkUp
		self._displayWithCursor()

	def update(self):
		cells = self.buffer.windowBrailleCells
		self._rawText = self.buffer.windowRawText
		if log.isEnabledFor(log.IO):
			log.io("Braille window dots: %s" % formatCellsForLog(cells))
		# cells might not be the full length of the display.
		# Therefore, pad it with spaces to fill the display.
		self._cells = cells + [0] * (self.displaySize - len(cells))
		self._cursorPos = self.buffer.cursorWindowPos
		self._updateDisplay()

	def scrollForward(self):
		self.buffer.scrollForward()
		if self.buffer is self.messageBuffer:
			self._resetMessageTimer()

	def scrollBack(self):
		self.buffer.scrollBack()
		if self.buffer is self.messageBuffer:
			self._resetMessageTimer()

	def routeTo(self, windowPos):
		self.buffer.routeTo(windowPos)
		if self.buffer is self.messageBuffer:
			self._dismissMessage()

	def getTextInfoForWindowPos(self, windowPos):
		if self.buffer is not self.mainBuffer:
			return None
		return self.buffer.getTextInfoForWindowPos(windowPos)

	def message(self, text):
		"""Display a message to the user which times out after a configured interval.
		The timeout will be reset if the user scrolls the display.
		The message will be dismissed immediately if the user presses a cursor routing key.
		If a key is pressed the message will be dismissed by the next text being written to the display.
		@postcondition: The message is displayed.
		"""
		if (
			not self.enabled
			or config.conf["braille"]["showMessages"] == ShowMessages.DISABLED
			or text is None
			or config.conf["braille"]["mode"] == BrailleMode.SPEECH_OUTPUT.value
		):
			return
		if self.buffer is self.messageBuffer:
			self.buffer.clear()
		else:
			self.buffer = self.messageBuffer
		region = TextRegion(text)
		region.update()
		self.buffer.regions.append(region)
		self.buffer.update()
		self.update()
		self._resetMessageTimer()
		self._keyCountForLastMessage=keyboardHandler.keyCounter

	def _resetMessageTimer(self):
		"""Reset the message timeout.
		@precondition: A message is currently being displayed.
		"""
		if config.conf["braille"]["showMessages"] == ShowMessages.SHOW_INDEFINITELY:
			return
		# Configured timeout is in seconds.
		timeout = config.conf["braille"]["messageTimeout"] * 1000
		if self._messageCallLater:
			self._messageCallLater.Restart(timeout)
		else:
			self._messageCallLater = wx.CallLater(timeout, self._dismissMessage)

	def _dismissMessage(self, shouldUpdate: bool = True):
		"""Dismiss the current message.
		@param shouldUpdate: Whether to call update after dismissing.
		@precondition: A message is currently being displayed.
		@postcondition: The display returns to the main buffer.
		"""
		self.buffer.clear()
		self.buffer = self.mainBuffer
		if self._messageCallLater:
			self._messageCallLater.Stop()
			self._messageCallLater = None
		if shouldUpdate:
			self.update()

	def handleGainFocus(self, obj: "NVDAObject", shouldAutoTether: bool = True) -> None:
		if not self.enabled or config.conf["braille"]["mode"] == BrailleMode.SPEECH_OUTPUT.value:
			return
		if objectBelowLockScreenAndWindowsIsLocked(obj):
			return
		if shouldAutoTether:
			self.setTether(TetherTo.FOCUS.value, auto=True)
		if self._tether != TetherTo.FOCUS.value:
			return
		if getattr(obj, "treeInterceptor", None) and not obj.treeInterceptor.passThrough and obj.treeInterceptor.isReady:
			obj = obj.treeInterceptor
		self._doNewObject(itertools.chain(getFocusContextRegions(obj, oldFocusRegions=self.mainBuffer.regions), getFocusRegions(obj)))

	def _doNewObject(self, regions):
		self.mainBuffer.clear()
		focusToHardLeftSet = False
		for region in regions:
			if (
				self.getTether() == TetherTo.FOCUS.value
				and config.conf["braille"]["focusContextPresentation"] == CONTEXTPRES_CHANGEDCONTEXT
			):
				# Check focusToHardLeft for every region.
				# If noone of the regions has focusToHardLeft set to True, set it for the first focus region.
				if region.focusToHardLeft:
					focusToHardLeftSet = True
				elif not focusToHardLeftSet and getattr(region, "_focusAncestorIndex", None) is None:
					# Going to display a new object with the same ancestry as the previously displayed object.
					# So, set focusToHardLeft on this region
					# For example, this applies when you are in a list and start navigating through it
					region.focusToHardLeft = True
					focusToHardLeftSet = True
			self.mainBuffer.regions.append(region)
		self.mainBuffer.update()
		# Last region should receive focus.
		self.mainBuffer.focus(region)
		self.scrollToCursorOrSelection(region)
		if self.buffer is self.mainBuffer:
			self.update()
		elif self.buffer is self.messageBuffer and keyboardHandler.keyCounter>self._keyCountForLastMessage:
			self._dismissMessage()

	def handleCaretMove(
			self,
			obj: "NVDAObject",
			shouldAutoTether: bool = True
	) -> None:
		if not self.enabled or config.conf["braille"]["mode"] == BrailleMode.SPEECH_OUTPUT.value:
			return
		if objectBelowLockScreenAndWindowsIsLocked(obj):
			return
		prevTether = self._tether
		if shouldAutoTether:
			self.setTether(TetherTo.FOCUS.value, auto=True)
		if self._tether != TetherTo.FOCUS.value:
			return
		region = self.mainBuffer.regions[-1] if self.mainBuffer.regions else None
		if region and region.obj==obj:
			region.pendingCaretUpdate=True
			self._regionsPendingUpdate.add(region)
		elif prevTether == TetherTo.REVIEW.value:
			# The caret moved in a different object than the review position.
			self._doNewObject(getFocusRegions(obj, review=False))

	def _handlePendingUpdate(self):
		"""When any region is pending an update, updates the region and the braille display.
		"""
		if not self._regionsPendingUpdate:
			return
		try:
			scrollTo: Optional[TextInfoRegion] = None
			self.mainBuffer.saveWindow()
			for region in self._regionsPendingUpdate:
				from treeInterceptorHandler import TreeInterceptor
				if isinstance(region.obj, TreeInterceptor) and not region.obj.isAlive:
					log.debug("Skipping region update for died tree interceptor")
					continue
				try:
					region.update()
				except Exception:
					log.debugWarning(
						f"Region update failed for {region}, object probably died",
						exc_info=True
					)
					continue
				if isinstance(region, TextInfoRegion) and region.pendingCaretUpdate:
					scrollTo = region
					region.pendingCaretUpdate = False
			self.mainBuffer.update()
			self.mainBuffer.restoreWindow()
			if scrollTo is not None:
				self.scrollToCursorOrSelection(scrollTo)
			if self.buffer is self.mainBuffer:
				self.update()
			elif (
				self.buffer is self.messageBuffer
				and keyboardHandler.keyCounter > self._keyCountForLastMessage
			):
				self._dismissMessage()
		finally:
			self._regionsPendingUpdate.clear()

	def scrollToCursorOrSelection(self, region):
		if region.brailleCursorPos is not None:
			self.mainBuffer.scrollTo(region, region.brailleCursorPos)
		elif not isinstance(region, TextInfoRegion) or not region.obj.isTextSelectionAnchoredAtStart:
			# It is unknown where the selection is anchored, or it is anchored at the end.
			if region.brailleSelectionStart is not None:
				self.mainBuffer.scrollTo(region, region.brailleSelectionStart)
		elif region.brailleSelectionEnd is not None:
			# The selection is anchored at the start.
			self.mainBuffer.scrollTo(region, region.brailleSelectionEnd - 1)

	# #6862: The value change of a progress bar change often goes together with changes of other objects in the dialog,
	# e.g. the time remaining. Therefore, update the dialog when a contained progress bar changes.
	def _handleProgressBarUpdate(
			self,
			obj: "NVDAObject",
	) -> None:
		if objectBelowLockScreenAndWindowsIsLocked(obj):
			return
		oldTime = getattr(self, "_lastProgressBarUpdateTime", None)
		newTime = time.time()
		if oldTime and newTime - oldTime < 1:
			# Fetching dialog text is expensive, so update at most once a second.
			return
		self._lastProgressBarUpdateTime = newTime
		for obj in reversed(api.getFocusAncestors()[:-1]):
			if obj.role == controlTypes.Role.DIALOG:
				self.handleUpdate(obj)
				return

	def handleUpdate(self, obj: "NVDAObject") -> None:
		if not self.enabled:
			return
		if objectBelowLockScreenAndWindowsIsLocked(obj):
			return
		# Optimisation: It is very likely that it is the focus object that is being updated.
		# If the focus object is in the braille buffer, it will be the last region, so scan the regions backwards.
		for region in reversed(list(self.mainBuffer.visibleRegions)):
			if hasattr(region, "obj") and region.obj == obj:
				break
		else:
			# No region for this object.
			# There are some objects that require special update behavior even if they have no region.
			# This only applies when tethered to focus, because tethering to review shows only one object at a time,
			# which always has a braille region associated with it.
			if self._tether != TetherTo.FOCUS.value:
				return
			# Late import to avoid circular import.
			from NVDAObjects import NVDAObject
			if isinstance(obj, NVDAObject) and obj.role == controlTypes.Role.PROGRESSBAR and obj.isInForeground:
				self._handleProgressBarUpdate(obj)
			return
		self._regionsPendingUpdate.add(region)

	def handleReviewMove(self, shouldAutoTether=True):
		if not self.enabled or config.conf["braille"]["mode"] == BrailleMode.SPEECH_OUTPUT.value:
			return
		reviewPos = api.getReviewPosition()
		if shouldAutoTether:
			self.setTether(TetherTo.REVIEW.value, auto=True)
		if self._tether != TetherTo.REVIEW.value:
			return
		region = self.mainBuffer.regions[-1] if self.mainBuffer.regions else None
		if region and region.obj == reviewPos.obj:
			region.pendingCaretUpdate = True
			self._regionsPendingUpdate.add(region)
		else:
			# We're reviewing a different object.
			self._doNewObject(getFocusRegions(reviewPos.obj, review=True))

	def initialDisplay(self):
		if not self.enabled or not api.getDesktopObject():
			# Braille is disabled or focus/review hasn't yet been initialised.
			return
		try:
			if self.getTether() == TetherTo.FOCUS.value:
				self.handleGainFocus(api.getFocusObject(), shouldAutoTether=False)
			else:
				self.handleReviewMove(shouldAutoTether=False)
		except Exception:
			# #8877: initialDisplay might fail because NVDA tries to focus
			# an object for which property fetching raises an exception.
			log.debugWarning("Error in initial display", exc_info=True)

	def handlePostConfigProfileSwitch(self):
		display = config.conf["braille"]["display"]
		# #7459: the syncBraille has been dropped in favor of the native hims driver.
		# Migrate to renamed drivers as smoothly as possible.
		newDriverName = RENAMED_DRIVERS.get(display)
		if newDriverName:
			display = config.conf["braille"]["display"] = newDriverName
		if (
			self.display is None
			# Do not choose a new display if:
			or not (
				# The display in the new profile is equal to the last requested display name
				display == self._lastRequestedDisplayName
				# or the new profile uses auto detection, which supports detection of the currently active display.
				or (display == AUTO_DISPLAY_NAME and bdDetect.driverIsEnabledForAutoDetection(self.display.name))
			)
		):
			self.setDisplayByName(display)
		elif (
			# Auto detection should be active
			display == AUTO_DISPLAY_NAME and self._detector is not None
			# And the current display should be no braille.
			# If not, there is an active detector for the current driver
			# to switch from bluetooth to USB.
			and self.display.name == NO_BRAILLE_DISPLAY_NAME
		):
			self._detector._limitToDevices = bdDetect.getBrailleDisplayDriversEnabledForDetection()

		self._tether = config.conf["braille"]["tetherTo"]
		tableName = config.conf["braille"]["translationTable"]
		# #6140: Migrate to new table names as smoothly as possible.
		newTableName = brailleTables.RENAMED_TABLES.get(tableName)
		if newTableName:
			tableName = config.conf["braille"]["translationTable"] = newTableName
		if tableName != self._table.fileName:
			try:
				self._table = brailleTables.getTable(tableName)
			except LookupError:
				log.error(
					f"Invalid translation table ({tableName}), "
					f"falling back to default ({FALLBACK_TABLE})."
				)
				self._table = brailleTables.getTable(FALLBACK_TABLE)

	def handleDisplayUnavailable(self):
		"""Called when the braille display becomes unavailable.
		This logs an error and disables the display.
		This is called when displaying cells raises an exception,
		but drivers can also call it themselves if appropriate.
		"""
		log.error("Braille display unavailable. Disabling", exc_info=True)
		newDisplay = (
			AUTO_DISPLAY_NAME
			if config.conf["braille"]["display"] == AUTO_DISPLAY_NAME
			else NO_BRAILLE_DISPLAY_NAME
		)
		self.setDisplayByName(newDisplay, isFallback=True)

	def _enableDetection(
			self,
			usb: bool = True,
			bluetooth: bool = True,
			limitToDevices: Optional[List[str]] = None
	):
		"""Enables automatic detection of braille displays.
		When auto detection is already active, this will force a rescan for devices.
		This should also be executed when auto detection should be resumed due to loss of display connectivity.
		In that case, it is triggered by L{setDisplayByname}.
		@param usb: Whether to scan for USB devices
		@param bluetooth: Whether to scan for Bluetooth devices.
		@param limitToDevices: An optional list of driver names a scan should be limited to.
			This is used when a Bluetooth device is detected, in order to switch to USB
			when an USB device for the same driver is found.
			C{None} if no driver filtering should occur.
		"""
		self.setDisplayByName(NO_BRAILLE_DISPLAY_NAME, isFallback=True)
		if self._detector:
			self._detector.rescan(usb=usb, bluetooth=bluetooth, limitToDevices=limitToDevices)
			return
		config.conf["braille"]["display"] = AUTO_DISPLAY_NAME
		self._detector = bdDetect._Detector()
		self._detector._queueBgScan(usb=usb, bluetooth=bluetooth, limitToDevices=limitToDevices)

	def _disableDetection(self):
		"""Disables automatic detection of braille displays."""
		if self._detector:
			self._detector.terminate()
			self._detector = None

	def _bgThreadExecutor(self, param: int):
		"""Executed as APC when cells have to be written to a display asynchronously.
		"""
		if not self.display:
			# Sometimes, the bg thread executor is triggered when a display is not fully initialized.
			# For example, this happens when handling an ACK during initialisation.
			# We can safely ignore this.
			return
		if self.display._awaitingAck:
			# Do not write cells when we are awaiting an ACK
			return
		with self.queuedWriteLock:
			data: Optional[List[int]] = self.queuedWrite
			self.queuedWrite = None
		if not data:
			return
		try:
			self.display.display(data)
<<<<<<< HEAD
		except:
=======
		except:  # noqa: E722
>>>>>>> 86f79e6b
			log.error("Error displaying cells. Disabling display", exc_info=True)
			self.handleDisplayUnavailable()
		else:
			if self.display.receivesAckPackets:
				self.display._awaitingAck = True
				SECOND_TO_MS = 1000
				hwIo.bgThread.setWaitableTimer(
					self.ackTimerHandle,
					# Wait twice the display driver timeout for acknowledgement packets
					# Note: timeout is in seconds whereas setWaitableTimer expects milliseconds
					int(self.display.timeout * 2 * SECOND_TO_MS),
					self._ackTimeoutResetter
				)

	def _ackTimeoutResetter(self, param: int):
		if (
			self.display
			and self.display.receivesAckPackets
			and self.display._awaitingAck
		):
			log.debugWarning(f"Waiting for {self.display.name} ACK packet timed out")
			self.display._awaitingAck = False
			self._writeCellsInBackground()


# Maps old braille display driver names to new drivers that supersede old drivers.
# Ensure that if a user has set a preferred driver which has changed name, the new
# user preference is retained.
RENAMED_DRIVERS = {
	# "oldDriverName": "newDriverName"
	"syncBraille": "hims",
	"alvaBC6": "alva",
	"hid": "hidBrailleStandard",
}

handler: Optional[BrailleHandler] = None


def initialize():
	global handler
	log.info("Using liblouis version %s" % louis.version())
	import serial
	log.info("Using pySerial version %s"%serial.VERSION)
	handler = BrailleHandler()
	handler.handlePostConfigProfileSwitch()
	config.post_configProfileSwitch.register(handler.handlePostConfigProfileSwitch)

def pumpAll():
	"""Runs tasks at the end of each core cycle. For now just region updates, e.g. for caret movement."""
	handler._handlePendingUpdate()

def terminate():
	global handler
	handler.terminate()
	handler = None


class BrailleDisplayDriver(driverHandler.Driver):
	"""Abstract base braille display driver.
	Each braille display driver should be a separate Python module in the root brailleDisplayDrivers directory
	containing a BrailleDisplayDriver class which inherits from this base class.

	At a minimum, drivers must set L{name} and L{description} and override the L{check} method.
	To display braille, L{numCells} and L{display} must be implemented.

	To support automatic detection of braille displays belonging to this driver:
		* The driver must be thread safe and L{isThreadSafe} should be set to C{True}
		* L{supportsAutomaticDetection} must be set to C{True}.
		* L{registerAutomaticDetection} must be implemented.

	Drivers should dispatch input such as presses of buttons, wheels or other controls
	using the L{inputCore} framework.
	They should subclass L{BrailleDisplayGesture}
	and execute instances of those gestures using L{inputCore.manager.executeGesture}.
	These gestures can be mapped in L{gestureMap}.
	A driver can also inherit L{baseObject.ScriptableObject} to provide display specific scripts.

	@see: L{hwIo} for raw serial and HID I/O.

	There are factory functions to create L{autoSettingsUtils.driverSetting.DriverSetting} instances
	for common display specific settings; e.g. L{DotFirmnessSetting}.
	"""
	_configSection = "braille"
	# Most braille display drivers don't have settings yet.
	# Make sure supportedSettings is not abstract for these.
	supportedSettings = ()
	#: Whether this driver is thread-safe.
	#: If it is, NVDA may initialize, terminate or call this driver  on any thread.
	#: This allows NVDA to read from and write to the display in the background,
	#: which means the rest of NVDA is not blocked while this occurs,
	#: thus resulting in better performance.
	#: This is also required to use the L{hwIo} module.
	isThreadSafe: bool = False
	#: Whether this driver is supported for automatic detection of braille displays.
	supportsAutomaticDetection: bool = False
	#: Whether displays for this driver return acknowledgements for sent packets.
	#: L{_handleAck} should be called when an ACK is received.
	#: Note that thread safety is required for the generic implementation to function properly.
	#: If a display is not thread safe, a driver should manually implement ACK processing.
	receivesAckPackets: bool = False
	#: Whether this driver is awaiting an Ack for a connected display.
	#: This is set to C{True} after displaying cells when L{receivesAckPackets} is True,
	#: and set to C{False} by L{_handleAck} or when C{timeout} has elapsed.
	#: This is for internal use by NVDA core code only and shouldn't be touched by a driver itself.
	_awaitingAck: bool = False
	#: Maximum timeout to use for communication with a device (in seconds).
	#: This can be used for serial connections.
	#: Furthermore, it is used to stop waiting for missed acknowledgement packets.
	timeout: float = 0.2

	def __init__(self, port: typing.Union[None, str, bdDetect.DeviceMatch] = None):
		"""Constructor
		@param port: Information on how to connect to the device.
			Use L{_getTryPorts} to normalise to L{DeviceMatch} instances.
			- A string (from config "config.conf["braille"][name]["port"]"). When manually configured.
				This value is set via the settings dialog, the source of the options provided to the user
				is the BrailleDisplayDriver.getPossiblePorts method.
			- A L{DeviceMatch} instance. When automatically detected.
		"""
		super().__init__()

	@classmethod
	def check(cls) -> bool:
		"""Determine whether this braille display is available.
		The display will be excluded from the list of available displays if this method returns C{False}.
		For example, if this display is not present, C{False} should be returned.
		@return: C{True} if this display is available, C{False} if not.
		"""
		if cls.isThreadSafe:
			supportsAutomaticDetection = cls.supportsAutomaticDetection
			if supportsAutomaticDetection and bdDetect.driverHasPossibleDevices(cls.name):
				return True
		try:
			next(cls.getManualPorts())
		except (StopIteration, NotImplementedError):
			pass
		else:
			return True
		return False

	@classmethod
	def registerAutomaticDetection(cls, driverRegistrar: bdDetect.DriverRegistrar):
		"""
		This method may register the braille display driver in the braille display automatic detection framework.
		The framework provides a L{bdDetect.DriverRegistrar} object as its only parameter.
		The methods on the driver registrar can be used to register devices or device scanners.
		This method should only register itself with the bdDetect framework,
		and should refrain from doing anything else.
		Drivers with L{supportsAutomaticDetection} set to C{True} must implement this method.
		@param driverRegistrar: An object containing several methods to register device identifiers for this driver.
		"""
		raise NotImplementedError

	def terminate(self):
		"""Terminate this display driver.
		This will be called when NVDA is finished with this display driver.
		It should close any open connections, perform cleanup, etc.
		Subclasses should call the superclass method first.
		@postcondition: This instance can no longer be used unless it is constructed again.
		"""
		super().terminate()
		# Clear the display.
		try:
			self.display([0] * self.numCells)
		except Exception:
			# The display driver seems to be failing, but we're terminating anyway, so just ignore it.
			log.error(f"Display driver {self} failed to display while terminating.", exc_info=True)

	#: typing information for autoproperty _get_numCells
	numCells: int

	def _get_numCells(self) -> int:
		"""Obtain the number of braille cells on this display.
		@note: 0 indicates that braille should be disabled.
		@note: For multi line displays, this is the total number of cells (e.g. numRows * numCols)
		@return: The number of cells.
		"""
		return self.numRows * self.numCols

	def _set_numCells(self, numCells: int):
		if self.numRows > 1:
			raise ValueError("Please set numCols explicitly and don't set numCells for multi line braille displays")
		self.numCols = numCells

	#: Number of rows of the braille display, this will be 1 for most displays
	#: Note: Setting this to 0 will cause numCells to be 0 and hence will disable braille.
	numRows: int = 1

	#: Number of columns (cells per row) of the braille display
	#: 0 indicates that braille should be disabled.
	numCols: int = 0


	def __repr__(self):
		return f"{self.__class__.__name__}({self.name!r}, numCells={self.numCells!r})"

	def display(self, cells):
		"""Display the given braille cells.
		@param cells: The braille cells to display.
		@type cells: [int, ...]
		"""

	#: Automatic port constant to be used by braille displays that support the "automatic" port
	#: Kept for backwards compatibility
	AUTOMATIC_PORT = AUTOMATIC_PORT

	@classmethod
	def getPossiblePorts(cls) -> typing.OrderedDict[str, str]:
		""" Returns possible hardware ports for this driver.
		Optionally and in addition to the values from L{getManualPorts},
		three special values may be returned if the driver supports
		them, "auto", "usb", and "bluetooth".

		Generally, drivers shouldn't implement this method directly.
		Instead, they should provide automatic detection data via L{bdDetect}
		and implement L{getPossibleManualPorts} if they support manual ports
		such as serial ports.

		@return: Ordered dictionary for each port a (key : value) of name : translated description.
		"""
		try:
			next(bdDetect.getConnectedUsbDevicesForDriver(cls.name))
			usb = True
		except (LookupError, StopIteration):
			usb = False
		try:
			next(bdDetect.getPossibleBluetoothDevicesForDriver(cls.name))
			bluetooth = True
		except (LookupError, StopIteration):
			bluetooth = False
		ports = collections.OrderedDict()
		if usb or bluetooth:
			ports.update((AUTOMATIC_PORT,))
			if usb:
				ports.update((USB_PORT,))
			if bluetooth:
				ports.update((BLUETOOTH_PORT,))
		try:
			ports.update(cls.getManualPorts())
		except NotImplementedError:
			pass
		return ports

	@classmethod
	def _getAutoPorts(cls, usb=True, bluetooth=True) -> Iterable[bdDetect.DeviceMatch]:
		"""Returns possible ports to connect to using L{bdDetect} automatic detection data.
		@param usb: Whether to search for USB devices.
		@type usb: bool
		@param bluetooth: Whether to search for bluetooth devices.
		@type bluetooth: bool
		@return: The device match for each port.
		@rtype: iterable of L{DeviceMatch}
		"""
		iters = []
		if usb:
			iters.append(bdDetect.getConnectedUsbDevicesForDriver(cls.name))
		if bluetooth:
			iters.append(bdDetect.getPossibleBluetoothDevicesForDriver(cls.name))

		try:
			for match in itertools.chain(*iters):
				yield match
		except LookupError:
			pass

	@classmethod
	def getManualPorts(cls) -> typing.Iterator[typing.Tuple[str, str]]:
		"""Get possible manual hardware ports for this driver.
		This is for ports which cannot be detected automatically
		such as serial ports.
		@return: An iterator containing the name and description for each port.
		"""
		raise NotImplementedError

	@classmethod
	def _getTryPorts(
			cls, port: Union[str, bdDetect.DeviceMatch]
	) -> typing.Iterator[bdDetect.DeviceMatch]:
		"""Returns the ports for this driver to which a connection attempt should be made.
		This generator function is usually used in L{__init__} to connect to the desired display.
		@param port: the port to connect to.
		@return: The name and description for each port
		"""
		if isinstance(port, bdDetect.DeviceMatch):
			yield port
		elif isinstance(port, str):
			isUsb = port in (AUTOMATIC_PORT[0], USB_PORT[0])
			isBluetooth = port in (AUTOMATIC_PORT[0], BLUETOOTH_PORT[0])
			if not isUsb and not isBluetooth:
				# Assume we are connecting to a com port, since these are the only manual ports supported.
				try:
					portInfo = next(info for info in hwPortUtils.listComPorts() if info["port"]==port)
				except StopIteration:
					pass
				else:
					yield bdDetect.DeviceMatch(
						bdDetect.DeviceType.SERIAL,
						portInfo["bluetoothName" if "bluetoothName" in portInfo else "friendlyName"],
						portInfo["port"],
						portInfo
					)
			else:
				for match in cls._getAutoPorts(usb=isUsb, bluetooth=isBluetooth):
					yield match

	#: Global input gesture map for this display driver.
	gestureMap: Optional[inputCore.GlobalGestureMap] = None

	@classmethod
	def _getModifierGestures(cls, model=None):
		"""Retrieves modifier gestures from this display driver's L{gestureMap}
		that are bound to modifier only keyboard emulate scripts.
		@param model: the optional braille display model for which modifier gestures should also be included.
		@type model: str; C{None} if model specific gestures should not be included
		@return: the ids of the display keys and the associated generalised modifier names
		@rtype: generator of (set, set)
		"""
		import globalCommands
		# Ignore the locale gesture map when searching for braille display gestures
		globalMaps = [inputCore.manager.userGestureMap]
		if cls.gestureMap:
			globalMaps.append(cls.gestureMap)
		prefixes=["br({source})".format(source=cls.name),]
		if model:
			prefixes.insert(0,"br({source}.{model})".format(source=cls.name, model=model))
		for globalMap in globalMaps:
			for scriptCls, gesture, scriptName in globalMap.getScriptsForAllGestures():
				if (any(gesture.startswith(prefix.lower()) for prefix in prefixes)
					and scriptCls is globalCommands.GlobalCommands
					and scriptName and scriptName.startswith("kb")):
					emuGesture = keyboardHandler.KeyboardInputGesture.fromName(scriptName.split(":")[1])
					if emuGesture.isModifier:
						yield set(gesture.split(":")[1].split("+")), set(emuGesture._keyNamesInDisplayOrder)

	def _handleAck(self):
		"""Base implementation to handle acknowledgement packets."""
		if not self.receivesAckPackets:
			raise NotImplementedError("This display driver does not support ACK packet handling")
		if not ctypes.windll.kernel32.CancelWaitableTimer(handler.ackTimerHandle):
			raise ctypes.WinError()
		self._awaitingAck = False
		handler._writeCellsInBackground()

	@classmethod
	def DotFirmnessSetting(cls,defaultVal,minVal,maxVal,useConfig=False):
		"""Factory function for creating dot firmness setting."""
		return NumericDriverSetting(
			"dotFirmness",
			# Translators: Label for a setting in braille settings dialog.
			_("Dot firm&ness"),
			defaultVal=defaultVal,
			minVal=minVal,
			maxVal=maxVal,
			useConfig=useConfig
		)

	@classmethod
	def BrailleInputSetting(cls, useConfig=True):
		"""Factory function for creating braille input setting."""
		return BooleanDriverSetting(
			"brailleInput",
			# Translators: Label for a setting in braille settings dialog.
			_("Braille inp&ut"),
			useConfig=useConfig
		)

	@classmethod
	def HIDInputSetting(cls, useConfig):
		"""Factory function for creating HID input setting."""
		return BooleanDriverSetting(
			"hidKeyboardInput",
			# Translators: Label for a setting in braille settings dialog.
			_("&HID keyboard input simulation"),
			useConfig=useConfig
		)

class BrailleDisplayGesture(inputCore.InputGesture):
	"""A button, wheel or other control pressed on a braille display.
	Subclasses must provide L{source} and L{id}.
	Optionally, L{model} can be provided to facilitate model specific gestures.
	L{routingIndex} should be provided for routing buttons.
	Subclasses can also inherit from L{brailleInput.BrailleInputGesture} if the display has a braille keyboard.
	If the braille display driver is a L{baseObject.ScriptableObject}, it can provide scripts specific to input gestures from this display.
	"""

	shouldPreventSystemIdle = True

	def _get_source(self):
		"""The string used to identify all gestures from this display.
		This should generally be the driver name.
		This string will be included in the source portion of gesture identifiers.
		For example, if this was C{alvaBC6},
		a display specific gesture identifier might be C{br(alvaBC6):etouch1}.
		@rtype: str
		"""
		raise NotImplementedError

	def _get_model(self):
		"""The string used to identify all gestures from a specific braille display model.
		This should be an alphanumeric short version of the model name, without spaces.
		This string will be included in the source portion of gesture identifiers.
		For example, if this was C{alvaBC6},
		the model string could look like C{680},
		and a corresponding display specific gesture identifier might be C{br(alvaBC6.680):etouch1}.
		@rtype: str; C{None} if model specific gestures are not supported
		"""
		return None

	def _get_id(self):
		"""The unique, display specific id for this gesture.
		@rtype: str
		"""
		raise NotImplementedError

	#: The index of the routing key or C{None} if this is not a routing key.
	#: @type: int
	routingIndex = None

	def _get_identifiers(self):
		ids = [u"br({source}):{id}".format(source=self.source, id=self.id)]
		if self.model:
			# Model based ids should take priority.
			ids.insert(0, u"br({source}.{model}):{id}".format(source=self.source, model=self.model, id=self.id))
		import brailleInput
		if isinstance(self, brailleInput.BrailleInputGesture):
			ids.extend(brailleInput.BrailleInputGesture._get_identifiers(self))
		return ids

	def _get_displayName(self):
		import brailleInput
		if isinstance(self, brailleInput.BrailleInputGesture):
			name = brailleInput.BrailleInputGesture._get_displayName(self)
			if name:
				return name
		return self.id

	def _get_scriptableObject(self):
		display = handler.display
		if isinstance(display, baseObject.ScriptableObject):
			return display
		return super(BrailleDisplayGesture, self).scriptableObject

	def _get_script(self):
		# Overrides L{inputCore.InputGesture._get_script} to support modifier keys.
		# Also processes modifiers held by braille input.
		# Import late to avoid circular import.
		import brailleInput
		gestureKeys = set(self.keyNames)
		gestureModifiers = brailleInput.handler.currentModifiers.copy()
		script=scriptHandler.findScript(self)
		if script:
			scriptName = script.__name__
			if not (gestureModifiers and scriptName.startswith("script_kb:")):
				self.script = script
				return self.script
		# Either no script for this gesture has been found, or braille input is holding modifiers.
		# Process this gesture for possible modifiers if it consists of more than one key.
		# For example, if L{self.id} is 'key1+key2',
		# key1 is bound to 'kb:control' and key2 to 'kb:tab',
		# this gesture should execute 'kb:control+tab'.
		# Combining emulated modifiers with braille input (#7306) is not yet supported.
		if len(gestureKeys)>1:
			for keys, modifiers in handler.display._getModifierGestures(self.model):
				if keys<gestureKeys:
					gestureModifiers |= modifiers
					gestureKeys -= keys
		if not gestureModifiers:
			return None
		if gestureKeys != set(self.keyNames):
			# Find a script for L{gestureKeys}.
			id = "+".join(gestureKeys)
			fakeGestureIds = [u"br({source}):{id}".format(source=self.source, id=id),]
			if self.model:
				fakeGestureIds.insert(0,u"br({source}.{model}):{id}".format(source=self.source, model=self.model, id=id))
			scriptNames = []
			globalMaps = [inputCore.manager.userGestureMap, handler.display.gestureMap]
			for globalMap in globalMaps:
				for fakeGestureId in fakeGestureIds:
					scriptNames.extend(scriptName for cls, scriptName in globalMap.getScriptsForGesture(fakeGestureId.lower()) if scriptName and scriptName.startswith("kb"))
			if not scriptNames:
				# Gesture contains modifiers, but no keyboard emulate script exists for the gesture without modifiers
				return None
			# We can't bother about multiple scripts for a gesture, we will just use the first one
			combinedScriptName = "kb:{modifiers}+{keys}".format(
				modifiers="+".join(gestureModifiers),
				keys=scriptNames[0].split(":")[1]
			)
		elif script and scriptName:
			combinedScriptName = "kb:{modifiers}+{keys}".format(
				modifiers="+".join(gestureModifiers),
				keys=scriptName.split(":")[1]
			)
		else:
			return None
		self.script = scriptHandler._makeKbEmulateScript(combinedScriptName)
		brailleInput.handler.currentModifiers.clear()
		return self.script

	def _get_keyNames(self):
		"""The names of the keys that are part of this gesture.
		@rtype: list
		"""
		return self.id.split("+")

	def _get_speechEffectWhenExecuted(self) -> Optional[str]:
		from globalCommands import commands
		if (
			not config.conf["braille"]["interruptSpeechWhileScrolling"]
			and self.script in {
				commands.script_braille_scrollBack,
				commands.script_braille_scrollForward,
			}
		):
			return None
		return super().speechEffectWhenExecuted

	#: Compiled regular expression to match an identifier including an optional model name
	#: The model name should be an alphanumeric string without spaces.
	#: @type: RegexObject
	ID_PARTS_REGEX = re.compile(r"br\((\w+)(?:\.(\w+))?\):([\w+]+)", re.U)

	@classmethod
	def getDisplayTextForIdentifier(cls, identifier):
		# Translators: Displayed when the source driver of a braille display gesture is unknown.
		unknownDisplayDescription = _("Unknown braille display")
		idParts = cls.ID_PARTS_REGEX.match(identifier)
		if not idParts:
			log.error("Invalid braille gesture identifier: %s"%identifier)
			return unknownDisplayDescription, "malformed:%s"%identifier
		source, modelName, key = idParts.groups()
		# Optimisation: Do not try to get the braille display class if this identifier belongs to the current driver.
		if handler.display.name.lower() == source.lower():
			description = handler.display.description
		else:
			try:
				description = _getDisplayDriver(source, caseSensitive=False).description
			except ImportError:
				description = unknownDisplayDescription
		if modelName: # The identifier contains a model name
			return description, "{modelName}: {key}".format(
				modelName=modelName, key=key
			)
		else:
			return description, key

inputCore.registerGestureSource("br", BrailleDisplayGesture)


def getSerialPorts(filterFunc=None) -> typing.Iterator[typing.Tuple[str, str]]:
	"""Get available serial ports in a format suitable for L{BrailleDisplayDriver.getManualPorts}.
	@param filterFunc: a function executed on every dictionary retrieved using L{hwPortUtils.listComPorts}.
		For example, this can be used to filter by USB or Bluetooth com ports.
	@type filterFunc: callable
	"""
	if filterFunc and not callable(filterFunc):
		raise TypeError("The provided filterFunc is not callable")
	for info in hwPortUtils.listComPorts():
		if filterFunc and not filterFunc(info):
			continue
		if "bluetoothName" in info:
			yield (info["port"],
				# Translators: Name of a Bluetooth serial communications port.
				_("Bluetooth Serial: {port} ({deviceName})").format(
					port=info["port"],
					deviceName=info["bluetoothName"]
				))
		else:
			yield (info["port"],
				# Translators: Name of a serial communications port.
				_("Serial: {portName}").format(portName=info["friendlyName"]))


def getDisplayDrivers(
		filterFunc: Optional[Callable[[Type[BrailleDisplayDriver]], bool]] = None
) -> Generator[Type[BrailleDisplayDriver], Any, Any]:
	"""Gets an iterator of braille display drivers meeting the given filter callable.
	@param filterFunc: an optional callable that receives a driver as its only argument and returns
		either True or False.
	@return: Iterator of braille display drivers.
	"""
	for loader, name, isPkg in pkgutil.iter_modules(brailleDisplayDrivers.__path__):
		if name.startswith('_'):
			continue
		try:
			display = _getDisplayDriver(name)
		except Exception:
			log.error(
				f"Error while importing braille display driver {name}",
				exc_info=True
			)
			continue
		if not filterFunc or filterFunc(display):
			yield display<|MERGE_RESOLUTION|>--- conflicted
+++ resolved
@@ -5,10 +5,6 @@
 # Leonard de Ruijter, Burman's Computer and Education Ltd., Julien Cochuyt
 
 import itertools
-<<<<<<< HEAD
-import os
-=======
->>>>>>> 86f79e6b
 import typing
 from typing import (
 	TYPE_CHECKING,
@@ -432,11 +428,7 @@
 					displayList.append((display.name, display.description))
 			else:
 				log.debugWarning(f"Braille display driver {display.name} reports as unavailable, excluding")
-<<<<<<< HEAD
-		except:
-=======
 		except:  # noqa: E722
->>>>>>> 86f79e6b
 			log.error("", exc_info=True)
 	displayList.sort(key=lambda d: strxfrm(d[1]))
 	if lastDisplay:
@@ -1141,11 +1133,7 @@
 		"""
 		try:
 			return self.obj.makeTextInfo(textInfos.POSITION_SELECTION)
-<<<<<<< HEAD
-		except:
-=======
 		except:  # noqa: E722
->>>>>>> 86f79e6b
 			return self.obj.makeTextInfo(textInfos.POSITION_FIRST)
 
 	def _setCursor(self, info: textInfos.TextInfo):
@@ -2433,11 +2421,7 @@
 		if not self.display.isThreadSafe:
 			try:
 				self.display.display(cells)
-<<<<<<< HEAD
-			except:
-=======
 			except:  # noqa: E722
->>>>>>> 86f79e6b
 				log.error("Error displaying cells. Disabling display", exc_info=True)
 				self.handleDisplayUnavailable()
 			return
@@ -2848,11 +2832,7 @@
 			return
 		try:
 			self.display.display(data)
-<<<<<<< HEAD
-		except:
-=======
 		except:  # noqa: E722
->>>>>>> 86f79e6b
 			log.error("Error displaying cells. Disabling display", exc_info=True)
 			self.handleDisplayUnavailable()
 		else:
