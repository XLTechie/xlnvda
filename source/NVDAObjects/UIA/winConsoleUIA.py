# NVDAObjects/UIA/winConsoleUIA.py
# A part of NonVisual Desktop Access (NVDA)
# This file is covered by the GNU General Public License.
# See the file COPYING for more details.
# Copyright (C) 2019 Bill Dengler

import ctypes
import NVDAHelper
import textInfos
import UIAHandler

<<<<<<< HEAD
from scriptHandler import script
=======
from winVersion import isWin10
>>>>>>> 5fd38749
from . import UIATextInfo
from ..behaviors import KeyboardHandlerBasedTypedCharSupport
from ..window import Window


class consoleUIATextInfo(UIATextInfo):
	#: At least on Windows 10 1903, expanding then collapsing the text info
	#: caused review to get stuck, so disable it.
	#: There may be no need to disable this anymore, but doing so doesn't seem
	#: to do much good either.
	_expandCollapseBeforeReview = False

	def collapse(self,end=False):
		"""Works around a UIA bug on Windows 10 1803 and later."""
		# When collapsing, consoles seem to incorrectly push the start of the
		# textRange back one character.
		# Correct this by bringing the start back up to where the end is.
		oldInfo=self.copy()
		super(consoleUIATextInfo,self).collapse(end=end)
		if not end:
			self._rangeObj.MoveEndpointByRange(
				UIAHandler.TextPatternRangeEndpoint_Start,
				oldInfo._rangeObj,
				UIAHandler.TextPatternRangeEndpoint_Start
			)

	def move(self, unit, direction, endPoint=None):
		oldRange = None
		if self.basePosition != textInfos.POSITION_CARET:
			# Insure we haven't gone beyond the visible text.
			# UIA adds thousands of blank lines to the end of the console.
			visiRanges = self.obj.UIATextPattern.GetVisibleRanges()
			visiLength = visiRanges.length
			if visiLength > 0:
				firstVisiRange = visiRanges.GetElement(0)
				lastVisiRange = visiRanges.GetElement(visiLength - 1)
				oldRange = self._rangeObj.clone()
		if unit == textInfos.UNIT_WORD and direction != 0:
			# UIA doesn't implement word movement, so we need to do it manually.
			# Relative to the current line, calculate our offset
			# and the current word's offsets.
			lineInfo = self.copy()
			lineInfo.expand(textInfos.UNIT_LINE)
			offset = self._getCurrentOffsetInThisLine(lineInfo)
			start, end = self._getWordOffsetsInThisLine(offset, lineInfo)
			if direction > 0:
				# Moving in a forward direction, we can just jump to the
				# end offset of the current word and we're done.
				res = self.move(
					textInfos.UNIT_CHARACTER,
					end - offset,
					endPoint=endPoint
				)
			else:
				# Moving backwards
				wordStartDistance = (offset - start) * -1
				if wordStartDistance < 0:
					# We are after the beginning of a word.
					# So first move back to the start of the word.
					self.move(
						textInfos.UNIT_CHARACTER,
						wordStartDistance,
						endPoint=endPoint
					)
					offset += wordStartDistance
				# Try to move one character back before the start of the word.
				res = self.move(textInfos.UNIT_CHARACTER, -1, endPoint=endPoint)
				if res == 0:
					return 0
				offset -= 1
				# We are now positioned  within the previous word.
				if offset < 0:
					# We've moved on to the previous line.
					# Recalculate the current offset based on the new line we are now on.
					lineInfo = self.copy()
					lineInfo.expand(textInfos.UNIT_LINE)
					offset = self._getCurrentOffsetInThisLine(lineInfo)
				# Finally using the new offset,

				# Calculate the current word offsets and move to the start of
				# this word if we are not already there.
				start, end = self._getWordOffsetsInThisLine(offset, lineInfo)
				wordStartDistance = (offset - start) * -1
				if wordStartDistance < 0:
					self.move(
						textInfos.UNIT_CHARACTER,
						wordStartDistance,
						endPoint=endPoint
					)
		else:  # moving by a unit other than word
			res = super(consoleUIATextInfo, self).move(unit, direction,
														endPoint)
		if oldRange and (
			self._rangeObj.CompareEndPoints(
				UIAHandler.TextPatternRangeEndpoint_Start, firstVisiRange,
				UIAHandler.TextPatternRangeEndpoint_Start) < 0
			or self._rangeObj.CompareEndPoints(
				UIAHandler.TextPatternRangeEndpoint_Start, lastVisiRange,
				UIAHandler.TextPatternRangeEndpoint_End) >= 0):
			self._rangeObj = oldRange
			return 0
		return res

	def expand(self, unit):
		if unit == textInfos.UNIT_WORD:
			# UIA doesn't implement word movement, so we need to do it manually.
			lineInfo = self.copy()
			lineInfo.expand(textInfos.UNIT_LINE)
			offset = self._getCurrentOffsetInThisLine(lineInfo)
			start, end = self._getWordOffsetsInThisLine(offset, lineInfo)
			wordEndPoints = (
				(offset - start) * -1,
				end - offset - 1
			)
			if wordEndPoints[0]:
				self._rangeObj.MoveEndpointByUnit(
					UIAHandler.TextPatternRangeEndpoint_Start,
					UIAHandler.NVDAUnitsToUIAUnits[textInfos.UNIT_CHARACTER],
					wordEndPoints[0]
				)
			if wordEndPoints[1]:
				self._rangeObj.MoveEndpointByUnit(
					UIAHandler.TextPatternRangeEndpoint_End,
					UIAHandler.NVDAUnitsToUIAUnits[textInfos.UNIT_CHARACTER],
					wordEndPoints[1]
				)
		else:
			return super(consoleUIATextInfo, self).expand(unit)

	def _get_isCollapsed(self):
		"""Works around a UIA bug on Windows 10 1803 and later."""
		# Even when a console textRange's start and end have been moved to the
		# same position, the console incorrectly reports the end as being
		# past the start.
		# Therefore to decide if the textRange is collapsed,
		# Check if it has no text.
		return not bool(self._rangeObj.getText(1))

	def _getCurrentOffsetInThisLine(self, lineInfo):
		"""
		Given a caret textInfo expanded to line, returns the index into the
		line where the caret is located.
		This is necessary since Uniscribe requires indices into the text to
		find word boundaries, but UIA only allows for relative movement.
		"""
		charInfo = self.copy()
		res = 0
		chars = None
		while charInfo.compareEndPoints(
			lineInfo,
			"startToEnd"
		) <= 0:
			charInfo.expand(textInfos.UNIT_CHARACTER)
			chars = charInfo.move(textInfos.UNIT_CHARACTER, -1) * -1
			if chars != 0 and charInfo.compareEndPoints(
				lineInfo,
				"startToStart"
			) >= 0:
				res += chars
			else:
				break
		return res

	def _getWordOffsetsInThisLine(self, offset, lineInfo):
		lineText = lineInfo.text or u" "
		# Convert NULL and non-breaking space to space to make sure
		# that words will break on them
		lineText = lineText.translate({0: u' ', 0xa0: u' '})
		start = ctypes.c_int()
		end = ctypes.c_int()
		# Uniscribe does some strange things when you give it a string  with
		# not more than two alphanumeric chars in a row.
		# Inject two alphanumeric characters at the end to fix this.
		lineText += "xx"
		NVDAHelper.localLib.calculateWordOffsets(
			lineText,
			len(lineText),
			offset,
			ctypes.byref(start),
			ctypes.byref(end)
		)
		return (
			start.value,
			min(end.value, max(1, len(lineText) - 2))
		)

	def __ne__(self,other):
		"""Support more accurate caret move detection."""
		return not self==other


class consoleUIAWindow(Window):
	def _get_focusRedirect(self):
		"""
		Sometimes, attempting to interact with the console too quickly after
		focusing the window can make NVDA unable to get any caret or review
		information or receive new text events.
		To work around this, we must redirect focus to the console text area.
		"""
		for child in self.children:
			if isinstance(child, WinConsoleUIA):
				return child
		return None


class WinConsoleUIA(KeyboardHandlerBasedTypedCharSupport):
	#: Disable the name as it won't be localized
	name = ""
	#: Only process text changes every 30 ms, in case the console is getting
	#: a lot of text.
	STABILIZE_DELAY = 0.03
	_TextInfo = consoleUIATextInfo
	#: the caret in consoles can take a while to move on Windows 10 1903 and later.
	_caretMovementTimeoutMultiplier = 1.5

	def _getTextLines(self):
		# Filter out extraneous empty lines from UIA
		ptr = self.UIATextPattern.GetVisibleRanges()
		res = [ptr.GetElement(i).GetText(-1) for i in range(ptr.length)]
		return res


def findExtraOverlayClasses(obj, clsList):
	if obj.UIAElement.cachedAutomationId == "Text Area":
		clsList.append(WinConsoleUIA)
	elif obj.UIAElement.cachedAutomationId == "Console Window":
		clsList.append(consoleUIAWindow)<|MERGE_RESOLUTION|>--- conflicted
+++ resolved
@@ -9,11 +9,7 @@
 import textInfos
 import UIAHandler
 
-<<<<<<< HEAD
-from scriptHandler import script
-=======
 from winVersion import isWin10
->>>>>>> 5fd38749
 from . import UIATextInfo
 from ..behaviors import KeyboardHandlerBasedTypedCharSupport
 from ..window import Window
