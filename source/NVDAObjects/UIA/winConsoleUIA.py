# NVDAObjects/UIA/winConsoleUIA.py
# A part of NonVisual Desktop Access (NVDA)
# This file is covered by the GNU General Public License.
# See the file COPYING for more details.
# Copyright (C) 2019 Bill Dengler

import ctypes
import NVDAHelper
import textInfos
import UIAHandler

from comtypes import COMError
from UIAUtils import isTextRangeOffscreen
from winVersion import isWin10
from . import UIATextInfo
from ..behaviors import KeyboardHandlerBasedTypedCharSupport
from ..window import Window


class consoleUIATextInfo(UIATextInfo):
	#: At least on Windows 10 1903, expanding then collapsing the text info
	#: caused review to get stuck, so disable it.
	#: There may be no need to disable this anymore, but doing so doesn't seem
	#: to do much good either.
	_expandCollapseBeforeReview = False

	def __init__(self,obj,position,_rangeObj=None):
		super(consoleUIATextInfo, self).__init__(obj, position, _rangeObj)
		# Re-implement POSITION_FIRST and POSITION_LAST in terms of
		# visible ranges to fix review top/bottom scripts.
		if position==textInfos.POSITION_FIRST:
			visiRanges = self.obj.UIATextPattern.GetVisibleRanges()
			firstVisiRange = visiRanges.GetElement(0)
			self._rangeObj = firstVisiRange
			self.collapse()
		elif position==textInfos.POSITION_LAST:
			visiRanges = self.obj.UIATextPattern.GetVisibleRanges()
			lastVisiRange = visiRanges.GetElement(visiRanges.length - 1)
			self._rangeObj = lastVisiRange
			self.collapse(True)

	def collapse(self,end=False):
		"""Works around a UIA bug on Windows 10 1803 and later."""
		# When collapsing, consoles seem to incorrectly push the start of the
		# textRange back one character.
		# Correct this by bringing the start back up to where the end is.
		oldInfo=self.copy()
		super(consoleUIATextInfo,self).collapse(end=end)
		if not end:
			self._rangeObj.MoveEndpointByRange(
				UIAHandler.TextPatternRangeEndpoint_Start,
				oldInfo._rangeObj,
				UIAHandler.TextPatternRangeEndpoint_Start
			)

	def move(self, unit, direction, endPoint=None):
		oldRange = None
		if self.basePosition != textInfos.POSITION_CARET:
			# Insure we haven't gone beyond the visible text.
			# UIA adds thousands of blank lines to the end of the console.
			visiRanges = self.obj.UIATextPattern.GetVisibleRanges()
			visiLength = visiRanges.length
			if visiLength > 0:
				oldRange = self._rangeObj.clone()
		if unit == textInfos.UNIT_WORD and direction != 0:
			# UIA doesn't implement word movement, so we need to do it manually.
			# Relative to the current line, calculate our offset
			# and the current word's offsets.
			lineInfo = self.copy()
			lineInfo.expand(textInfos.UNIT_LINE)
			offset = self._getCurrentOffsetInThisLine(lineInfo)
			start, end = self._getWordOffsetsInThisLine(offset, lineInfo)
			if direction > 0:
				# Moving in a forward direction, we can just jump to the
				# end offset of the current word and we're done.
				res = self.move(
					textInfos.UNIT_CHARACTER,
					end - offset,
					endPoint=endPoint
				)
			else:
				# Moving backwards
				wordStartDistance = (offset - start) * -1
				if wordStartDistance < 0:
					# We are after the beginning of a word.
					# So first move back to the start of the word.
					self.move(
						textInfos.UNIT_CHARACTER,
						wordStartDistance,
						endPoint=endPoint
					)
					offset += wordStartDistance
				# Try to move one character back before the start of the word.
				res = self.move(textInfos.UNIT_CHARACTER, -1, endPoint=endPoint)
				if res == 0:
					return 0
				offset -= 1
				# We are now positioned  within the previous word.
				if offset < 0:
					# We've moved on to the previous line.
					# Recalculate the current offset based on the new line we are now on.
					lineInfo = self.copy()
					lineInfo.expand(textInfos.UNIT_LINE)
					offset = self._getCurrentOffsetInThisLine(lineInfo)
				# Finally using the new offset,
				# Calculate the current word offsets and move to the start of
				# this word if we are not already there.
				start, end = self._getWordOffsetsInThisLine(offset, lineInfo)
				wordStartDistance = (offset - start) * -1
				if wordStartDistance < 0:
					self.move(
						textInfos.UNIT_CHARACTER,
						wordStartDistance,
						endPoint=endPoint
					)
		else:  # moving by a unit other than word
			res = super(consoleUIATextInfo, self).move(unit, direction,
														endPoint)
		try:
			if (
				oldRange
				and isTextRangeOffscreen(self._rangeObj, visiRanges)
				and not isTextRangeOffscreen(oldRange, visiRanges)
			):
				self._rangeObj = oldRange
				return 0
		except (COMError, RuntimeError):
			pass
		return res

	def expand(self, unit):
		if unit == textInfos.UNIT_WORD:
			# UIA doesn't implement word movement, so we need to do it manually.
			lineInfo = self.copy()
			lineInfo.expand(textInfos.UNIT_LINE)
			offset = self._getCurrentOffsetInThisLine(lineInfo)
			start, end = self._getWordOffsetsInThisLine(offset, lineInfo)
			wordEndPoints = (
				(offset - start) * -1,
				end - offset - 1
			)
			if wordEndPoints[0]:
				self._rangeObj.MoveEndpointByUnit(
					UIAHandler.TextPatternRangeEndpoint_Start,
					UIAHandler.NVDAUnitsToUIAUnits[textInfos.UNIT_CHARACTER],
					wordEndPoints[0]
				)
			if wordEndPoints[1]:
				self._rangeObj.MoveEndpointByUnit(
					UIAHandler.TextPatternRangeEndpoint_End,
					UIAHandler.NVDAUnitsToUIAUnits[textInfos.UNIT_CHARACTER],
					wordEndPoints[1]
				)
		else:
			return super(consoleUIATextInfo, self).expand(unit)

	def _get_isCollapsed(self):
		"""Works around a UIA bug on Windows 10 1803 and later."""
		# Even when a console textRange's start and end have been moved to the
		# same position, the console incorrectly reports the end as being
		# past the start.
		# Therefore to decide if the textRange is collapsed,
		# Check if it has no text.
		return not bool(self._rangeObj.getText(1))

	def _getCurrentOffsetInThisLine(self, lineInfo):
		"""
		Given a caret textInfo expanded to line, returns the index into the
		line where the caret is located.
		This is necessary since Uniscribe requires indices into the text to
		find word boundaries, but UIA only allows for relative movement.
		"""
		charInfo = self.copy()
		res = 0
		chars = None
		while charInfo.compareEndPoints(
			lineInfo,
			"startToEnd"
		) <= 0:
			charInfo.expand(textInfos.UNIT_CHARACTER)
			chars = charInfo.move(textInfos.UNIT_CHARACTER, -1) * -1
			if chars != 0 and charInfo.compareEndPoints(
				lineInfo,
				"startToStart"
			) >= 0:
				res += chars
			else:
				break
		return res

	def _getWordOffsetsInThisLine(self, offset, lineInfo):
		lineText = lineInfo.text or u" "
		# Convert NULL and non-breaking space to space to make sure
		# that words will break on them
		lineText = lineText.translate({0: u' ', 0xa0: u' '})
		start = ctypes.c_int()
		end = ctypes.c_int()
		# Uniscribe does some strange things when you give it a string  with
		# not more than two alphanumeric chars in a row.
		# Inject two alphanumeric characters at the end to fix this.
		lineText += "xx"
		NVDAHelper.localLib.calculateWordOffsets(
			lineText,
			len(lineText),
			offset,
			ctypes.byref(start),
			ctypes.byref(end)
		)
		return (
			start.value,
			min(end.value, max(1, len(lineText) - 2))
		)

	def __ne__(self,other):
		"""Support more accurate caret move detection."""
		return not self==other


class consoleUIAWindow(Window):
	def _get_focusRedirect(self):
		"""
		Sometimes, attempting to interact with the console too quickly after
		focusing the window can make NVDA unable to get any caret or review
		information or receive new text events.
		To work around this, we must redirect focus to the console text area.
		"""
		for child in self.children:
			if isinstance(child, WinConsoleUIA):
				return child
		return None


class WinConsoleUIA(KeyboardHandlerBasedTypedCharSupport):
	#: Disable the name as it won't be localized
	name = ""
	#: Only process text changes every 30 ms, in case the console is getting
	#: a lot of text.
	STABILIZE_DELAY = 0.03
	_TextInfo = consoleUIATextInfo
	#: the caret in consoles can take a while to move on Windows 10 1903 and later.
	_caretMovementTimeoutMultiplier = 1.5

<<<<<<< HEAD
=======
	def _reportNewText(self, line):
		# Additional typed character filtering beyond that in LiveText
		if len(line.strip()) < max(len(speech.curWordChars) + 1, 3):
			return
		if self._hasNewLines:
			# Clear the queued characters buffer for new text lines.
			self._queuedChars = []
		super(WinConsoleUIA, self)._reportNewText(line)

	def event_typedCharacter(self, ch):
		if ch == '\t':
			# Clear the typed word buffer for tab completion.
			speech.clearTypedWordBuffer()
		if (
			(
				config.conf['keyboard']['speakTypedCharacters']
				or config.conf['keyboard']['speakTypedWords']
			)
			and not config.conf['UIA']['winConsoleSpeakPasswords']
		):
			self._queuedChars.append(ch)
		else:
			super(WinConsoleUIA, self).event_typedCharacter(ch)

	def event_textChange(self):
		while self._queuedChars:
			ch = self._queuedChars.pop(0)
			super(WinConsoleUIA, self).event_typedCharacter(ch)
		super(WinConsoleUIA, self).event_textChange()

	@script(gestures=[
		"kb:enter",
		"kb:numpadEnter",
		"kb:tab",
		"kb:control+c",
		"kb:control+d",
		"kb:control+pause"
	])
	def script_flush_queuedChars(self, gesture):
		"""
		Flushes the typed word buffer and queue of typedCharacter events if present.
		Since these gestures clear the current word/line, we should flush the
		queue to avoid erroneously reporting these chars.
		"""
		gesture.send()
		self._queuedChars = []
		speech.clearTypedWordBuffer()

	def _get_caretMovementDetectionUsesEvents(self):
		"""Using caret events in consoles sometimes causes the last character of the
		prompt to be read when quickly deleting text."""
		return False

>>>>>>> 4c91e337
	def _getTextLines(self):
		# Filter out extraneous empty lines from UIA
		return (
			self.makeTextInfo(textInfos.POSITION_ALL)
			._rangeObj.getText(-1)
			.rstrip()
			.split("\r\n")
		)


def findExtraOverlayClasses(obj, clsList):
	if obj.UIAElement.cachedAutomationId == "Text Area":
		clsList.append(WinConsoleUIA)
	elif obj.UIAElement.cachedAutomationId == "Console Window":
		clsList.append(consoleUIAWindow)<|MERGE_RESOLUTION|>--- conflicted
+++ resolved
@@ -240,62 +240,11 @@
 	#: the caret in consoles can take a while to move on Windows 10 1903 and later.
 	_caretMovementTimeoutMultiplier = 1.5
 
-<<<<<<< HEAD
-=======
-	def _reportNewText(self, line):
-		# Additional typed character filtering beyond that in LiveText
-		if len(line.strip()) < max(len(speech.curWordChars) + 1, 3):
-			return
-		if self._hasNewLines:
-			# Clear the queued characters buffer for new text lines.
-			self._queuedChars = []
-		super(WinConsoleUIA, self)._reportNewText(line)
-
-	def event_typedCharacter(self, ch):
-		if ch == '\t':
-			# Clear the typed word buffer for tab completion.
-			speech.clearTypedWordBuffer()
-		if (
-			(
-				config.conf['keyboard']['speakTypedCharacters']
-				or config.conf['keyboard']['speakTypedWords']
-			)
-			and not config.conf['UIA']['winConsoleSpeakPasswords']
-		):
-			self._queuedChars.append(ch)
-		else:
-			super(WinConsoleUIA, self).event_typedCharacter(ch)
-
-	def event_textChange(self):
-		while self._queuedChars:
-			ch = self._queuedChars.pop(0)
-			super(WinConsoleUIA, self).event_typedCharacter(ch)
-		super(WinConsoleUIA, self).event_textChange()
-
-	@script(gestures=[
-		"kb:enter",
-		"kb:numpadEnter",
-		"kb:tab",
-		"kb:control+c",
-		"kb:control+d",
-		"kb:control+pause"
-	])
-	def script_flush_queuedChars(self, gesture):
-		"""
-		Flushes the typed word buffer and queue of typedCharacter events if present.
-		Since these gestures clear the current word/line, we should flush the
-		queue to avoid erroneously reporting these chars.
-		"""
-		gesture.send()
-		self._queuedChars = []
-		speech.clearTypedWordBuffer()
-
 	def _get_caretMovementDetectionUsesEvents(self):
 		"""Using caret events in consoles sometimes causes the last character of the
 		prompt to be read when quickly deleting text."""
 		return False
 
->>>>>>> 4c91e337
 	def _getTextLines(self):
 		# Filter out extraneous empty lines from UIA
 		return (
