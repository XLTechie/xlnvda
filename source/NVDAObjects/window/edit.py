--- conflicted
+++ resolved
@@ -259,27 +259,16 @@
 		formatField=textInfos.FormatField()
 		charFormat=None
 		if formatConfig["reportFontName"]:
-<<<<<<< HEAD
-			if charFormat is None: charFormat=self._getCharFormat(offset)
-			formatField["font-name"]=charFormat.szFaceName
-		if formatConfig["reportFontSize"]:
-			if charFormat is None: charFormat=self._getCharFormat(offset)
-=======
 			if charFormat is None: charFormat=self._getCharFormat(offset)  # noqa: E701
 			formatField["font-name"]=charFormat.szFaceName
 		if formatConfig["reportFontSize"]:
 			if charFormat is None: charFormat=self._getCharFormat(offset)  # noqa: E701
->>>>>>> 86f79e6b
 			# Font size is supposed to be an integral value
 			fontSize = charFormat.yHeight // 20
 			# Translators: Abbreviation for points, a measurement of font size.
 			formatField["font-size"] = pgettext("font size", "%s pt") % fontSize
 		if formatConfig["reportFontAttributes"]:
-<<<<<<< HEAD
-			if charFormat is None: charFormat=self._getCharFormat(offset)
-=======
 			if charFormat is None: charFormat=self._getCharFormat(offset)  # noqa: E701
->>>>>>> 86f79e6b
 			formatField["bold"]=bool(charFormat.dwEffects&CFE_BOLD)
 			formatField["italic"]=bool(charFormat.dwEffects&CFE_ITALIC)
 			formatField["underline"]=bool(charFormat.dwEffects&CFE_UNDERLINE)
@@ -294,20 +283,12 @@
 			else:
 			    formatField["text-position"] = TextPosition.BASELINE
 		if formatConfig["reportColor"]:
-<<<<<<< HEAD
-			if charFormat is None: charFormat=self._getCharFormat(offset)
-=======
 			if charFormat is None: charFormat=self._getCharFormat(offset)  # noqa: E701
->>>>>>> 86f79e6b
 			self._setFormatFieldColor(charFormat, formatField)
 		if formatConfig["reportLineNumber"]:
 			formatField["line-number"]=self._getLineNumFromOffset(offset)+1
 		if formatConfig["reportLinks"]:
-<<<<<<< HEAD
-			if charFormat is None: charFormat=self._getCharFormat(offset)
-=======
 			if charFormat is None: charFormat=self._getCharFormat(offset)  # noqa: E701
->>>>>>> 86f79e6b
 			formatField["link"]=bool(charFormat.dwEffects&CFM_LINK)
 		return formatField,(startOffset,endOffset)
 
@@ -349,11 +330,7 @@
 		else:
 			start=ctypes.c_uint()
 			end=ctypes.c_uint()
-<<<<<<< HEAD
-			res=watchdog.cancellableSendMessage(self.obj.windowHandle,winUser.EM_GETSEL,ctypes.byref(start),ctypes.byref(end))
-=======
 			res=watchdog.cancellableSendMessage(self.obj.windowHandle,winUser.EM_GETSEL,ctypes.byref(start),ctypes.byref(end))  # noqa: F841
->>>>>>> 86f79e6b
 			return start.value,end.value
 
 	def _setSelectionOffsets(self,start,end):
@@ -596,11 +573,7 @@
 			langId = fontObj.languageID
 			if langId:
 				formatField['language']=languageHandler.windowsLCIDToLocaleName(langId)
-<<<<<<< HEAD
-		except:
-=======
 		except:  # noqa: E722
->>>>>>> 86f79e6b
 			log.debugWarning("language error",exc_info=True)
 			pass
 		return formatField
@@ -667,11 +640,7 @@
 		# Outlook >=2007 exposes MSAA on its embedded objects thus we can use accName as the label
 		import oleacc
 		try:
-<<<<<<< HEAD
-			label=o.QueryInterface(oleacc.IAccessible).accName(0);
-=======
 			label=o.QueryInterface(oleacc.IAccessible).accName(0)
->>>>>>> 86f79e6b
 		except comtypes.COMError:
 			pass
 		if label:
@@ -697,11 +666,7 @@
 			dataObj=None
 		if dataObj:
 			text=comtypes.BSTR()
-<<<<<<< HEAD
-			res=NVDAHelper.localLib.getOleClipboardText(dataObj,ctypes.byref(text));
-=======
 			res=NVDAHelper.localLib.getOleClipboardText(dataObj,ctypes.byref(text))  # noqa: F841
->>>>>>> 86f79e6b
 			label=text.value
 		if label:
 			return label
@@ -728,11 +693,7 @@
 		start=rangeObj.start
 		for offset in range(len(bufText)):
 			if ord(bufText[offset]) == ord(textUtils.OBJ_REPLACEMENT_CHAR):
-<<<<<<< HEAD
-				if embedRangeObj is None: embedRangeObj=rangeObj.duplicate
-=======
 				if embedRangeObj is None: embedRangeObj=rangeObj.duplicate  # noqa: E701
->>>>>>> 86f79e6b
 				embedRangeObj.setRange(start+offset,start+offset+1)
 				label=self._getEmbeddedObjectLabel(embedRangeObj)
 				if label:
@@ -919,11 +880,7 @@
 				ptr=ctypes.POINTER(comInterfaces.tom.ITextDocument)()
 				ctypes.windll.oleacc.AccessibleObjectFromWindow(self.windowHandle,-16,ctypes.byref(ptr._iid_),ctypes.byref(ptr))
 				self._ITextDocumentObject=ptr
-<<<<<<< HEAD
-			except:
-=======
 			except:  # noqa: E722
->>>>>>> 86f79e6b
 				log.error("Error getting ITextDocument",exc_info=True)
 				self._ITextDocumentObject=None
 		return self._ITextDocumentObject
@@ -932,11 +889,7 @@
 		if not hasattr(self,'_ITextSelectionObject'):
 			try:
 				self._ITextSelectionObject=self.ITextDocumentObject.selection
-<<<<<<< HEAD
-			except:
-=======
 			except:  # noqa: E722
->>>>>>> 86f79e6b
 				self._ITextSelectionObject=None
 		return self._ITextSelectionObject
 
