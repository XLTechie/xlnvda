--- conflicted
+++ resolved
@@ -365,11 +365,7 @@
 			ui.message(_("Not in table"))
 			return False
 		_cell=table.cell
-<<<<<<< HEAD
-		getCell=lambda thisIndex,otherIndex: _cell(thisIndex,otherIndex) if row else _cell(otherIndex,thisIndex)
-=======
 		getCell=lambda thisIndex,otherIndex: _cell(thisIndex,otherIndex) if row else _cell(otherIndex,thisIndex)  # noqa: E731
->>>>>>> 86f79e6b
 		thisIndex=rowNumber if row else columnNumber
 		otherIndex=columnNumber if row else rowNumber
 		thisLimit=(rowCount if row else columnCount) if forward else 1
@@ -384,15 +380,9 @@
 					foundCell=getCell(curThisIndex,curOtherIndex).range
 				except COMError:
 					pass
-<<<<<<< HEAD
-				if foundCell: break
-				curThisIndex=incdecFunc(curThisIndex,1)
-			if foundCell: break
-=======
 				if foundCell: break  # noqa: E701
 				curThisIndex=incdecFunc(curThisIndex,1)
 			if foundCell: break  # noqa: E701
->>>>>>> 86f79e6b
 			curOtherIndex-=1
 		if not foundCell:
 			ui.message(_("Edge of table"))
@@ -499,11 +489,7 @@
 		textList=[]
 		for field in fields:
 			if isinstance(field,str):
-<<<<<<< HEAD
-				if inBold: textList.append(field)
-=======
 				if inBold: textList.append(field)  # noqa: E701
->>>>>>> 86f79e6b
 			elif field.field:
 				inBold=field.field.get('bold',False)
 			if not inBold and len(textList)>0:
