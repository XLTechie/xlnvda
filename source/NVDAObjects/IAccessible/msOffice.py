#NVDAObjects/IAccessible/msOffice.py
#A part of NonVisual Desktop Access (NVDA)
#This file is covered by the GNU General Public License.
#See the file COPYING for more details.
#Copyright (C) 2006-2010 Michael Curran <mick@kulgan.net>, James Teh <jamie@jantrid.net>

import oleacc
import IAccessibleHandler
import controlTypes
import winUser
import api
from . import IAccessible, getNVDAObjectFromEvent
import eventHandler

"""Miscellaneous support for Microsoft Office applications.
"""

class SDM(IAccessible):

	def _get_name(self):
		name=super(SDM,self).name
		if not name and self.role==controlTypes.ROLE_LISTITEM:
			name=self.displayText
		return name

	def _get_positionInfo(self):
		if self.role!=controlTypes.ROLE_LISTITEM:
			return {}
		return super(SDM,self).positionInfo

	def _get_parent(self):
		if self.IAccessibleChildID == 0 and self.role not in (controlTypes.ROLE_DIALOG, controlTypes.ROLE_PROPERTYPAGE, controlTypes.ROLE_WINDOW):
			# SDM child IAccessible objects have a broken accParent.
			# The parent should be the dialog.
			return getNVDAObjectFromEvent(self.windowHandle, winUser.OBJID_CLIENT, 0)
		return super(SDM, self).parent

	def _get_SDMChild(self):
		if controlTypes.STATE_FOCUSED in self.states:
			hwndFocus=winUser.getGUIThreadInfo(0).hwndFocus
			if hwndFocus and hwndFocus!=self.windowHandle and not winUser.getClassName(hwndFocus).startswith('bosa_sdm'):
				obj=getNVDAObjectFromEvent(hwndFocus,winUser.OBJID_CLIENT,0)
				if not obj: return None
				if getattr(obj,'parentSDMCanOverrideName',True):
					obj.name=self.name
				return obj
		return None

class MSOUNISTAT(IAccessible):

	def _get_role(self):
		return controlTypes.ROLE_STATICTEXT

class BrokenMsoCommandBar(IAccessible):
	"""Work around broken IAccessible implementation for Microsoft Office XP-2003 toolbars.
	For these IAccessibles, accNavigate is rather broken
	and retrieving only the first child with AccessibleChildren causes a crash.
	"""

	@classmethod
	def appliesTo(cls, obj):
		return obj.childCount > 0 and not IAccessibleHandler.accNavigate(obj.IAccessibleObject, obj.IAccessibleChildID, oleacc.NAVDIR_FIRSTCHILD)

	def _get_firstChild(self):
		# accNavigate incorrectly returns nothing for NAVDIR_FIRSTCHILD and requesting one child with AccessibleChildren causes a crash.
		# Therefore, we must use accChild(1).
		child = IAccessibleHandler.accChild(self.IAccessibleObject, 1)
		if not child:
			return None
		return IAccessible(IAccessibleObject=child[0], IAccessibleChildID=child[1])

	# accNavigate incorrectly returns the first child for NAVDIR_NEXT.
	next = None
	# description is redundant.
	description = None

	def _get_name(self):
		name = super(BrokenMsoCommandBar, self).name
		if name == "MSO Generic Control Container":
			return None
		return name

class SDMSymbols(SDM):
<<<<<<< HEAD
	def _get_name(self):
		description=self.parent.description.split("\n")[-3:-2]
		if description:
			return description[0]
		return None

	def script_selectGraphic(self, gesture):
		gesture.send()
		eventHandler.queueEvent("nameChange",self)
=======

	def _get_value(self):
		#The value (symbol) is in a static text field somewhere in the direction of next.
		# There can be multiple symbol lists all in a row, and these lists have their own static text labels, yet the active list's value field is always after them all.
		# static text labels for these lists seem to have a keyboardShortcut, therefore we can skip over those.
		next=self.next
		while next:
			if not next.keyboardShortcut and next.role==controlTypes.ROLE_STATICTEXT:
				return next.name
			next=next.next

	def script_selectGraphic(self, gesture):
		gesture.send()
		eventHandler.queueEvent("valueChange",self)
>>>>>>> f3e79cb2

	__gestures = {
		"kb:downArrow": "selectGraphic",
		"kb:upArrow": "selectGraphic",
		"kb:home": "selectGraphic",
		"kb:end": "selectGraphic",
		"kb:leftArrow": "selectGraphic",
		"kb:rightArrow": "selectGraphic",
	}
<|MERGE_RESOLUTION|>--- conflicted
+++ resolved
@@ -1,118 +1,106 @@
-#NVDAObjects/IAccessible/msOffice.py
-#A part of NonVisual Desktop Access (NVDA)
-#This file is covered by the GNU General Public License.
-#See the file COPYING for more details.
-#Copyright (C) 2006-2010 Michael Curran <mick@kulgan.net>, James Teh <jamie@jantrid.net>
-
-import oleacc
-import IAccessibleHandler
-import controlTypes
-import winUser
-import api
-from . import IAccessible, getNVDAObjectFromEvent
-import eventHandler
-
-"""Miscellaneous support for Microsoft Office applications.
-"""
-
-class SDM(IAccessible):
-
-	def _get_name(self):
-		name=super(SDM,self).name
-		if not name and self.role==controlTypes.ROLE_LISTITEM:
-			name=self.displayText
-		return name
-
-	def _get_positionInfo(self):
-		if self.role!=controlTypes.ROLE_LISTITEM:
-			return {}
-		return super(SDM,self).positionInfo
-
-	def _get_parent(self):
-		if self.IAccessibleChildID == 0 and self.role not in (controlTypes.ROLE_DIALOG, controlTypes.ROLE_PROPERTYPAGE, controlTypes.ROLE_WINDOW):
-			# SDM child IAccessible objects have a broken accParent.
-			# The parent should be the dialog.
-			return getNVDAObjectFromEvent(self.windowHandle, winUser.OBJID_CLIENT, 0)
-		return super(SDM, self).parent
-
-	def _get_SDMChild(self):
-		if controlTypes.STATE_FOCUSED in self.states:
-			hwndFocus=winUser.getGUIThreadInfo(0).hwndFocus
-			if hwndFocus and hwndFocus!=self.windowHandle and not winUser.getClassName(hwndFocus).startswith('bosa_sdm'):
-				obj=getNVDAObjectFromEvent(hwndFocus,winUser.OBJID_CLIENT,0)
-				if not obj: return None
-				if getattr(obj,'parentSDMCanOverrideName',True):
-					obj.name=self.name
-				return obj
-		return None
-
-class MSOUNISTAT(IAccessible):
-
-	def _get_role(self):
-		return controlTypes.ROLE_STATICTEXT
-
-class BrokenMsoCommandBar(IAccessible):
-	"""Work around broken IAccessible implementation for Microsoft Office XP-2003 toolbars.
-	For these IAccessibles, accNavigate is rather broken
-	and retrieving only the first child with AccessibleChildren causes a crash.
-	"""
-
-	@classmethod
-	def appliesTo(cls, obj):
-		return obj.childCount > 0 and not IAccessibleHandler.accNavigate(obj.IAccessibleObject, obj.IAccessibleChildID, oleacc.NAVDIR_FIRSTCHILD)
-
-	def _get_firstChild(self):
-		# accNavigate incorrectly returns nothing for NAVDIR_FIRSTCHILD and requesting one child with AccessibleChildren causes a crash.
-		# Therefore, we must use accChild(1).
-		child = IAccessibleHandler.accChild(self.IAccessibleObject, 1)
-		if not child:
-			return None
-		return IAccessible(IAccessibleObject=child[0], IAccessibleChildID=child[1])
-
-	# accNavigate incorrectly returns the first child for NAVDIR_NEXT.
-	next = None
-	# description is redundant.
-	description = None
-
-	def _get_name(self):
-		name = super(BrokenMsoCommandBar, self).name
-		if name == "MSO Generic Control Container":
-			return None
-		return name
-
-class SDMSymbols(SDM):
-<<<<<<< HEAD
-	def _get_name(self):
-		description=self.parent.description.split("\n")[-3:-2]
-		if description:
-			return description[0]
-		return None
-
-	def script_selectGraphic(self, gesture):
-		gesture.send()
-		eventHandler.queueEvent("nameChange",self)
-=======
-
-	def _get_value(self):
-		#The value (symbol) is in a static text field somewhere in the direction of next.
-		# There can be multiple symbol lists all in a row, and these lists have their own static text labels, yet the active list's value field is always after them all.
-		# static text labels for these lists seem to have a keyboardShortcut, therefore we can skip over those.
-		next=self.next
-		while next:
-			if not next.keyboardShortcut and next.role==controlTypes.ROLE_STATICTEXT:
-				return next.name
-			next=next.next
-
-	def script_selectGraphic(self, gesture):
-		gesture.send()
-		eventHandler.queueEvent("valueChange",self)
->>>>>>> f3e79cb2
-
-	__gestures = {
-		"kb:downArrow": "selectGraphic",
-		"kb:upArrow": "selectGraphic",
-		"kb:home": "selectGraphic",
-		"kb:end": "selectGraphic",
-		"kb:leftArrow": "selectGraphic",
-		"kb:rightArrow": "selectGraphic",
-	}
+#NVDAObjects/IAccessible/msOffice.py
+#A part of NonVisual Desktop Access (NVDA)
+#This file is covered by the GNU General Public License.
+#See the file COPYING for more details.
+#Copyright (C) 2006-2010 Michael Curran <mick@kulgan.net>, James Teh <jamie@jantrid.net>
+
+import oleacc
+import IAccessibleHandler
+import controlTypes
+import winUser
+import api
+from . import IAccessible, getNVDAObjectFromEvent
+import eventHandler
+
+"""Miscellaneous support for Microsoft Office applications.
+"""
+
+class SDM(IAccessible):
+
+	def _get_name(self):
+		name=super(SDM,self).name
+		if not name and self.role==controlTypes.ROLE_LISTITEM:
+			name=self.displayText
+		return name
+
+	def _get_positionInfo(self):
+		if self.role!=controlTypes.ROLE_LISTITEM:
+			return {}
+		return super(SDM,self).positionInfo
+
+	def _get_parent(self):
+		if self.IAccessibleChildID == 0 and self.role not in (controlTypes.ROLE_DIALOG, controlTypes.ROLE_PROPERTYPAGE, controlTypes.ROLE_WINDOW):
+			# SDM child IAccessible objects have a broken accParent.
+			# The parent should be the dialog.
+			return getNVDAObjectFromEvent(self.windowHandle, winUser.OBJID_CLIENT, 0)
+		return super(SDM, self).parent
+
+	def _get_SDMChild(self):
+		if controlTypes.STATE_FOCUSED in self.states:
+			hwndFocus=winUser.getGUIThreadInfo(0).hwndFocus
+			if hwndFocus and hwndFocus!=self.windowHandle and not winUser.getClassName(hwndFocus).startswith('bosa_sdm'):
+				obj=getNVDAObjectFromEvent(hwndFocus,winUser.OBJID_CLIENT,0)
+				if not obj: return None
+				if getattr(obj,'parentSDMCanOverrideName',True):
+					obj.name=self.name
+				return obj
+		return None
+
+class MSOUNISTAT(IAccessible):
+
+	def _get_role(self):
+		return controlTypes.ROLE_STATICTEXT
+
+class BrokenMsoCommandBar(IAccessible):
+	"""Work around broken IAccessible implementation for Microsoft Office XP-2003 toolbars.
+	For these IAccessibles, accNavigate is rather broken
+	and retrieving only the first child with AccessibleChildren causes a crash.
+	"""
+
+	@classmethod
+	def appliesTo(cls, obj):
+		return obj.childCount > 0 and not IAccessibleHandler.accNavigate(obj.IAccessibleObject, obj.IAccessibleChildID, oleacc.NAVDIR_FIRSTCHILD)
+
+	def _get_firstChild(self):
+		# accNavigate incorrectly returns nothing for NAVDIR_FIRSTCHILD and requesting one child with AccessibleChildren causes a crash.
+		# Therefore, we must use accChild(1).
+		child = IAccessibleHandler.accChild(self.IAccessibleObject, 1)
+		if not child:
+			return None
+		return IAccessible(IAccessibleObject=child[0], IAccessibleChildID=child[1])
+
+	# accNavigate incorrectly returns the first child for NAVDIR_NEXT.
+	next = None
+	# description is redundant.
+	description = None
+
+	def _get_name(self):
+		name = super(BrokenMsoCommandBar, self).name
+		if name == "MSO Generic Control Container":
+			return None
+		return name
+
+class SDMSymbols(SDM):
+
+	def _get_value(self):
+		#The value (symbol) is in a static text field somewhere in the direction of next.
+		# There can be multiple symbol lists all in a row, and these lists have their own static text labels, yet the active list's value field is always after them all.
+		# static text labels for these lists seem to have a keyboardShortcut, therefore we can skip over those.
+		next=self.next
+		while next:
+			if not next.keyboardShortcut and next.role==controlTypes.ROLE_STATICTEXT:
+				return next.name
+			next=next.next
+
+	def script_selectGraphic(self, gesture):
+		gesture.send()
+		eventHandler.queueEvent("valueChange",self)
+
+	__gestures = {
+		"kb:downArrow": "selectGraphic",
+		"kb:upArrow": "selectGraphic",
+		"kb:home": "selectGraphic",
+		"kb:end": "selectGraphic",
+		"kb:leftArrow": "selectGraphic",
+		"kb:rightArrow": "selectGraphic",
+	}