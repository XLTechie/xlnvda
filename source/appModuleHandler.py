# -*- coding: UTF-8 -*-
#appModuleHandler.py
#A part of NonVisual Desktop Access (NVDA)
#Copyright (C) 2006-2016 NV Access Limited, Peter Vágner, Aleksey Sadovoy, Patrick Zajda, Joseph Lee
#This file is covered by the GNU General Public License.
#See the file COPYING for more details.

"""Manages appModules.
@var runningTable: a dictionary of the currently running appModules, using their application's main window handle as a key.
@type runningTable: dict
"""

import itertools
import array
import ctypes
import ctypes.wintypes
import os
import sys
import winVersion
import pkgutil
import threading
import tempfile
import comtypes.client
import baseObject
import globalVars
from logHandler import log
import NVDAHelper
import ui
import winUser
import winKernel
import config
import NVDAObjects #Catches errors before loading default appModule
import api
import appModules
import watchdog

#Dictionary of processID:appModule paires used to hold the currently running modules
runningTable={}
#: The process ID of NVDA itself.
NVDAProcessID=None
_importers=None
_getAppModuleLock=threading.RLock()

class processEntry32W(ctypes.Structure):
	_fields_ = [
		("dwSize",ctypes.wintypes.DWORD),
		("cntUsage", ctypes.wintypes.DWORD),
		("th32ProcessID", ctypes.wintypes.DWORD),
		("th32DefaultHeapID", ctypes.wintypes.DWORD),
		("th32ModuleID",ctypes.wintypes.DWORD),
		("cntThreads",ctypes.wintypes.DWORD),
		("th32ParentProcessID",ctypes.wintypes.DWORD),
		("pcPriClassBase",ctypes.c_long),
		("dwFlags",ctypes.wintypes.DWORD),
		("szExeFile", ctypes.c_wchar * 260)
	]

def getAppNameFromProcessID(processID,includeExt=False):
	"""Finds out the application name of the given process.
	@param processID: the ID of the process handle of the application you wish to get the name of.
	@type processID: int
	@param includeExt: C{True} to include the extension of the application's executable filename, C{False} to exclude it.
	@type window: bool
	@returns: application name
	@rtype: unicode or str
	"""
	if processID==NVDAProcessID:
		return "nvda.exe" if includeExt else "nvda"
	FSnapshotHandle = winKernel.kernel32.CreateToolhelp32Snapshot (2,0)
	FProcessEntry32 = processEntry32W()
	FProcessEntry32.dwSize = ctypes.sizeof(processEntry32W)
	ContinueLoop = winKernel.kernel32.Process32FirstW(FSnapshotHandle, ctypes.byref(FProcessEntry32))
	appName = unicode()
	while ContinueLoop:
		if FProcessEntry32.th32ProcessID == processID:
			appName = FProcessEntry32.szExeFile
			break
		ContinueLoop = winKernel.kernel32.Process32NextW(FSnapshotHandle, ctypes.byref(FProcessEntry32))
	winKernel.kernel32.CloseHandle(FSnapshotHandle)
	if not includeExt:
		appName=os.path.splitext(appName)[0].lower()
	if not appName:
		return appName

	# This might be an executable which hosts multiple apps.
	# Try querying the app module for the name of the app being hosted.
	try:
		# Python 2.x can't properly handle unicode module names, so convert them.
		mod = __import__("appModules.%s" % appName.encode("mbcs"),
			globals(), locals(), ("appModules",))
		return mod.getAppNameFromHost(processID)
	except (ImportError, AttributeError, LookupError):
		pass
	return appName

def getAppModuleForNVDAObject(obj):
	if not isinstance(obj,NVDAObjects.NVDAObject):
		return
	return getAppModuleFromProcessID(obj.processID)

def getAppModuleFromProcessID(processID):
	"""Finds the appModule that is for the given process ID. The module is also cached for later retreavals.
	@param processID: The ID of the process for which you wish to find the appModule.
	@type processID: int
	@returns: the appModule, or None if there isn't one
	@rtype: appModule 
	"""
	with _getAppModuleLock:
		mod=runningTable.get(processID)
		if not mod:
<<<<<<< HEAD
			appName=getAppNameFromProcessID(processID).replace(".", "_")
=======
			# #5323: Certain executables contain dots as part of their file names.
			appName=getAppNameFromProcessID(processID).replace(".","_")
>>>>>>> 6c85ce59
			mod=fetchAppModule(processID,appName)
			if not mod:
				raise RuntimeError("error fetching default appModule")
			runningTable[processID]=mod
	return mod

def update(processID,helperLocalBindingHandle=None,inprocRegistrationHandle=None):
	"""Tries to load a new appModule for the given process ID if need be.
	@param processID: the ID of the process.
	@type processID: int
	@param helperLocalBindingHandle: an optional RPC binding handle pointing to the RPC server for this process
	@param inprocRegistrationHandle: an optional rpc context handle representing successful registration with the rpc server for this process
	"""
	# This creates a new app module if necessary.
	mod=getAppModuleFromProcessID(processID)
	if helperLocalBindingHandle:
		mod.helperLocalBindingHandle=helperLocalBindingHandle
	if inprocRegistrationHandle:
		mod._inprocRegistrationHandle=inprocRegistrationHandle

def cleanup():
	"""Removes any appModules from the cache whose process has died.
	"""
	for deadMod in [mod for mod in runningTable.itervalues() if not mod.isAlive]:
		log.debug("application %s closed"%deadMod.appName)
		del runningTable[deadMod.processID]
		if deadMod in set(o.appModule for o in api.getFocusAncestors()+[api.getFocusObject()] if o and o.appModule):
			if hasattr(deadMod,'event_appLoseFocus'):
				deadMod.event_appLoseFocus()
		import eventHandler
		eventHandler.handleAppTerminate(deadMod)
		try:
			deadMod.terminate()
		except:
			log.exception("Error terminating app module %r" % deadMod)

def doesAppModuleExist(name):
	return any(importer.find_module("appModules.%s" % name) for importer in _importers)

def fetchAppModule(processID,appName):
	"""Returns an appModule found in the appModules directory, for the given application name.
	@param processID: process ID for it to be associated with
	@type processID: integer
	@param appName: the application name for which an appModule should be found.
	@type appName: unicode or str
	@returns: the appModule, or None if not found
	@rtype: AppModule
	"""  
	# First, check whether the module exists.
	# We need to do this separately because even though an ImportError is raised when a module can't be found, it might also be raised for other reasons.
	# Python 2.x can't properly handle unicode module names, so convert them.
	modName = appName.encode("mbcs")

	if doesAppModuleExist(modName):
		try:
			return __import__("appModules.%s" % modName, globals(), locals(), ("appModules",)).AppModule(processID, appName)
		except:
			log.error("error in appModule %r"%modName, exc_info=True)
			# We can't present a message which isn't unicode, so use appName, not modName.
			# Translators: This is presented when errors are found in an appModule (example output: error in appModule explorer).
			ui.message(_("Error in appModule %s")%appName)

	# Use the base AppModule.
	return AppModule(processID, appName)

def reloadAppModules():
	"""Reloads running appModules.
	especially, it clears the cache of running appModules and deletes them from sys.modules.
	Each appModule will then be reloaded immediately.
	"""
	global appModules
	state = []
	for mod in runningTable.itervalues():
		state.append({key: getattr(mod, key) for key in ("processID",
			# #2892: We must save nvdaHelperRemote handles, as we can't reinitialize without a foreground/focus event.
			# Also, if there is an active context handle such as a loaded buffer,
			# nvdaHelperRemote can't reinit until that handle dies.
			"helperLocalBindingHandle", "_inprocRegistrationHandle",
			# #5380: We must save config profile triggers so they can be cleaned up correctly.
			# Otherwise, they'll remain active forever.
			"_configProfileTrigger",
		) if hasattr(mod, key)})
		# #2892: Don't disconnect from nvdaHelperRemote during termination.
		mod._helperPreventDisconnect = True
	terminate()
	del appModules
	mods=[k for k,v in sys.modules.iteritems() if k.startswith("appModules") and v is not None]
	for mod in mods:
		del sys.modules[mod]
	import appModules
	initialize()
	for entry in state:
		pid = entry.pop("processID")
		mod = getAppModuleFromProcessID(pid)
		mod.__dict__.update(entry)
	# The appModule property for existing NVDAObjects will now be None, since their AppModule died.
	# Force focus, navigator, etc. objects to re-fetch,
	# since NVDA depends on the appModule property for these.
	for obj in itertools.chain((api.getFocusObject(), api.getNavigatorObject()), api.getFocusAncestors()):
		try:
			del obj._appModuleRef
		except AttributeError:
			continue
		# Fetch and cache right away; the process could die any time.
		obj.appModule

def initialize():
	"""Initializes the appModule subsystem. 
	"""
	global NVDAProcessID,_importers
	NVDAProcessID=os.getpid()
	config.addConfigDirsToPythonPackagePath(appModules)
	_importers=list(pkgutil.iter_importers("appModules.__init__"))

def terminate():
	for processID, app in runningTable.iteritems():
		try:
			app.terminate()
		except:
			log.exception("Error terminating app module %r" % app)
	runningTable.clear()

def handleAppSwitch(oldMods, newMods):
	newModsSet = set(newMods)
	processed = set()
	nextStage = []

	# Determine all apps that are losing focus and fire appropriate events.
	for mod in reversed(oldMods):
		if mod in processed:
			# This app has already been handled.
			continue
		processed.add(mod)
		if mod in newModsSet:
			# This app isn't losing focus.
			continue
		processed.add(mod)
		# This app is losing focus.
		nextStage.append(mod)
		if not mod.sleepMode and hasattr(mod,'event_appModule_loseFocus'):
			try:
				mod.event_appModule_loseFocus()
			except watchdog.CallCancelled:
				pass

	nvdaGuiLostFocus = nextStage and nextStage[-1].appName == "nvda"
	if not nvdaGuiLostFocus and (not oldMods or oldMods[-1].appName != "nvda") and newMods[-1].appName == "nvda":
		# NVDA's GUI just got focus.
		import gui
		if gui.shouldConfigProfileTriggersBeSuspended():
			config.conf.suspendProfileTriggers()

	with config.conf.atomicProfileSwitch():
		# Exit triggers for apps that lost focus.
		for mod in nextStage:
			mod._configProfileTrigger.exit()
			mod._configProfileTrigger = None

		nextStage = []
		# Determine all apps that are gaining focus and enter triggers.
		for mod in newMods:
			if mod in processed:
				# This app isn't gaining focus or it has already been handled.
				continue
			processed.add(mod)
			# This app is gaining focus.
			nextStage.append(mod)
			trigger = mod._configProfileTrigger = AppProfileTrigger(mod.appName)
			trigger.enter()

	if nvdaGuiLostFocus:
		import gui
		if not gui.shouldConfigProfileTriggersBeSuspended():
			config.conf.resumeProfileTriggers()

	# Fire appropriate events for apps gaining focus.
	for mod in nextStage:
		if not mod.sleepMode and hasattr(mod,'event_appModule_gainFocus'):
			mod.event_appModule_gainFocus()

#base class for appModules
class AppModule(baseObject.ScriptableObject):
	"""Base app module.
	App modules provide specific support for a single application.
	Each app module should be a Python module in the appModules package named according to the executable it supports;
	e.g. explorer.py for the explorer.exe application.
	It should containa  C{AppModule} class which inherits from this base class.
	App modules can implement and bind gestures to scripts.
	These bindings will only take effect while an object in the associated application has focus.
	See L{ScriptableObject} for details.
	App modules can also receive NVDAObject events for objects within the associated application.
	This is done by implementing methods called C{event_eventName},
	where C{eventName} is the name of the event; e.g. C{event_gainFocus}.
	These event methods take two arguments: the NVDAObject on which the event was fired
	and a callable taking no arguments which calls the next event handler.

	Some executables host many different applications; e.g. javaw.exe.
	In this case, it is desirable that a specific app module be loaded for each
	actual application, rather than the one for the hosting executable.
	To support this, the module for the hosting executable
	(not the C{AppModule} class within it) can implement the function
	C{getAppNameFromHost(processId)}, where C{processId} is the id of the host process.
	It should return a unicode string specifying the name that should be used.
	Alternatively, it can raise C{LookupError} if a name couldn't be determined.
	"""

	#: Whether NVDA should sleep while in this application (e.g. the application is self-voicing).
	#: If C{True}, all  events and script requests inside this application are silently dropped.
	#: @type: bool
	sleepMode=False

	def __init__(self,processID,appName=None):
		super(AppModule,self).__init__()
		#: The ID of the process this appModule is for.
		#: @type: int
		self.processID=processID
		if appName is None:
			appName=getAppNameFromProcessID(processID)
		#: The application name.
		#: @type: str
		self.appName=appName
		if winVersion.winVersion.major > 5:
			self.processHandle=winKernel.openProcess(winKernel.SYNCHRONIZE|winKernel.PROCESS_QUERY_INFORMATION,False,processID)
		else:
			self.processHandle=winKernel.openProcess(winKernel.SYNCHRONIZE|winKernel.PROCESS_QUERY_INFORMATION|winKernel.PROCESS_VM_READ,False,processID)
		self.helperLocalBindingHandle=None
		self._inprocRegistrationHandle=None

	def _setProductInfo(self):
		"""Set productName and productVersion attributes.
		"""
		# Sometimes (I.E. when NVDA starts) handle is 0, so stop if it is the case
		if not self.processHandle:
			raise RuntimeError("processHandle is 0")
		# Choose the right function to use to get the executable file name
		if winVersion.winVersion.major > 5:
			# For Windows Vista and higher, use QueryFullProcessImageName function
			GetModuleFileName = ctypes.windll.Kernel32.QueryFullProcessImageNameW
		else:
			GetModuleFileName = ctypes.windll.psapi.GetModuleFileNameExW
		# Create the buffer to get the executable name
		exeFileName = ctypes.create_unicode_buffer(ctypes.wintypes.MAX_PATH)
		length = ctypes.wintypes.DWORD(ctypes.wintypes.MAX_PATH)
		if not GetModuleFileName(self.processHandle, 0, exeFileName, ctypes.byref(length)):
			raise ctypes.WinError()
		fileName = exeFileName.value
		# Get size needed for buffer (0 if no info)
		size = ctypes.windll.version.GetFileVersionInfoSizeW(fileName, None)
		if not size:
			raise RuntimeError("No version information")
		# Create buffer
		res = ctypes.create_string_buffer(size)
		# Load file informations into buffer res
		ctypes.windll.version.GetFileVersionInfoW(fileName, None, size, res)
		r = ctypes.c_uint()
		l = ctypes.c_uint()
		# Look for codepages
		ctypes.windll.version.VerQueryValueW(res, u'\\VarFileInfo\\Translation',
		ctypes.byref(r), ctypes.byref(l))
		if not l.value:
			raise RuntimeError("No codepage")
		# Take the first codepage (what else ?)
		codepage = array.array('H', ctypes.string_at(r.value, 4))
		codepage = "%04x%04x" % tuple(codepage)
		# Extract product name and put it to self.productName
		ctypes.windll.version.VerQueryValueW(res,
			u'\\StringFileInfo\\%s\\ProductName' % codepage,
			ctypes.byref(r), ctypes.byref(l))
		self.productName = ctypes.wstring_at(r.value, l.value-1)
		# Extract product version and put it to self.productVersion
		ctypes.windll.version.VerQueryValueW(res,
			u'\\StringFileInfo\\%s\\ProductVersion' % codepage,
			ctypes.byref(r), ctypes.byref(l))
		self.productVersion = ctypes.wstring_at(r.value, l.value-1)

	def _get_productName(self):
		self._setProductInfo()
		return self.productName

	def _get_productVersion(self):
		self._setProductInfo()
		return self.productVersion

	def __repr__(self):
		return "<%r (appName %r, process ID %s) at address %x>"%(self.appModuleName,self.appName,self.processID,id(self))

	def _get_appModuleName(self):
		return self.__class__.__module__.split('.')[-1]

	def _get_isAlive(self):
		return bool(winKernel.waitForSingleObject(self.processHandle,0))

	def terminate(self):
		"""Terminate this app module.
		This is called to perform any clean up when this app module is being destroyed.
		Subclasses should call the superclass method first.
		"""
		winKernel.closeHandle(self.processHandle)
		if getattr(self, "_helperPreventDisconnect", False):
			return
		if self._inprocRegistrationHandle:
			ctypes.windll.rpcrt4.RpcSsDestroyClientContext(ctypes.byref(self._inprocRegistrationHandle))
		if self.helperLocalBindingHandle:
			ctypes.windll.rpcrt4.RpcBindingFree(ctypes.byref(self.helperLocalBindingHandle))

	def chooseNVDAObjectOverlayClasses(self, obj, clsList):
		"""Choose NVDAObject overlay classes for a given NVDAObject.
		This is called when an NVDAObject is being instantiated after L{NVDAObjects.NVDAObject.findOverlayClasses} has been called on the API-level class.
		This allows an AppModule to add or remove overlay classes.
		See L{NVDAObjects.NVDAObject.findOverlayClasses} for details about overlay classes.
		@param obj: The object being created.
		@type obj: L{NVDAObjects.NVDAObject}
		@param clsList: The list of classes, which will be modified by this method if appropriate.
		@type clsList: list of L{NVDAObjects.NVDAObject}
		"""
	# optimisation: Make it easy to detect that this hasn't been overridden.
	chooseNVDAObjectOverlayClasses._isBase = True

	def _get_is64BitProcess(self):
		"""Whether the underlying process is a 64 bit process.
		@rtype: bool
		"""
		if os.environ.get("PROCESSOR_ARCHITEW6432") != "AMD64":
			# This is 32 bit Windows.
			self.is64BitProcess = False
			return False
		res = ctypes.wintypes.BOOL()
		if ctypes.windll.kernel32.IsWow64Process(self.processHandle, ctypes.byref(res)) == 0:
			self.is64BitProcess = False
			return False
		self.is64BitProcess = not res
		return self.is64BitProcess

	def isBadUIAWindow(self,hwnd):
		"""
		returns true if the UIA implementation of the given window must be ignored due to it being broken in some way.
		Warning: this may be called outside of NVDA's main thread, therefore do not try accessing NVDAObjects and such, rather just check window  class names.
		"""
		return False

	def dumpOnCrash(self):
		"""Request that this process writes a minidump when it crashes for debugging.
		This should only be called if instructed by a developer.
		"""
		path = os.path.join(tempfile.gettempdir(),
			"nvda_crash_%s_%d.dmp" % (self.appName, self.processID)).decode("mbcs")
		NVDAHelper.localLib.nvdaInProcUtils_dumpOnCrash(
			self.helperLocalBindingHandle, path)
		print "Dump path: %s" % path

class AppProfileTrigger(config.ProfileTrigger):
	"""A configuration profile trigger for when a particular application has focus.
	"""

	def __init__(self, appName):
		self.spec = "app:%s" % appName

def getWmiProcessInfo(processId):
	"""Retrieve the WMI Win32_Process class instance for a given process.
	For details about the available properties, see
	http://msdn.microsoft.com/en-us/library/aa394372%28v=vs.85%29.aspx
	@param processId: The id of the process in question.
	@type processId: int
	@return: The WMI Win32_Process class instance.
	@raise LookupError: If there was an error retrieving the instance.
	"""
	try:
		wmi = comtypes.client.CoGetObject(r"winmgmts:root\cimv2", dynamic=True)
		results = wmi.ExecQuery("select * from Win32_Process "
			"where ProcessId = %d" % processId)
		for result in results:
			return result
	except:
		raise LookupError("Couldn't get process information using WMI")
	raise LookupError("No such process")
<|MERGE_RESOLUTION|>--- conflicted
+++ resolved
@@ -1,491 +1,487 @@
-# -*- coding: UTF-8 -*-
-#appModuleHandler.py
-#A part of NonVisual Desktop Access (NVDA)
-#Copyright (C) 2006-2016 NV Access Limited, Peter Vágner, Aleksey Sadovoy, Patrick Zajda, Joseph Lee
-#This file is covered by the GNU General Public License.
-#See the file COPYING for more details.
-
-"""Manages appModules.
-@var runningTable: a dictionary of the currently running appModules, using their application's main window handle as a key.
-@type runningTable: dict
-"""
-
-import itertools
-import array
-import ctypes
-import ctypes.wintypes
-import os
-import sys
-import winVersion
-import pkgutil
-import threading
-import tempfile
-import comtypes.client
-import baseObject
-import globalVars
-from logHandler import log
-import NVDAHelper
-import ui
-import winUser
-import winKernel
-import config
-import NVDAObjects #Catches errors before loading default appModule
-import api
-import appModules
-import watchdog
-
-#Dictionary of processID:appModule paires used to hold the currently running modules
-runningTable={}
-#: The process ID of NVDA itself.
-NVDAProcessID=None
-_importers=None
-_getAppModuleLock=threading.RLock()
-
-class processEntry32W(ctypes.Structure):
-	_fields_ = [
-		("dwSize",ctypes.wintypes.DWORD),
-		("cntUsage", ctypes.wintypes.DWORD),
-		("th32ProcessID", ctypes.wintypes.DWORD),
-		("th32DefaultHeapID", ctypes.wintypes.DWORD),
-		("th32ModuleID",ctypes.wintypes.DWORD),
-		("cntThreads",ctypes.wintypes.DWORD),
-		("th32ParentProcessID",ctypes.wintypes.DWORD),
-		("pcPriClassBase",ctypes.c_long),
-		("dwFlags",ctypes.wintypes.DWORD),
-		("szExeFile", ctypes.c_wchar * 260)
-	]
-
-def getAppNameFromProcessID(processID,includeExt=False):
-	"""Finds out the application name of the given process.
-	@param processID: the ID of the process handle of the application you wish to get the name of.
-	@type processID: int
-	@param includeExt: C{True} to include the extension of the application's executable filename, C{False} to exclude it.
-	@type window: bool
-	@returns: application name
-	@rtype: unicode or str
-	"""
-	if processID==NVDAProcessID:
-		return "nvda.exe" if includeExt else "nvda"
-	FSnapshotHandle = winKernel.kernel32.CreateToolhelp32Snapshot (2,0)
-	FProcessEntry32 = processEntry32W()
-	FProcessEntry32.dwSize = ctypes.sizeof(processEntry32W)
-	ContinueLoop = winKernel.kernel32.Process32FirstW(FSnapshotHandle, ctypes.byref(FProcessEntry32))
-	appName = unicode()
-	while ContinueLoop:
-		if FProcessEntry32.th32ProcessID == processID:
-			appName = FProcessEntry32.szExeFile
-			break
-		ContinueLoop = winKernel.kernel32.Process32NextW(FSnapshotHandle, ctypes.byref(FProcessEntry32))
-	winKernel.kernel32.CloseHandle(FSnapshotHandle)
-	if not includeExt:
-		appName=os.path.splitext(appName)[0].lower()
-	if not appName:
-		return appName
-
-	# This might be an executable which hosts multiple apps.
-	# Try querying the app module for the name of the app being hosted.
-	try:
-		# Python 2.x can't properly handle unicode module names, so convert them.
-		mod = __import__("appModules.%s" % appName.encode("mbcs"),
-			globals(), locals(), ("appModules",))
-		return mod.getAppNameFromHost(processID)
-	except (ImportError, AttributeError, LookupError):
-		pass
-	return appName
-
-def getAppModuleForNVDAObject(obj):
-	if not isinstance(obj,NVDAObjects.NVDAObject):
-		return
-	return getAppModuleFromProcessID(obj.processID)
-
-def getAppModuleFromProcessID(processID):
-	"""Finds the appModule that is for the given process ID. The module is also cached for later retreavals.
-	@param processID: The ID of the process for which you wish to find the appModule.
-	@type processID: int
-	@returns: the appModule, or None if there isn't one
-	@rtype: appModule 
-	"""
-	with _getAppModuleLock:
-		mod=runningTable.get(processID)
-		if not mod:
-<<<<<<< HEAD
-			appName=getAppNameFromProcessID(processID).replace(".", "_")
-=======
-			# #5323: Certain executables contain dots as part of their file names.
-			appName=getAppNameFromProcessID(processID).replace(".","_")
->>>>>>> 6c85ce59
-			mod=fetchAppModule(processID,appName)
-			if not mod:
-				raise RuntimeError("error fetching default appModule")
-			runningTable[processID]=mod
-	return mod
-
-def update(processID,helperLocalBindingHandle=None,inprocRegistrationHandle=None):
-	"""Tries to load a new appModule for the given process ID if need be.
-	@param processID: the ID of the process.
-	@type processID: int
-	@param helperLocalBindingHandle: an optional RPC binding handle pointing to the RPC server for this process
-	@param inprocRegistrationHandle: an optional rpc context handle representing successful registration with the rpc server for this process
-	"""
-	# This creates a new app module if necessary.
-	mod=getAppModuleFromProcessID(processID)
-	if helperLocalBindingHandle:
-		mod.helperLocalBindingHandle=helperLocalBindingHandle
-	if inprocRegistrationHandle:
-		mod._inprocRegistrationHandle=inprocRegistrationHandle
-
-def cleanup():
-	"""Removes any appModules from the cache whose process has died.
-	"""
-	for deadMod in [mod for mod in runningTable.itervalues() if not mod.isAlive]:
-		log.debug("application %s closed"%deadMod.appName)
-		del runningTable[deadMod.processID]
-		if deadMod in set(o.appModule for o in api.getFocusAncestors()+[api.getFocusObject()] if o and o.appModule):
-			if hasattr(deadMod,'event_appLoseFocus'):
-				deadMod.event_appLoseFocus()
-		import eventHandler
-		eventHandler.handleAppTerminate(deadMod)
-		try:
-			deadMod.terminate()
-		except:
-			log.exception("Error terminating app module %r" % deadMod)
-
-def doesAppModuleExist(name):
-	return any(importer.find_module("appModules.%s" % name) for importer in _importers)
-
-def fetchAppModule(processID,appName):
-	"""Returns an appModule found in the appModules directory, for the given application name.
-	@param processID: process ID for it to be associated with
-	@type processID: integer
-	@param appName: the application name for which an appModule should be found.
-	@type appName: unicode or str
-	@returns: the appModule, or None if not found
-	@rtype: AppModule
-	"""  
-	# First, check whether the module exists.
-	# We need to do this separately because even though an ImportError is raised when a module can't be found, it might also be raised for other reasons.
-	# Python 2.x can't properly handle unicode module names, so convert them.
-	modName = appName.encode("mbcs")
-
-	if doesAppModuleExist(modName):
-		try:
-			return __import__("appModules.%s" % modName, globals(), locals(), ("appModules",)).AppModule(processID, appName)
-		except:
-			log.error("error in appModule %r"%modName, exc_info=True)
-			# We can't present a message which isn't unicode, so use appName, not modName.
-			# Translators: This is presented when errors are found in an appModule (example output: error in appModule explorer).
-			ui.message(_("Error in appModule %s")%appName)
-
-	# Use the base AppModule.
-	return AppModule(processID, appName)
-
-def reloadAppModules():
-	"""Reloads running appModules.
-	especially, it clears the cache of running appModules and deletes them from sys.modules.
-	Each appModule will then be reloaded immediately.
-	"""
-	global appModules
-	state = []
-	for mod in runningTable.itervalues():
-		state.append({key: getattr(mod, key) for key in ("processID",
-			# #2892: We must save nvdaHelperRemote handles, as we can't reinitialize without a foreground/focus event.
-			# Also, if there is an active context handle such as a loaded buffer,
-			# nvdaHelperRemote can't reinit until that handle dies.
-			"helperLocalBindingHandle", "_inprocRegistrationHandle",
-			# #5380: We must save config profile triggers so they can be cleaned up correctly.
-			# Otherwise, they'll remain active forever.
-			"_configProfileTrigger",
-		) if hasattr(mod, key)})
-		# #2892: Don't disconnect from nvdaHelperRemote during termination.
-		mod._helperPreventDisconnect = True
-	terminate()
-	del appModules
-	mods=[k for k,v in sys.modules.iteritems() if k.startswith("appModules") and v is not None]
-	for mod in mods:
-		del sys.modules[mod]
-	import appModules
-	initialize()
-	for entry in state:
-		pid = entry.pop("processID")
-		mod = getAppModuleFromProcessID(pid)
-		mod.__dict__.update(entry)
-	# The appModule property for existing NVDAObjects will now be None, since their AppModule died.
-	# Force focus, navigator, etc. objects to re-fetch,
-	# since NVDA depends on the appModule property for these.
-	for obj in itertools.chain((api.getFocusObject(), api.getNavigatorObject()), api.getFocusAncestors()):
-		try:
-			del obj._appModuleRef
-		except AttributeError:
-			continue
-		# Fetch and cache right away; the process could die any time.
-		obj.appModule
-
-def initialize():
-	"""Initializes the appModule subsystem. 
-	"""
-	global NVDAProcessID,_importers
-	NVDAProcessID=os.getpid()
-	config.addConfigDirsToPythonPackagePath(appModules)
-	_importers=list(pkgutil.iter_importers("appModules.__init__"))
-
-def terminate():
-	for processID, app in runningTable.iteritems():
-		try:
-			app.terminate()
-		except:
-			log.exception("Error terminating app module %r" % app)
-	runningTable.clear()
-
-def handleAppSwitch(oldMods, newMods):
-	newModsSet = set(newMods)
-	processed = set()
-	nextStage = []
-
-	# Determine all apps that are losing focus and fire appropriate events.
-	for mod in reversed(oldMods):
-		if mod in processed:
-			# This app has already been handled.
-			continue
-		processed.add(mod)
-		if mod in newModsSet:
-			# This app isn't losing focus.
-			continue
-		processed.add(mod)
-		# This app is losing focus.
-		nextStage.append(mod)
-		if not mod.sleepMode and hasattr(mod,'event_appModule_loseFocus'):
-			try:
-				mod.event_appModule_loseFocus()
-			except watchdog.CallCancelled:
-				pass
-
-	nvdaGuiLostFocus = nextStage and nextStage[-1].appName == "nvda"
-	if not nvdaGuiLostFocus and (not oldMods or oldMods[-1].appName != "nvda") and newMods[-1].appName == "nvda":
-		# NVDA's GUI just got focus.
-		import gui
-		if gui.shouldConfigProfileTriggersBeSuspended():
-			config.conf.suspendProfileTriggers()
-
-	with config.conf.atomicProfileSwitch():
-		# Exit triggers for apps that lost focus.
-		for mod in nextStage:
-			mod._configProfileTrigger.exit()
-			mod._configProfileTrigger = None
-
-		nextStage = []
-		# Determine all apps that are gaining focus and enter triggers.
-		for mod in newMods:
-			if mod in processed:
-				# This app isn't gaining focus or it has already been handled.
-				continue
-			processed.add(mod)
-			# This app is gaining focus.
-			nextStage.append(mod)
-			trigger = mod._configProfileTrigger = AppProfileTrigger(mod.appName)
-			trigger.enter()
-
-	if nvdaGuiLostFocus:
-		import gui
-		if not gui.shouldConfigProfileTriggersBeSuspended():
-			config.conf.resumeProfileTriggers()
-
-	# Fire appropriate events for apps gaining focus.
-	for mod in nextStage:
-		if not mod.sleepMode and hasattr(mod,'event_appModule_gainFocus'):
-			mod.event_appModule_gainFocus()
-
-#base class for appModules
-class AppModule(baseObject.ScriptableObject):
-	"""Base app module.
-	App modules provide specific support for a single application.
-	Each app module should be a Python module in the appModules package named according to the executable it supports;
-	e.g. explorer.py for the explorer.exe application.
-	It should containa  C{AppModule} class which inherits from this base class.
-	App modules can implement and bind gestures to scripts.
-	These bindings will only take effect while an object in the associated application has focus.
-	See L{ScriptableObject} for details.
-	App modules can also receive NVDAObject events for objects within the associated application.
-	This is done by implementing methods called C{event_eventName},
-	where C{eventName} is the name of the event; e.g. C{event_gainFocus}.
-	These event methods take two arguments: the NVDAObject on which the event was fired
-	and a callable taking no arguments which calls the next event handler.
-
-	Some executables host many different applications; e.g. javaw.exe.
-	In this case, it is desirable that a specific app module be loaded for each
-	actual application, rather than the one for the hosting executable.
-	To support this, the module for the hosting executable
-	(not the C{AppModule} class within it) can implement the function
-	C{getAppNameFromHost(processId)}, where C{processId} is the id of the host process.
-	It should return a unicode string specifying the name that should be used.
-	Alternatively, it can raise C{LookupError} if a name couldn't be determined.
-	"""
-
-	#: Whether NVDA should sleep while in this application (e.g. the application is self-voicing).
-	#: If C{True}, all  events and script requests inside this application are silently dropped.
-	#: @type: bool
-	sleepMode=False
-
-	def __init__(self,processID,appName=None):
-		super(AppModule,self).__init__()
-		#: The ID of the process this appModule is for.
-		#: @type: int
-		self.processID=processID
-		if appName is None:
-			appName=getAppNameFromProcessID(processID)
-		#: The application name.
-		#: @type: str
-		self.appName=appName
-		if winVersion.winVersion.major > 5:
-			self.processHandle=winKernel.openProcess(winKernel.SYNCHRONIZE|winKernel.PROCESS_QUERY_INFORMATION,False,processID)
-		else:
-			self.processHandle=winKernel.openProcess(winKernel.SYNCHRONIZE|winKernel.PROCESS_QUERY_INFORMATION|winKernel.PROCESS_VM_READ,False,processID)
-		self.helperLocalBindingHandle=None
-		self._inprocRegistrationHandle=None
-
-	def _setProductInfo(self):
-		"""Set productName and productVersion attributes.
-		"""
-		# Sometimes (I.E. when NVDA starts) handle is 0, so stop if it is the case
-		if not self.processHandle:
-			raise RuntimeError("processHandle is 0")
-		# Choose the right function to use to get the executable file name
-		if winVersion.winVersion.major > 5:
-			# For Windows Vista and higher, use QueryFullProcessImageName function
-			GetModuleFileName = ctypes.windll.Kernel32.QueryFullProcessImageNameW
-		else:
-			GetModuleFileName = ctypes.windll.psapi.GetModuleFileNameExW
-		# Create the buffer to get the executable name
-		exeFileName = ctypes.create_unicode_buffer(ctypes.wintypes.MAX_PATH)
-		length = ctypes.wintypes.DWORD(ctypes.wintypes.MAX_PATH)
-		if not GetModuleFileName(self.processHandle, 0, exeFileName, ctypes.byref(length)):
-			raise ctypes.WinError()
-		fileName = exeFileName.value
-		# Get size needed for buffer (0 if no info)
-		size = ctypes.windll.version.GetFileVersionInfoSizeW(fileName, None)
-		if not size:
-			raise RuntimeError("No version information")
-		# Create buffer
-		res = ctypes.create_string_buffer(size)
-		# Load file informations into buffer res
-		ctypes.windll.version.GetFileVersionInfoW(fileName, None, size, res)
-		r = ctypes.c_uint()
-		l = ctypes.c_uint()
-		# Look for codepages
-		ctypes.windll.version.VerQueryValueW(res, u'\\VarFileInfo\\Translation',
-		ctypes.byref(r), ctypes.byref(l))
-		if not l.value:
-			raise RuntimeError("No codepage")
-		# Take the first codepage (what else ?)
-		codepage = array.array('H', ctypes.string_at(r.value, 4))
-		codepage = "%04x%04x" % tuple(codepage)
-		# Extract product name and put it to self.productName
-		ctypes.windll.version.VerQueryValueW(res,
-			u'\\StringFileInfo\\%s\\ProductName' % codepage,
-			ctypes.byref(r), ctypes.byref(l))
-		self.productName = ctypes.wstring_at(r.value, l.value-1)
-		# Extract product version and put it to self.productVersion
-		ctypes.windll.version.VerQueryValueW(res,
-			u'\\StringFileInfo\\%s\\ProductVersion' % codepage,
-			ctypes.byref(r), ctypes.byref(l))
-		self.productVersion = ctypes.wstring_at(r.value, l.value-1)
-
-	def _get_productName(self):
-		self._setProductInfo()
-		return self.productName
-
-	def _get_productVersion(self):
-		self._setProductInfo()
-		return self.productVersion
-
-	def __repr__(self):
-		return "<%r (appName %r, process ID %s) at address %x>"%(self.appModuleName,self.appName,self.processID,id(self))
-
-	def _get_appModuleName(self):
-		return self.__class__.__module__.split('.')[-1]
-
-	def _get_isAlive(self):
-		return bool(winKernel.waitForSingleObject(self.processHandle,0))
-
-	def terminate(self):
-		"""Terminate this app module.
-		This is called to perform any clean up when this app module is being destroyed.
-		Subclasses should call the superclass method first.
-		"""
-		winKernel.closeHandle(self.processHandle)
-		if getattr(self, "_helperPreventDisconnect", False):
-			return
-		if self._inprocRegistrationHandle:
-			ctypes.windll.rpcrt4.RpcSsDestroyClientContext(ctypes.byref(self._inprocRegistrationHandle))
-		if self.helperLocalBindingHandle:
-			ctypes.windll.rpcrt4.RpcBindingFree(ctypes.byref(self.helperLocalBindingHandle))
-
-	def chooseNVDAObjectOverlayClasses(self, obj, clsList):
-		"""Choose NVDAObject overlay classes for a given NVDAObject.
-		This is called when an NVDAObject is being instantiated after L{NVDAObjects.NVDAObject.findOverlayClasses} has been called on the API-level class.
-		This allows an AppModule to add or remove overlay classes.
-		See L{NVDAObjects.NVDAObject.findOverlayClasses} for details about overlay classes.
-		@param obj: The object being created.
-		@type obj: L{NVDAObjects.NVDAObject}
-		@param clsList: The list of classes, which will be modified by this method if appropriate.
-		@type clsList: list of L{NVDAObjects.NVDAObject}
-		"""
-	# optimisation: Make it easy to detect that this hasn't been overridden.
-	chooseNVDAObjectOverlayClasses._isBase = True
-
-	def _get_is64BitProcess(self):
-		"""Whether the underlying process is a 64 bit process.
-		@rtype: bool
-		"""
-		if os.environ.get("PROCESSOR_ARCHITEW6432") != "AMD64":
-			# This is 32 bit Windows.
-			self.is64BitProcess = False
-			return False
-		res = ctypes.wintypes.BOOL()
-		if ctypes.windll.kernel32.IsWow64Process(self.processHandle, ctypes.byref(res)) == 0:
-			self.is64BitProcess = False
-			return False
-		self.is64BitProcess = not res
-		return self.is64BitProcess
-
-	def isBadUIAWindow(self,hwnd):
-		"""
-		returns true if the UIA implementation of the given window must be ignored due to it being broken in some way.
-		Warning: this may be called outside of NVDA's main thread, therefore do not try accessing NVDAObjects and such, rather just check window  class names.
-		"""
-		return False
-
-	def dumpOnCrash(self):
-		"""Request that this process writes a minidump when it crashes for debugging.
-		This should only be called if instructed by a developer.
-		"""
-		path = os.path.join(tempfile.gettempdir(),
-			"nvda_crash_%s_%d.dmp" % (self.appName, self.processID)).decode("mbcs")
-		NVDAHelper.localLib.nvdaInProcUtils_dumpOnCrash(
-			self.helperLocalBindingHandle, path)
-		print "Dump path: %s" % path
-
-class AppProfileTrigger(config.ProfileTrigger):
-	"""A configuration profile trigger for when a particular application has focus.
-	"""
-
-	def __init__(self, appName):
-		self.spec = "app:%s" % appName
-
-def getWmiProcessInfo(processId):
-	"""Retrieve the WMI Win32_Process class instance for a given process.
-	For details about the available properties, see
-	http://msdn.microsoft.com/en-us/library/aa394372%28v=vs.85%29.aspx
-	@param processId: The id of the process in question.
-	@type processId: int
-	@return: The WMI Win32_Process class instance.
-	@raise LookupError: If there was an error retrieving the instance.
-	"""
-	try:
-		wmi = comtypes.client.CoGetObject(r"winmgmts:root\cimv2", dynamic=True)
-		results = wmi.ExecQuery("select * from Win32_Process "
-			"where ProcessId = %d" % processId)
-		for result in results:
-			return result
-	except:
-		raise LookupError("Couldn't get process information using WMI")
-	raise LookupError("No such process")
+# -*- coding: UTF-8 -*-
+#appModuleHandler.py
+#A part of NonVisual Desktop Access (NVDA)
+#Copyright (C) 2006-2016 NV Access Limited, Peter Vágner, Aleksey Sadovoy, Patrick Zajda, Joseph Lee
+#This file is covered by the GNU General Public License.
+#See the file COPYING for more details.
+
+"""Manages appModules.
+@var runningTable: a dictionary of the currently running appModules, using their application's main window handle as a key.
+@type runningTable: dict
+"""
+
+import itertools
+import array
+import ctypes
+import ctypes.wintypes
+import os
+import sys
+import winVersion
+import pkgutil
+import threading
+import tempfile
+import comtypes.client
+import baseObject
+import globalVars
+from logHandler import log
+import NVDAHelper
+import ui
+import winUser
+import winKernel
+import config
+import NVDAObjects #Catches errors before loading default appModule
+import api
+import appModules
+import watchdog
+
+#Dictionary of processID:appModule paires used to hold the currently running modules
+runningTable={}
+#: The process ID of NVDA itself.
+NVDAProcessID=None
+_importers=None
+_getAppModuleLock=threading.RLock()
+
+class processEntry32W(ctypes.Structure):
+	_fields_ = [
+		("dwSize",ctypes.wintypes.DWORD),
+		("cntUsage", ctypes.wintypes.DWORD),
+		("th32ProcessID", ctypes.wintypes.DWORD),
+		("th32DefaultHeapID", ctypes.wintypes.DWORD),
+		("th32ModuleID",ctypes.wintypes.DWORD),
+		("cntThreads",ctypes.wintypes.DWORD),
+		("th32ParentProcessID",ctypes.wintypes.DWORD),
+		("pcPriClassBase",ctypes.c_long),
+		("dwFlags",ctypes.wintypes.DWORD),
+		("szExeFile", ctypes.c_wchar * 260)
+	]
+
+def getAppNameFromProcessID(processID,includeExt=False):
+	"""Finds out the application name of the given process.
+	@param processID: the ID of the process handle of the application you wish to get the name of.
+	@type processID: int
+	@param includeExt: C{True} to include the extension of the application's executable filename, C{False} to exclude it.
+	@type window: bool
+	@returns: application name
+	@rtype: unicode or str
+	"""
+	if processID==NVDAProcessID:
+		return "nvda.exe" if includeExt else "nvda"
+	FSnapshotHandle = winKernel.kernel32.CreateToolhelp32Snapshot (2,0)
+	FProcessEntry32 = processEntry32W()
+	FProcessEntry32.dwSize = ctypes.sizeof(processEntry32W)
+	ContinueLoop = winKernel.kernel32.Process32FirstW(FSnapshotHandle, ctypes.byref(FProcessEntry32))
+	appName = unicode()
+	while ContinueLoop:
+		if FProcessEntry32.th32ProcessID == processID:
+			appName = FProcessEntry32.szExeFile
+			break
+		ContinueLoop = winKernel.kernel32.Process32NextW(FSnapshotHandle, ctypes.byref(FProcessEntry32))
+	winKernel.kernel32.CloseHandle(FSnapshotHandle)
+	if not includeExt:
+		appName=os.path.splitext(appName)[0].lower()
+	if not appName:
+		return appName
+
+	# This might be an executable which hosts multiple apps.
+	# Try querying the app module for the name of the app being hosted.
+	try:
+		# Python 2.x can't properly handle unicode module names, so convert them.
+		mod = __import__("appModules.%s" % appName.encode("mbcs"),
+			globals(), locals(), ("appModules",))
+		return mod.getAppNameFromHost(processID)
+	except (ImportError, AttributeError, LookupError):
+		pass
+	return appName
+
+def getAppModuleForNVDAObject(obj):
+	if not isinstance(obj,NVDAObjects.NVDAObject):
+		return
+	return getAppModuleFromProcessID(obj.processID)
+
+def getAppModuleFromProcessID(processID):
+	"""Finds the appModule that is for the given process ID. The module is also cached for later retreavals.
+	@param processID: The ID of the process for which you wish to find the appModule.
+	@type processID: int
+	@returns: the appModule, or None if there isn't one
+	@rtype: appModule 
+	"""
+	with _getAppModuleLock:
+		mod=runningTable.get(processID)
+		if not mod:
+			# #5323: Certain executables contain dots as part of their file names.
+			appName=getAppNameFromProcessID(processID).replace(".","_")
+			mod=fetchAppModule(processID,appName)
+			if not mod:
+				raise RuntimeError("error fetching default appModule")
+			runningTable[processID]=mod
+	return mod
+
+def update(processID,helperLocalBindingHandle=None,inprocRegistrationHandle=None):
+	"""Tries to load a new appModule for the given process ID if need be.
+	@param processID: the ID of the process.
+	@type processID: int
+	@param helperLocalBindingHandle: an optional RPC binding handle pointing to the RPC server for this process
+	@param inprocRegistrationHandle: an optional rpc context handle representing successful registration with the rpc server for this process
+	"""
+	# This creates a new app module if necessary.
+	mod=getAppModuleFromProcessID(processID)
+	if helperLocalBindingHandle:
+		mod.helperLocalBindingHandle=helperLocalBindingHandle
+	if inprocRegistrationHandle:
+		mod._inprocRegistrationHandle=inprocRegistrationHandle
+
+def cleanup():
+	"""Removes any appModules from the cache whose process has died.
+	"""
+	for deadMod in [mod for mod in runningTable.itervalues() if not mod.isAlive]:
+		log.debug("application %s closed"%deadMod.appName)
+		del runningTable[deadMod.processID]
+		if deadMod in set(o.appModule for o in api.getFocusAncestors()+[api.getFocusObject()] if o and o.appModule):
+			if hasattr(deadMod,'event_appLoseFocus'):
+				deadMod.event_appLoseFocus()
+		import eventHandler
+		eventHandler.handleAppTerminate(deadMod)
+		try:
+			deadMod.terminate()
+		except:
+			log.exception("Error terminating app module %r" % deadMod)
+
+def doesAppModuleExist(name):
+	return any(importer.find_module("appModules.%s" % name) for importer in _importers)
+
+def fetchAppModule(processID,appName):
+	"""Returns an appModule found in the appModules directory, for the given application name.
+	@param processID: process ID for it to be associated with
+	@type processID: integer
+	@param appName: the application name for which an appModule should be found.
+	@type appName: unicode or str
+	@returns: the appModule, or None if not found
+	@rtype: AppModule
+	"""  
+	# First, check whether the module exists.
+	# We need to do this separately because even though an ImportError is raised when a module can't be found, it might also be raised for other reasons.
+	# Python 2.x can't properly handle unicode module names, so convert them.
+	modName = appName.encode("mbcs")
+
+	if doesAppModuleExist(modName):
+		try:
+			return __import__("appModules.%s" % modName, globals(), locals(), ("appModules",)).AppModule(processID, appName)
+		except:
+			log.error("error in appModule %r"%modName, exc_info=True)
+			# We can't present a message which isn't unicode, so use appName, not modName.
+			# Translators: This is presented when errors are found in an appModule (example output: error in appModule explorer).
+			ui.message(_("Error in appModule %s")%appName)
+
+	# Use the base AppModule.
+	return AppModule(processID, appName)
+
+def reloadAppModules():
+	"""Reloads running appModules.
+	especially, it clears the cache of running appModules and deletes them from sys.modules.
+	Each appModule will then be reloaded immediately.
+	"""
+	global appModules
+	state = []
+	for mod in runningTable.itervalues():
+		state.append({key: getattr(mod, key) for key in ("processID",
+			# #2892: We must save nvdaHelperRemote handles, as we can't reinitialize without a foreground/focus event.
+			# Also, if there is an active context handle such as a loaded buffer,
+			# nvdaHelperRemote can't reinit until that handle dies.
+			"helperLocalBindingHandle", "_inprocRegistrationHandle",
+			# #5380: We must save config profile triggers so they can be cleaned up correctly.
+			# Otherwise, they'll remain active forever.
+			"_configProfileTrigger",
+		) if hasattr(mod, key)})
+		# #2892: Don't disconnect from nvdaHelperRemote during termination.
+		mod._helperPreventDisconnect = True
+	terminate()
+	del appModules
+	mods=[k for k,v in sys.modules.iteritems() if k.startswith("appModules") and v is not None]
+	for mod in mods:
+		del sys.modules[mod]
+	import appModules
+	initialize()
+	for entry in state:
+		pid = entry.pop("processID")
+		mod = getAppModuleFromProcessID(pid)
+		mod.__dict__.update(entry)
+	# The appModule property for existing NVDAObjects will now be None, since their AppModule died.
+	# Force focus, navigator, etc. objects to re-fetch,
+	# since NVDA depends on the appModule property for these.
+	for obj in itertools.chain((api.getFocusObject(), api.getNavigatorObject()), api.getFocusAncestors()):
+		try:
+			del obj._appModuleRef
+		except AttributeError:
+			continue
+		# Fetch and cache right away; the process could die any time.
+		obj.appModule
+
+def initialize():
+	"""Initializes the appModule subsystem. 
+	"""
+	global NVDAProcessID,_importers
+	NVDAProcessID=os.getpid()
+	config.addConfigDirsToPythonPackagePath(appModules)
+	_importers=list(pkgutil.iter_importers("appModules.__init__"))
+
+def terminate():
+	for processID, app in runningTable.iteritems():
+		try:
+			app.terminate()
+		except:
+			log.exception("Error terminating app module %r" % app)
+	runningTable.clear()
+
+def handleAppSwitch(oldMods, newMods):
+	newModsSet = set(newMods)
+	processed = set()
+	nextStage = []
+
+	# Determine all apps that are losing focus and fire appropriate events.
+	for mod in reversed(oldMods):
+		if mod in processed:
+			# This app has already been handled.
+			continue
+		processed.add(mod)
+		if mod in newModsSet:
+			# This app isn't losing focus.
+			continue
+		processed.add(mod)
+		# This app is losing focus.
+		nextStage.append(mod)
+		if not mod.sleepMode and hasattr(mod,'event_appModule_loseFocus'):
+			try:
+				mod.event_appModule_loseFocus()
+			except watchdog.CallCancelled:
+				pass
+
+	nvdaGuiLostFocus = nextStage and nextStage[-1].appName == "nvda"
+	if not nvdaGuiLostFocus and (not oldMods or oldMods[-1].appName != "nvda") and newMods[-1].appName == "nvda":
+		# NVDA's GUI just got focus.
+		import gui
+		if gui.shouldConfigProfileTriggersBeSuspended():
+			config.conf.suspendProfileTriggers()
+
+	with config.conf.atomicProfileSwitch():
+		# Exit triggers for apps that lost focus.
+		for mod in nextStage:
+			mod._configProfileTrigger.exit()
+			mod._configProfileTrigger = None
+
+		nextStage = []
+		# Determine all apps that are gaining focus and enter triggers.
+		for mod in newMods:
+			if mod in processed:
+				# This app isn't gaining focus or it has already been handled.
+				continue
+			processed.add(mod)
+			# This app is gaining focus.
+			nextStage.append(mod)
+			trigger = mod._configProfileTrigger = AppProfileTrigger(mod.appName)
+			trigger.enter()
+
+	if nvdaGuiLostFocus:
+		import gui
+		if not gui.shouldConfigProfileTriggersBeSuspended():
+			config.conf.resumeProfileTriggers()
+
+	# Fire appropriate events for apps gaining focus.
+	for mod in nextStage:
+		if not mod.sleepMode and hasattr(mod,'event_appModule_gainFocus'):
+			mod.event_appModule_gainFocus()
+
+#base class for appModules
+class AppModule(baseObject.ScriptableObject):
+	"""Base app module.
+	App modules provide specific support for a single application.
+	Each app module should be a Python module in the appModules package named according to the executable it supports;
+	e.g. explorer.py for the explorer.exe application.
+	It should containa  C{AppModule} class which inherits from this base class.
+	App modules can implement and bind gestures to scripts.
+	These bindings will only take effect while an object in the associated application has focus.
+	See L{ScriptableObject} for details.
+	App modules can also receive NVDAObject events for objects within the associated application.
+	This is done by implementing methods called C{event_eventName},
+	where C{eventName} is the name of the event; e.g. C{event_gainFocus}.
+	These event methods take two arguments: the NVDAObject on which the event was fired
+	and a callable taking no arguments which calls the next event handler.
+
+	Some executables host many different applications; e.g. javaw.exe.
+	In this case, it is desirable that a specific app module be loaded for each
+	actual application, rather than the one for the hosting executable.
+	To support this, the module for the hosting executable
+	(not the C{AppModule} class within it) can implement the function
+	C{getAppNameFromHost(processId)}, where C{processId} is the id of the host process.
+	It should return a unicode string specifying the name that should be used.
+	Alternatively, it can raise C{LookupError} if a name couldn't be determined.
+	"""
+
+	#: Whether NVDA should sleep while in this application (e.g. the application is self-voicing).
+	#: If C{True}, all  events and script requests inside this application are silently dropped.
+	#: @type: bool
+	sleepMode=False
+
+	def __init__(self,processID,appName=None):
+		super(AppModule,self).__init__()
+		#: The ID of the process this appModule is for.
+		#: @type: int
+		self.processID=processID
+		if appName is None:
+			appName=getAppNameFromProcessID(processID)
+		#: The application name.
+		#: @type: str
+		self.appName=appName
+		if winVersion.winVersion.major > 5:
+			self.processHandle=winKernel.openProcess(winKernel.SYNCHRONIZE|winKernel.PROCESS_QUERY_INFORMATION,False,processID)
+		else:
+			self.processHandle=winKernel.openProcess(winKernel.SYNCHRONIZE|winKernel.PROCESS_QUERY_INFORMATION|winKernel.PROCESS_VM_READ,False,processID)
+		self.helperLocalBindingHandle=None
+		self._inprocRegistrationHandle=None
+
+	def _setProductInfo(self):
+		"""Set productName and productVersion attributes.
+		"""
+		# Sometimes (I.E. when NVDA starts) handle is 0, so stop if it is the case
+		if not self.processHandle:
+			raise RuntimeError("processHandle is 0")
+		# Choose the right function to use to get the executable file name
+		if winVersion.winVersion.major > 5:
+			# For Windows Vista and higher, use QueryFullProcessImageName function
+			GetModuleFileName = ctypes.windll.Kernel32.QueryFullProcessImageNameW
+		else:
+			GetModuleFileName = ctypes.windll.psapi.GetModuleFileNameExW
+		# Create the buffer to get the executable name
+		exeFileName = ctypes.create_unicode_buffer(ctypes.wintypes.MAX_PATH)
+		length = ctypes.wintypes.DWORD(ctypes.wintypes.MAX_PATH)
+		if not GetModuleFileName(self.processHandle, 0, exeFileName, ctypes.byref(length)):
+			raise ctypes.WinError()
+		fileName = exeFileName.value
+		# Get size needed for buffer (0 if no info)
+		size = ctypes.windll.version.GetFileVersionInfoSizeW(fileName, None)
+		if not size:
+			raise RuntimeError("No version information")
+		# Create buffer
+		res = ctypes.create_string_buffer(size)
+		# Load file informations into buffer res
+		ctypes.windll.version.GetFileVersionInfoW(fileName, None, size, res)
+		r = ctypes.c_uint()
+		l = ctypes.c_uint()
+		# Look for codepages
+		ctypes.windll.version.VerQueryValueW(res, u'\\VarFileInfo\\Translation',
+		ctypes.byref(r), ctypes.byref(l))
+		if not l.value:
+			raise RuntimeError("No codepage")
+		# Take the first codepage (what else ?)
+		codepage = array.array('H', ctypes.string_at(r.value, 4))
+		codepage = "%04x%04x" % tuple(codepage)
+		# Extract product name and put it to self.productName
+		ctypes.windll.version.VerQueryValueW(res,
+			u'\\StringFileInfo\\%s\\ProductName' % codepage,
+			ctypes.byref(r), ctypes.byref(l))
+		self.productName = ctypes.wstring_at(r.value, l.value-1)
+		# Extract product version and put it to self.productVersion
+		ctypes.windll.version.VerQueryValueW(res,
+			u'\\StringFileInfo\\%s\\ProductVersion' % codepage,
+			ctypes.byref(r), ctypes.byref(l))
+		self.productVersion = ctypes.wstring_at(r.value, l.value-1)
+
+	def _get_productName(self):
+		self._setProductInfo()
+		return self.productName
+
+	def _get_productVersion(self):
+		self._setProductInfo()
+		return self.productVersion
+
+	def __repr__(self):
+		return "<%r (appName %r, process ID %s) at address %x>"%(self.appModuleName,self.appName,self.processID,id(self))
+
+	def _get_appModuleName(self):
+		return self.__class__.__module__.split('.')[-1]
+
+	def _get_isAlive(self):
+		return bool(winKernel.waitForSingleObject(self.processHandle,0))
+
+	def terminate(self):
+		"""Terminate this app module.
+		This is called to perform any clean up when this app module is being destroyed.
+		Subclasses should call the superclass method first.
+		"""
+		winKernel.closeHandle(self.processHandle)
+		if getattr(self, "_helperPreventDisconnect", False):
+			return
+		if self._inprocRegistrationHandle:
+			ctypes.windll.rpcrt4.RpcSsDestroyClientContext(ctypes.byref(self._inprocRegistrationHandle))
+		if self.helperLocalBindingHandle:
+			ctypes.windll.rpcrt4.RpcBindingFree(ctypes.byref(self.helperLocalBindingHandle))
+
+	def chooseNVDAObjectOverlayClasses(self, obj, clsList):
+		"""Choose NVDAObject overlay classes for a given NVDAObject.
+		This is called when an NVDAObject is being instantiated after L{NVDAObjects.NVDAObject.findOverlayClasses} has been called on the API-level class.
+		This allows an AppModule to add or remove overlay classes.
+		See L{NVDAObjects.NVDAObject.findOverlayClasses} for details about overlay classes.
+		@param obj: The object being created.
+		@type obj: L{NVDAObjects.NVDAObject}
+		@param clsList: The list of classes, which will be modified by this method if appropriate.
+		@type clsList: list of L{NVDAObjects.NVDAObject}
+		"""
+	# optimisation: Make it easy to detect that this hasn't been overridden.
+	chooseNVDAObjectOverlayClasses._isBase = True
+
+	def _get_is64BitProcess(self):
+		"""Whether the underlying process is a 64 bit process.
+		@rtype: bool
+		"""
+		if os.environ.get("PROCESSOR_ARCHITEW6432") != "AMD64":
+			# This is 32 bit Windows.
+			self.is64BitProcess = False
+			return False
+		res = ctypes.wintypes.BOOL()
+		if ctypes.windll.kernel32.IsWow64Process(self.processHandle, ctypes.byref(res)) == 0:
+			self.is64BitProcess = False
+			return False
+		self.is64BitProcess = not res
+		return self.is64BitProcess
+
+	def isBadUIAWindow(self,hwnd):
+		"""
+		returns true if the UIA implementation of the given window must be ignored due to it being broken in some way.
+		Warning: this may be called outside of NVDA's main thread, therefore do not try accessing NVDAObjects and such, rather just check window  class names.
+		"""
+		return False
+
+	def dumpOnCrash(self):
+		"""Request that this process writes a minidump when it crashes for debugging.
+		This should only be called if instructed by a developer.
+		"""
+		path = os.path.join(tempfile.gettempdir(),
+			"nvda_crash_%s_%d.dmp" % (self.appName, self.processID)).decode("mbcs")
+		NVDAHelper.localLib.nvdaInProcUtils_dumpOnCrash(
+			self.helperLocalBindingHandle, path)
+		print "Dump path: %s" % path
+
+class AppProfileTrigger(config.ProfileTrigger):
+	"""A configuration profile trigger for when a particular application has focus.
+	"""
+
+	def __init__(self, appName):
+		self.spec = "app:%s" % appName
+
+def getWmiProcessInfo(processId):
+	"""Retrieve the WMI Win32_Process class instance for a given process.
+	For details about the available properties, see
+	http://msdn.microsoft.com/en-us/library/aa394372%28v=vs.85%29.aspx
+	@param processId: The id of the process in question.
+	@type processId: int
+	@return: The WMI Win32_Process class instance.
+	@raise LookupError: If there was an error retrieving the instance.
+	"""
+	try:
+		wmi = comtypes.client.CoGetObject(r"winmgmts:root\cimv2", dynamic=True)
+		results = wmi.ExecQuery("select * from Win32_Process "
+			"where ProcessId = %d" % processId)
+		for result in results:
+			return result
+	except:
+		raise LookupError("Couldn't get process information using WMI")
+	raise LookupError("No such process")