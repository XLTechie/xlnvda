# -*- coding: UTF-8 -*-
#core.py
#A part of NonVisual Desktop Access (NVDA)
#Copyright (C) 2006-2014 NV Access Limited, Aleksey Sadovoy, Christopher Toth, Joseph Lee, Peter Vágner
#This file is covered by the GNU General Public License.
#See the file COPYING for more details.

"""NVDA core"""

# Do this first to initialise comtypes.client.gen_dir and the comtypes.gen search path.
import comtypes.client
# Append our comInterfaces directory to the comtypes.gen search path.
import comtypes.gen
import comInterfaces
comtypes.gen.__path__.append(comInterfaces.__path__[0])

#Apply several monky patches to comtypes
import comtypesMonkeyPatches

import sys
import thread
import nvwave
import os
import time
import ctypes
import logHandler
import globalVars
from logHandler import log
import addonHandler

PUMP_MAX_DELAY = 10

#: The thread identifier of the main thread.
mainThreadId = thread.get_ident()

_pump = None
_isPumpPending = False

def doStartupDialogs():
	import config
	import gui
	# Translators: The title of the dialog to tell users that there are erros in the configuration file.
	if config.conf.baseConfigError:
		import wx
		gui.messageBox(
			# Translators: A message informing the user that there are errors in the configuration file.
			_("Your configuration file contains errors. "
				"Your configuration has been reset to factory defaults.\n"
				"More details about the errors can be found in the log file."),
			# Translators: The title of the dialog to tell users that there are errors in the configuration file.
			_("Configuration File Error"),
			wx.OK | wx.ICON_EXCLAMATION)
	if config.conf["general"]["showWelcomeDialogAtStartup"]:
		gui.WelcomeDialog.run()
	import inputCore
	if inputCore.manager.userGestureMap.lastUpdateContainedError:
		import wx
		gui.messageBox(_("Your gesture map file contains errors.\n"
				"More details about the errors can be found in the log file."),
			_("gesture map File Error"), wx.OK|wx.ICON_EXCLAMATION)
	if not config.conf["upgrade"]["newLaptopKeyboardLayout"]:
		from gui import upgradeAlerts
		upgradeAlerts.NewLaptopKeyboardLayout.run()

def restart(disableAddons=False):
	"""Restarts NVDA by starting a new copy with -r."""
	if globalVars.appArgs.launcher:
		import wx
		globalVars.exitCode=3
		wx.GetApp().ExitMainLoop()
		return
	import subprocess
	import winUser
	import shellapi
<<<<<<< HEAD
	# #4475: ensure that the first window of the new process is not hidden by providing SW_SHOWNORMAL  
	shellapi.ShellExecute(None, None,
		sys.executable.decode("mbcs"),
		subprocess.list2cmdline(sys.argv + ["-r"]).decode("mbcs"),
		None, winUser.SW_SHOWNORMAL)
=======
	options=[]
	try:
		sys.argv.index('-r')
	except:
		options.append("-r")
	try:
		sys.argv.pop(sys.argv.index('--disable-addons'))
	except:
		pass
	if disableAddons:
		options.append('--disable-addons')
	shellapi.ShellExecute(None, None,
		sys.executable.decode("mbcs"),
		subprocess.list2cmdline(sys.argv + options).decode("mbcs"),
		None, 0)
>>>>>>> adc286b0

def resetConfiguration(factoryDefaults=False):
	"""Loads the configuration, installs the correct language support and initialises audio so that it will use the configured synth and speech settings.
	"""
	import config
	import braille
	import speech
	import languageHandler
	import inputCore
	log.debug("Terminating braille")
	braille.terminate()
	log.debug("terminating speech")
	speech.terminate()
	log.debug("terminating addonHandler")
	addonHandler.terminate()
	log.debug("Reloading config")
	config.conf.reset(factoryDefaults=factoryDefaults)
	logHandler.setLogLevelFromConfig()
	#Language
	lang = config.conf["general"]["language"]
	log.debug("setting language to %s"%lang)
	languageHandler.setLanguage(lang)
	# Addons
	addonHandler.initialize()
	#Speech
	log.debug("initializing speech")
	speech.initialize()
	#braille
	log.debug("Initializing braille")
	braille.initialize()
	log.debug("Reloading user and locale input gesture maps")
	inputCore.manager.loadUserGestureMap()
	inputCore.manager.loadLocaleGestureMap()
	log.info("Reverted to saved configuration")

def _setInitialFocus():
	"""Sets the initial focus if no focus event was received at startup.
	"""
	import eventHandler
	import api
	if eventHandler.lastQueuedFocusObject:
		# The focus has already been set or a focus event is pending.
		return
	try:
		focus = api.getDesktopObject().objectWithFocus()
		if focus:
			eventHandler.queueEvent('gainFocus', focus)
	except:
		log.exception("Error retrieving initial focus")

def main():
	"""NVDA's core main loop.
This initializes all modules such as audio, IAccessible, keyboard, mouse, and GUI. Then it initialises the wx application object and sets up the core pump, which checks the queues and executes functions when requested. Finally, it starts the wx main loop.
"""
	log.debug("Core starting")

	try:
		# Windows >= Vista
		ctypes.windll.user32.SetProcessDPIAware()
	except AttributeError:
		pass

	import config
	if not globalVars.appArgs.configPath:
		globalVars.appArgs.configPath=config.getUserDefaultConfigPath(useInstalledPathIfExists=globalVars.appArgs.launcher)
	#Initialize the config path (make sure it exists)
	config.initConfigPath()
	log.info("Config dir: %s"%os.path.abspath(globalVars.appArgs.configPath))
	log.debug("loading config")
	import config
	config.initialize()
	if not globalVars.appArgs.minimal and config.conf["general"]["playStartAndExitSounds"]:
		try:
			nvwave.playWaveFile("waves\\start.wav")
		except:
			pass
	logHandler.setLogLevelFromConfig()
	try:
		lang = config.conf["general"]["language"]
		import languageHandler
		log.debug("setting language to %s"%lang)
		languageHandler.setLanguage(lang)
	except:
		log.warning("Could not set language to %s"%lang)
	import versionInfo
	log.info("NVDA version %s" % versionInfo.version)
	log.info("Using Windows version %r" % (sys.getwindowsversion(),))
	log.info("Using Python version %s"%sys.version)
	log.info("Using comtypes version %s"%comtypes.__version__)
	# Set a reasonable timeout for any socket connections NVDA makes.
	import socket
	socket.setdefaulttimeout(10)
	log.debug("Initializing addons system.")
	addonHandler.initialize()
	import appModuleHandler
	log.debug("Initializing appModule Handler")
	appModuleHandler.initialize()
	import NVDAHelper
	log.debug("Initializing NVDAHelper")
	NVDAHelper.initialize()
	import speechDictHandler
	log.debug("Speech Dictionary processing")
	speechDictHandler.initialize()
	import speech
	log.debug("Initializing speech")
	speech.initialize()
	if not globalVars.appArgs.minimal and (time.time()-globalVars.startTime)>5:
		log.debugWarning("Slow starting core (%.2f sec)" % (time.time()-globalVars.startTime))
		# Translators: This is spoken when NVDA is starting.
		speech.speakMessage(_("Loading NVDA. Please wait..."))
	import wx
	log.info("Using wx version %s"%wx.version())
	app = wx.App(redirect=False)
	# HACK: wx currently raises spurious assertion failures when a timer is stopped but there is already an event in the queue for that timer.
	# Unfortunately, these assertion exceptions are raised in the middle of other code, which causes problems.
	# Therefore, disable assertions for now.
	app.SetAssertMode(wx.PYAPP_ASSERT_SUPPRESS)
	# We do support QueryEndSession events, but we don't want to do anything for them.
	app.Bind(wx.EVT_QUERY_END_SESSION, lambda evt: None)
	def onEndSession(evt):
		# NVDA will be terminated as soon as this function returns, so save configuration if appropriate.
		config.saveOnExit()
		speech.cancelSpeech()
		if not globalVars.appArgs.minimal and config.conf["general"]["playStartAndExitSounds"]:
			try:
				nvwave.playWaveFile("waves\\exit.wav",async=False)
			except:
				pass
		log.info("Windows session ending")
	app.Bind(wx.EVT_END_SESSION, onEndSession)
	import braille
	log.debug("Initializing braille")
	braille.initialize()
	log.debug("Initializing braille input")
	import brailleInput
	brailleInput.initialize()
	import displayModel
	log.debug("Initializing displayModel")
	displayModel.initialize()
	log.debug("Initializing GUI")
	import gui
	gui.initialize()

	# #3763: In wxPython 3, the class name of frame windows changed from wxWindowClassNR to wxWindowNR.
	# NVDA uses the main frame to check for and quit another instance of NVDA.
	# To remain compatible with older versions of NVDA, create our own wxWindowClassNR.
	# We don't need to do anything else because wx handles WM_QUIT for all windows.
	import windowUtils
	class MessageWindow(windowUtils.CustomWindow):
		className = u"wxWindowClassNR"
	messageWindow = MessageWindow(unicode(versionInfo.name))

	# initialize wxpython localization support
	locale = wx.Locale()
	lang=languageHandler.getLanguage()
	wxLang=locale.FindLanguageInfo(lang)
	if not wxLang and '_' in lang:
		wxLang=locale.FindLanguageInfo(lang.split('_')[0])
	if hasattr(sys,'frozen'):
		locale.AddCatalogLookupPathPrefix(os.path.join(os.getcwdu(),"locale"))
	if wxLang:
		try:
			locale.Init(wxLang.Language)
		except:
			log.error("Failed to initialize wx locale",exc_info=True)
	else:
		log.debugWarning("wx does not support language %s" % lang)

	import api
	import winUser
	import NVDAObjects.window
	desktopObject=NVDAObjects.window.Window(windowHandle=winUser.getDesktopWindow())
	api.setDesktopObject(desktopObject)
	api.setFocusObject(desktopObject)
	api.setNavigatorObject(desktopObject)
	api.setMouseObject(desktopObject)
	import JABHandler
	log.debug("initializing Java Access Bridge support")
	try:
		JABHandler.initialize()
	except NotImplementedError:
		log.warning("Java Access Bridge not available")
	except:
		log.error("Error initializing Java Access Bridge support", exc_info=True)
	import winConsoleHandler
	log.debug("Initializing winConsole support")
	winConsoleHandler.initialize()
	import UIAHandler
	log.debug("Initializing UIA support")
	try:
		UIAHandler.initialize()
	except NotImplementedError:
		log.warning("UIA not available")
	except:
		log.error("Error initializing UIA support", exc_info=True)
	import IAccessibleHandler
	log.debug("Initializing IAccessible support")
	IAccessibleHandler.initialize()
	log.debug("Initializing input core")
	import inputCore
	inputCore.initialize()
	import keyboardHandler
	log.debug("Initializing keyboard handler")
	keyboardHandler.initialize()
	import mouseHandler
	log.debug("initializing mouse handler")
	mouseHandler.initialize()
	import touchHandler
	log.debug("Initializing touchHandler")
	try:
		touchHandler.initialize()
	except NotImplementedError:
		pass
	import globalPluginHandler
	log.debug("Initializing global plugin handler")
	globalPluginHandler.initialize()
	if globalVars.appArgs.install:
		import wx
		import gui.installerGui
		wx.CallAfter(gui.installerGui.doSilentInstall)
	elif not globalVars.appArgs.minimal:
		try:
			# Translators: This is shown on a braille display (if one is connected) when NVDA starts.
			braille.handler.message(_("NVDA started"))
		except:
			log.error("", exc_info=True)
		if globalVars.appArgs.launcher:
			gui.LauncherDialog.run()
			# LauncherDialog will call doStartupDialogs() afterwards if required.
		else:
			wx.CallAfter(doStartupDialogs)
	import queueHandler
	# Queue the handling of initial focus,
	# as API handlers might need to be pumped to get the first focus event.
	queueHandler.queueFunction(queueHandler.eventQueue, _setInitialFocus)
	import watchdog
	import baseObject

	# Doing this here is a bit ugly, but we don't want these modules imported
	# at module level, including wx.
	log.debug("Initializing core pump")
	class CorePump(wx.Timer):
		"Checks the queues and executes functions."
		def Notify(self):
			global _isPumpPending
			_isPumpPending = False
			watchdog.alive()
			try:
				if touchHandler.handler:
					touchHandler.handler.pump()
				JABHandler.pumpAll()
				IAccessibleHandler.pumpAll()
				queueHandler.pumpAll()
				mouseHandler.pumpAll()
				braille.pumpAll()
			except:
				log.exception("errors in this core pump cycle")
			baseObject.AutoPropertyObject.invalidateCaches()
			watchdog.asleep()
			if _isPumpPending and not _pump.IsRunning():
				# #3803: A pump was requested, but the timer was ignored by a modal loop
				# because timers aren't re-entrant.
				# Therefore, schedule another pump.
				_pump.Start(PUMP_MAX_DELAY, True)
	global _pump
	_pump = CorePump()
	requestPump()

	log.debug("Initializing watchdog")
	watchdog.initialize()
	try:
		import updateCheck
	except RuntimeError:
		updateCheck=None
		log.debug("Update checking not supported")
	else:
		log.debug("initializing updateCheck")
		updateCheck.initialize()
	log.info("NVDA initialized")

	log.debug("entering wx application main loop")
	app.MainLoop()

	log.info("Exiting")
	messageWindow.destroy()
	if updateCheck:
		_terminate(updateCheck)

	_terminate(watchdog)
	_terminate(globalPluginHandler, name="global plugin handler")
	_terminate(gui)
	config.saveOnExit()

	try:
		if globalVars.focusObject and hasattr(globalVars.focusObject,"event_loseFocus"):
			log.debug("calling lose focus on object with focus")
			globalVars.focusObject.event_loseFocus()
	except:
		log.exception("Lose focus error")
	try:
		speech.cancelSpeech()
	except:
		pass

	import treeInterceptorHandler
	_terminate(treeInterceptorHandler)
	_terminate(IAccessibleHandler, name="IAccessible support")
	_terminate(UIAHandler, name="UIA support")
	_terminate(winConsoleHandler, name="winConsole support")
	_terminate(JABHandler, name="Java Access Bridge support")
	_terminate(appModuleHandler, name="app module handler")
	_terminate(NVDAHelper)
	_terminate(touchHandler)
	_terminate(keyboardHandler, name="keyboard handler")
	_terminate(mouseHandler)
	_terminate(inputCore)
	_terminate(brailleInput)
	_terminate(braille)
	_terminate(speech)
	_terminate(addonHandler)

	if not globalVars.appArgs.minimal and config.conf["general"]["playStartAndExitSounds"]:
		try:
			nvwave.playWaveFile("waves\\exit.wav",async=False)
		except:
			pass
	log.debug("core done")

def _terminate(module, name=None):
	if name is None:
		name = module.__name__
	log.debug("Terminating %s" % name)
	try:
		module.terminate()
	except:
		log.exception("Error terminating %s" % name)

def requestPump():
	"""Request a core pump.
	This will perform any queued activity.
	It is delayed slightly so that queues can implement rate limiting,
	filter extraneous events, etc.
	"""
	global _isPumpPending
	if not _pump or _isPumpPending:
		return
	_isPumpPending = True
	if thread.get_ident() == mainThreadId:
		_pump.Start(PUMP_MAX_DELAY, True)
		return
	# This isn't the main thread. wx timers cannot be run outside the main thread.
	# Therefore, Have wx start it in the main thread with a CallAfter.
	import wx
	wx.CallAfter(_pump.Start,PUMP_MAX_DELAY, True)

def callLater(delay, callable, *args, **kwargs):
	"""Call a callable once after the specified number of milliseconds.
	This is currently a thin wrapper around C{wx.CallLater},
	but this should be used instead for calls which aren't just for UI,
	as it notifies watchdog appropriately.
	"""
	import wx
	return wx.CallLater(delay, _callLaterExec, callable, args, kwargs)

def _callLaterExec(callable, args, kwargs):
	import watchdog
	watchdog.alive()
	try:
		return callable(*args, **kwargs)
	finally:
		watchdog.asleep()
<|MERGE_RESOLUTION|>--- conflicted
+++ resolved
@@ -1,468 +1,461 @@
-# -*- coding: UTF-8 -*-
-#core.py
-#A part of NonVisual Desktop Access (NVDA)
-#Copyright (C) 2006-2014 NV Access Limited, Aleksey Sadovoy, Christopher Toth, Joseph Lee, Peter Vágner
-#This file is covered by the GNU General Public License.
-#See the file COPYING for more details.
-
-"""NVDA core"""
-
-# Do this first to initialise comtypes.client.gen_dir and the comtypes.gen search path.
-import comtypes.client
-# Append our comInterfaces directory to the comtypes.gen search path.
-import comtypes.gen
-import comInterfaces
-comtypes.gen.__path__.append(comInterfaces.__path__[0])
-
-#Apply several monky patches to comtypes
-import comtypesMonkeyPatches
-
-import sys
-import thread
-import nvwave
-import os
-import time
-import ctypes
-import logHandler
-import globalVars
-from logHandler import log
-import addonHandler
-
-PUMP_MAX_DELAY = 10
-
-#: The thread identifier of the main thread.
-mainThreadId = thread.get_ident()
-
-_pump = None
-_isPumpPending = False
-
-def doStartupDialogs():
-	import config
-	import gui
-	# Translators: The title of the dialog to tell users that there are erros in the configuration file.
-	if config.conf.baseConfigError:
-		import wx
-		gui.messageBox(
-			# Translators: A message informing the user that there are errors in the configuration file.
-			_("Your configuration file contains errors. "
-				"Your configuration has been reset to factory defaults.\n"
-				"More details about the errors can be found in the log file."),
-			# Translators: The title of the dialog to tell users that there are errors in the configuration file.
-			_("Configuration File Error"),
-			wx.OK | wx.ICON_EXCLAMATION)
-	if config.conf["general"]["showWelcomeDialogAtStartup"]:
-		gui.WelcomeDialog.run()
-	import inputCore
-	if inputCore.manager.userGestureMap.lastUpdateContainedError:
-		import wx
-		gui.messageBox(_("Your gesture map file contains errors.\n"
-				"More details about the errors can be found in the log file."),
-			_("gesture map File Error"), wx.OK|wx.ICON_EXCLAMATION)
-	if not config.conf["upgrade"]["newLaptopKeyboardLayout"]:
-		from gui import upgradeAlerts
-		upgradeAlerts.NewLaptopKeyboardLayout.run()
-
-def restart(disableAddons=False):
-	"""Restarts NVDA by starting a new copy with -r."""
-	if globalVars.appArgs.launcher:
-		import wx
-		globalVars.exitCode=3
-		wx.GetApp().ExitMainLoop()
-		return
-	import subprocess
-	import winUser
-	import shellapi
-<<<<<<< HEAD
-	# #4475: ensure that the first window of the new process is not hidden by providing SW_SHOWNORMAL  
-	shellapi.ShellExecute(None, None,
-		sys.executable.decode("mbcs"),
-		subprocess.list2cmdline(sys.argv + ["-r"]).decode("mbcs"),
-		None, winUser.SW_SHOWNORMAL)
-=======
-	options=[]
-	try:
-		sys.argv.index('-r')
-	except:
-		options.append("-r")
-	try:
-		sys.argv.pop(sys.argv.index('--disable-addons'))
-	except:
-		pass
-	if disableAddons:
-		options.append('--disable-addons')
-	shellapi.ShellExecute(None, None,
-		sys.executable.decode("mbcs"),
-		subprocess.list2cmdline(sys.argv + options).decode("mbcs"),
-		None, 0)
->>>>>>> adc286b0
-
-def resetConfiguration(factoryDefaults=False):
-	"""Loads the configuration, installs the correct language support and initialises audio so that it will use the configured synth and speech settings.
-	"""
-	import config
-	import braille
-	import speech
-	import languageHandler
-	import inputCore
-	log.debug("Terminating braille")
-	braille.terminate()
-	log.debug("terminating speech")
-	speech.terminate()
-	log.debug("terminating addonHandler")
-	addonHandler.terminate()
-	log.debug("Reloading config")
-	config.conf.reset(factoryDefaults=factoryDefaults)
-	logHandler.setLogLevelFromConfig()
-	#Language
-	lang = config.conf["general"]["language"]
-	log.debug("setting language to %s"%lang)
-	languageHandler.setLanguage(lang)
-	# Addons
-	addonHandler.initialize()
-	#Speech
-	log.debug("initializing speech")
-	speech.initialize()
-	#braille
-	log.debug("Initializing braille")
-	braille.initialize()
-	log.debug("Reloading user and locale input gesture maps")
-	inputCore.manager.loadUserGestureMap()
-	inputCore.manager.loadLocaleGestureMap()
-	log.info("Reverted to saved configuration")
-
-def _setInitialFocus():
-	"""Sets the initial focus if no focus event was received at startup.
-	"""
-	import eventHandler
-	import api
-	if eventHandler.lastQueuedFocusObject:
-		# The focus has already been set or a focus event is pending.
-		return
-	try:
-		focus = api.getDesktopObject().objectWithFocus()
-		if focus:
-			eventHandler.queueEvent('gainFocus', focus)
-	except:
-		log.exception("Error retrieving initial focus")
-
-def main():
-	"""NVDA's core main loop.
-This initializes all modules such as audio, IAccessible, keyboard, mouse, and GUI. Then it initialises the wx application object and sets up the core pump, which checks the queues and executes functions when requested. Finally, it starts the wx main loop.
-"""
-	log.debug("Core starting")
-
-	try:
-		# Windows >= Vista
-		ctypes.windll.user32.SetProcessDPIAware()
-	except AttributeError:
-		pass
-
-	import config
-	if not globalVars.appArgs.configPath:
-		globalVars.appArgs.configPath=config.getUserDefaultConfigPath(useInstalledPathIfExists=globalVars.appArgs.launcher)
-	#Initialize the config path (make sure it exists)
-	config.initConfigPath()
-	log.info("Config dir: %s"%os.path.abspath(globalVars.appArgs.configPath))
-	log.debug("loading config")
-	import config
-	config.initialize()
-	if not globalVars.appArgs.minimal and config.conf["general"]["playStartAndExitSounds"]:
-		try:
-			nvwave.playWaveFile("waves\\start.wav")
-		except:
-			pass
-	logHandler.setLogLevelFromConfig()
-	try:
-		lang = config.conf["general"]["language"]
-		import languageHandler
-		log.debug("setting language to %s"%lang)
-		languageHandler.setLanguage(lang)
-	except:
-		log.warning("Could not set language to %s"%lang)
-	import versionInfo
-	log.info("NVDA version %s" % versionInfo.version)
-	log.info("Using Windows version %r" % (sys.getwindowsversion(),))
-	log.info("Using Python version %s"%sys.version)
-	log.info("Using comtypes version %s"%comtypes.__version__)
-	# Set a reasonable timeout for any socket connections NVDA makes.
-	import socket
-	socket.setdefaulttimeout(10)
-	log.debug("Initializing addons system.")
-	addonHandler.initialize()
-	import appModuleHandler
-	log.debug("Initializing appModule Handler")
-	appModuleHandler.initialize()
-	import NVDAHelper
-	log.debug("Initializing NVDAHelper")
-	NVDAHelper.initialize()
-	import speechDictHandler
-	log.debug("Speech Dictionary processing")
-	speechDictHandler.initialize()
-	import speech
-	log.debug("Initializing speech")
-	speech.initialize()
-	if not globalVars.appArgs.minimal and (time.time()-globalVars.startTime)>5:
-		log.debugWarning("Slow starting core (%.2f sec)" % (time.time()-globalVars.startTime))
-		# Translators: This is spoken when NVDA is starting.
-		speech.speakMessage(_("Loading NVDA. Please wait..."))
-	import wx
-	log.info("Using wx version %s"%wx.version())
-	app = wx.App(redirect=False)
-	# HACK: wx currently raises spurious assertion failures when a timer is stopped but there is already an event in the queue for that timer.
-	# Unfortunately, these assertion exceptions are raised in the middle of other code, which causes problems.
-	# Therefore, disable assertions for now.
-	app.SetAssertMode(wx.PYAPP_ASSERT_SUPPRESS)
-	# We do support QueryEndSession events, but we don't want to do anything for them.
-	app.Bind(wx.EVT_QUERY_END_SESSION, lambda evt: None)
-	def onEndSession(evt):
-		# NVDA will be terminated as soon as this function returns, so save configuration if appropriate.
-		config.saveOnExit()
-		speech.cancelSpeech()
-		if not globalVars.appArgs.minimal and config.conf["general"]["playStartAndExitSounds"]:
-			try:
-				nvwave.playWaveFile("waves\\exit.wav",async=False)
-			except:
-				pass
-		log.info("Windows session ending")
-	app.Bind(wx.EVT_END_SESSION, onEndSession)
-	import braille
-	log.debug("Initializing braille")
-	braille.initialize()
-	log.debug("Initializing braille input")
-	import brailleInput
-	brailleInput.initialize()
-	import displayModel
-	log.debug("Initializing displayModel")
-	displayModel.initialize()
-	log.debug("Initializing GUI")
-	import gui
-	gui.initialize()
-
-	# #3763: In wxPython 3, the class name of frame windows changed from wxWindowClassNR to wxWindowNR.
-	# NVDA uses the main frame to check for and quit another instance of NVDA.
-	# To remain compatible with older versions of NVDA, create our own wxWindowClassNR.
-	# We don't need to do anything else because wx handles WM_QUIT for all windows.
-	import windowUtils
-	class MessageWindow(windowUtils.CustomWindow):
-		className = u"wxWindowClassNR"
-	messageWindow = MessageWindow(unicode(versionInfo.name))
-
-	# initialize wxpython localization support
-	locale = wx.Locale()
-	lang=languageHandler.getLanguage()
-	wxLang=locale.FindLanguageInfo(lang)
-	if not wxLang and '_' in lang:
-		wxLang=locale.FindLanguageInfo(lang.split('_')[0])
-	if hasattr(sys,'frozen'):
-		locale.AddCatalogLookupPathPrefix(os.path.join(os.getcwdu(),"locale"))
-	if wxLang:
-		try:
-			locale.Init(wxLang.Language)
-		except:
-			log.error("Failed to initialize wx locale",exc_info=True)
-	else:
-		log.debugWarning("wx does not support language %s" % lang)
-
-	import api
-	import winUser
-	import NVDAObjects.window
-	desktopObject=NVDAObjects.window.Window(windowHandle=winUser.getDesktopWindow())
-	api.setDesktopObject(desktopObject)
-	api.setFocusObject(desktopObject)
-	api.setNavigatorObject(desktopObject)
-	api.setMouseObject(desktopObject)
-	import JABHandler
-	log.debug("initializing Java Access Bridge support")
-	try:
-		JABHandler.initialize()
-	except NotImplementedError:
-		log.warning("Java Access Bridge not available")
-	except:
-		log.error("Error initializing Java Access Bridge support", exc_info=True)
-	import winConsoleHandler
-	log.debug("Initializing winConsole support")
-	winConsoleHandler.initialize()
-	import UIAHandler
-	log.debug("Initializing UIA support")
-	try:
-		UIAHandler.initialize()
-	except NotImplementedError:
-		log.warning("UIA not available")
-	except:
-		log.error("Error initializing UIA support", exc_info=True)
-	import IAccessibleHandler
-	log.debug("Initializing IAccessible support")
-	IAccessibleHandler.initialize()
-	log.debug("Initializing input core")
-	import inputCore
-	inputCore.initialize()
-	import keyboardHandler
-	log.debug("Initializing keyboard handler")
-	keyboardHandler.initialize()
-	import mouseHandler
-	log.debug("initializing mouse handler")
-	mouseHandler.initialize()
-	import touchHandler
-	log.debug("Initializing touchHandler")
-	try:
-		touchHandler.initialize()
-	except NotImplementedError:
-		pass
-	import globalPluginHandler
-	log.debug("Initializing global plugin handler")
-	globalPluginHandler.initialize()
-	if globalVars.appArgs.install:
-		import wx
-		import gui.installerGui
-		wx.CallAfter(gui.installerGui.doSilentInstall)
-	elif not globalVars.appArgs.minimal:
-		try:
-			# Translators: This is shown on a braille display (if one is connected) when NVDA starts.
-			braille.handler.message(_("NVDA started"))
-		except:
-			log.error("", exc_info=True)
-		if globalVars.appArgs.launcher:
-			gui.LauncherDialog.run()
-			# LauncherDialog will call doStartupDialogs() afterwards if required.
-		else:
-			wx.CallAfter(doStartupDialogs)
-	import queueHandler
-	# Queue the handling of initial focus,
-	# as API handlers might need to be pumped to get the first focus event.
-	queueHandler.queueFunction(queueHandler.eventQueue, _setInitialFocus)
-	import watchdog
-	import baseObject
-
-	# Doing this here is a bit ugly, but we don't want these modules imported
-	# at module level, including wx.
-	log.debug("Initializing core pump")
-	class CorePump(wx.Timer):
-		"Checks the queues and executes functions."
-		def Notify(self):
-			global _isPumpPending
-			_isPumpPending = False
-			watchdog.alive()
-			try:
-				if touchHandler.handler:
-					touchHandler.handler.pump()
-				JABHandler.pumpAll()
-				IAccessibleHandler.pumpAll()
-				queueHandler.pumpAll()
-				mouseHandler.pumpAll()
-				braille.pumpAll()
-			except:
-				log.exception("errors in this core pump cycle")
-			baseObject.AutoPropertyObject.invalidateCaches()
-			watchdog.asleep()
-			if _isPumpPending and not _pump.IsRunning():
-				# #3803: A pump was requested, but the timer was ignored by a modal loop
-				# because timers aren't re-entrant.
-				# Therefore, schedule another pump.
-				_pump.Start(PUMP_MAX_DELAY, True)
-	global _pump
-	_pump = CorePump()
-	requestPump()
-
-	log.debug("Initializing watchdog")
-	watchdog.initialize()
-	try:
-		import updateCheck
-	except RuntimeError:
-		updateCheck=None
-		log.debug("Update checking not supported")
-	else:
-		log.debug("initializing updateCheck")
-		updateCheck.initialize()
-	log.info("NVDA initialized")
-
-	log.debug("entering wx application main loop")
-	app.MainLoop()
-
-	log.info("Exiting")
-	messageWindow.destroy()
-	if updateCheck:
-		_terminate(updateCheck)
-
-	_terminate(watchdog)
-	_terminate(globalPluginHandler, name="global plugin handler")
-	_terminate(gui)
-	config.saveOnExit()
-
-	try:
-		if globalVars.focusObject and hasattr(globalVars.focusObject,"event_loseFocus"):
-			log.debug("calling lose focus on object with focus")
-			globalVars.focusObject.event_loseFocus()
-	except:
-		log.exception("Lose focus error")
-	try:
-		speech.cancelSpeech()
-	except:
-		pass
-
-	import treeInterceptorHandler
-	_terminate(treeInterceptorHandler)
-	_terminate(IAccessibleHandler, name="IAccessible support")
-	_terminate(UIAHandler, name="UIA support")
-	_terminate(winConsoleHandler, name="winConsole support")
-	_terminate(JABHandler, name="Java Access Bridge support")
-	_terminate(appModuleHandler, name="app module handler")
-	_terminate(NVDAHelper)
-	_terminate(touchHandler)
-	_terminate(keyboardHandler, name="keyboard handler")
-	_terminate(mouseHandler)
-	_terminate(inputCore)
-	_terminate(brailleInput)
-	_terminate(braille)
-	_terminate(speech)
-	_terminate(addonHandler)
-
-	if not globalVars.appArgs.minimal and config.conf["general"]["playStartAndExitSounds"]:
-		try:
-			nvwave.playWaveFile("waves\\exit.wav",async=False)
-		except:
-			pass
-	log.debug("core done")
-
-def _terminate(module, name=None):
-	if name is None:
-		name = module.__name__
-	log.debug("Terminating %s" % name)
-	try:
-		module.terminate()
-	except:
-		log.exception("Error terminating %s" % name)
-
-def requestPump():
-	"""Request a core pump.
-	This will perform any queued activity.
-	It is delayed slightly so that queues can implement rate limiting,
-	filter extraneous events, etc.
-	"""
-	global _isPumpPending
-	if not _pump or _isPumpPending:
-		return
-	_isPumpPending = True
-	if thread.get_ident() == mainThreadId:
-		_pump.Start(PUMP_MAX_DELAY, True)
-		return
-	# This isn't the main thread. wx timers cannot be run outside the main thread.
-	# Therefore, Have wx start it in the main thread with a CallAfter.
-	import wx
-	wx.CallAfter(_pump.Start,PUMP_MAX_DELAY, True)
-
-def callLater(delay, callable, *args, **kwargs):
-	"""Call a callable once after the specified number of milliseconds.
-	This is currently a thin wrapper around C{wx.CallLater},
-	but this should be used instead for calls which aren't just for UI,
-	as it notifies watchdog appropriately.
-	"""
-	import wx
-	return wx.CallLater(delay, _callLaterExec, callable, args, kwargs)
-
-def _callLaterExec(callable, args, kwargs):
-	import watchdog
-	watchdog.alive()
-	try:
-		return callable(*args, **kwargs)
-	finally:
-		watchdog.asleep()
+# -*- coding: UTF-8 -*-
+#core.py
+#A part of NonVisual Desktop Access (NVDA)
+#Copyright (C) 2006-2014 NV Access Limited, Aleksey Sadovoy, Christopher Toth, Joseph Lee, Peter Vágner
+#This file is covered by the GNU General Public License.
+#See the file COPYING for more details.
+
+"""NVDA core"""
+
+# Do this first to initialise comtypes.client.gen_dir and the comtypes.gen search path.
+import comtypes.client
+# Append our comInterfaces directory to the comtypes.gen search path.
+import comtypes.gen
+import comInterfaces
+comtypes.gen.__path__.append(comInterfaces.__path__[0])
+
+#Apply several monky patches to comtypes
+import comtypesMonkeyPatches
+
+import sys
+import thread
+import nvwave
+import os
+import time
+import ctypes
+import logHandler
+import globalVars
+from logHandler import log
+import addonHandler
+
+PUMP_MAX_DELAY = 10
+
+#: The thread identifier of the main thread.
+mainThreadId = thread.get_ident()
+
+_pump = None
+_isPumpPending = False
+
+def doStartupDialogs():
+	import config
+	import gui
+	# Translators: The title of the dialog to tell users that there are erros in the configuration file.
+	if config.conf.baseConfigError:
+		import wx
+		gui.messageBox(
+			# Translators: A message informing the user that there are errors in the configuration file.
+			_("Your configuration file contains errors. "
+				"Your configuration has been reset to factory defaults.\n"
+				"More details about the errors can be found in the log file."),
+			# Translators: The title of the dialog to tell users that there are errors in the configuration file.
+			_("Configuration File Error"),
+			wx.OK | wx.ICON_EXCLAMATION)
+	if config.conf["general"]["showWelcomeDialogAtStartup"]:
+		gui.WelcomeDialog.run()
+	import inputCore
+	if inputCore.manager.userGestureMap.lastUpdateContainedError:
+		import wx
+		gui.messageBox(_("Your gesture map file contains errors.\n"
+				"More details about the errors can be found in the log file."),
+			_("gesture map File Error"), wx.OK|wx.ICON_EXCLAMATION)
+	if not config.conf["upgrade"]["newLaptopKeyboardLayout"]:
+		from gui import upgradeAlerts
+		upgradeAlerts.NewLaptopKeyboardLayout.run()
+
+def restart(disableAddons=False):
+	"""Restarts NVDA by starting a new copy with -r."""
+	if globalVars.appArgs.launcher:
+		import wx
+		globalVars.exitCode=3
+		wx.GetApp().ExitMainLoop()
+		return
+	import subprocess
+	import winUser
+	import shellapi
+	options=[]
+	try:
+		sys.argv.index('-r')
+	except:
+		options.append("-r")
+	try:
+		sys.argv.pop(sys.argv.index('--disable-addons'))
+	except:
+		pass
+	if disableAddons:
+		options.append('--disable-addons')
+	# #4475: ensure that the first window of the new process is not hidden by providing SW_SHOWNORMAL  
+	shellapi.ShellExecute(None, None,
+		sys.executable.decode("mbcs"),
+		subprocess.list2cmdline(sys.argv + options).decode("mbcs"),
+		None, winUser.SW_SHOWNORMAL)
+
+def resetConfiguration(factoryDefaults=False):
+	"""Loads the configuration, installs the correct language support and initialises audio so that it will use the configured synth and speech settings.
+	"""
+	import config
+	import braille
+	import speech
+	import languageHandler
+	import inputCore
+	log.debug("Terminating braille")
+	braille.terminate()
+	log.debug("terminating speech")
+	speech.terminate()
+	log.debug("terminating addonHandler")
+	addonHandler.terminate()
+	log.debug("Reloading config")
+	config.conf.reset(factoryDefaults=factoryDefaults)
+	logHandler.setLogLevelFromConfig()
+	#Language
+	lang = config.conf["general"]["language"]
+	log.debug("setting language to %s"%lang)
+	languageHandler.setLanguage(lang)
+	# Addons
+	addonHandler.initialize()
+	#Speech
+	log.debug("initializing speech")
+	speech.initialize()
+	#braille
+	log.debug("Initializing braille")
+	braille.initialize()
+	log.debug("Reloading user and locale input gesture maps")
+	inputCore.manager.loadUserGestureMap()
+	inputCore.manager.loadLocaleGestureMap()
+	log.info("Reverted to saved configuration")
+
+def _setInitialFocus():
+	"""Sets the initial focus if no focus event was received at startup.
+	"""
+	import eventHandler
+	import api
+	if eventHandler.lastQueuedFocusObject:
+		# The focus has already been set or a focus event is pending.
+		return
+	try:
+		focus = api.getDesktopObject().objectWithFocus()
+		if focus:
+			eventHandler.queueEvent('gainFocus', focus)
+	except:
+		log.exception("Error retrieving initial focus")
+
+def main():
+	"""NVDA's core main loop.
+This initializes all modules such as audio, IAccessible, keyboard, mouse, and GUI. Then it initialises the wx application object and sets up the core pump, which checks the queues and executes functions when requested. Finally, it starts the wx main loop.
+"""
+	log.debug("Core starting")
+
+	try:
+		# Windows >= Vista
+		ctypes.windll.user32.SetProcessDPIAware()
+	except AttributeError:
+		pass
+
+	import config
+	if not globalVars.appArgs.configPath:
+		globalVars.appArgs.configPath=config.getUserDefaultConfigPath(useInstalledPathIfExists=globalVars.appArgs.launcher)
+	#Initialize the config path (make sure it exists)
+	config.initConfigPath()
+	log.info("Config dir: %s"%os.path.abspath(globalVars.appArgs.configPath))
+	log.debug("loading config")
+	import config
+	config.initialize()
+	if not globalVars.appArgs.minimal and config.conf["general"]["playStartAndExitSounds"]:
+		try:
+			nvwave.playWaveFile("waves\\start.wav")
+		except:
+			pass
+	logHandler.setLogLevelFromConfig()
+	try:
+		lang = config.conf["general"]["language"]
+		import languageHandler
+		log.debug("setting language to %s"%lang)
+		languageHandler.setLanguage(lang)
+	except:
+		log.warning("Could not set language to %s"%lang)
+	import versionInfo
+	log.info("NVDA version %s" % versionInfo.version)
+	log.info("Using Windows version %r" % (sys.getwindowsversion(),))
+	log.info("Using Python version %s"%sys.version)
+	log.info("Using comtypes version %s"%comtypes.__version__)
+	# Set a reasonable timeout for any socket connections NVDA makes.
+	import socket
+	socket.setdefaulttimeout(10)
+	log.debug("Initializing addons system.")
+	addonHandler.initialize()
+	import appModuleHandler
+	log.debug("Initializing appModule Handler")
+	appModuleHandler.initialize()
+	import NVDAHelper
+	log.debug("Initializing NVDAHelper")
+	NVDAHelper.initialize()
+	import speechDictHandler
+	log.debug("Speech Dictionary processing")
+	speechDictHandler.initialize()
+	import speech
+	log.debug("Initializing speech")
+	speech.initialize()
+	if not globalVars.appArgs.minimal and (time.time()-globalVars.startTime)>5:
+		log.debugWarning("Slow starting core (%.2f sec)" % (time.time()-globalVars.startTime))
+		# Translators: This is spoken when NVDA is starting.
+		speech.speakMessage(_("Loading NVDA. Please wait..."))
+	import wx
+	log.info("Using wx version %s"%wx.version())
+	app = wx.App(redirect=False)
+	# HACK: wx currently raises spurious assertion failures when a timer is stopped but there is already an event in the queue for that timer.
+	# Unfortunately, these assertion exceptions are raised in the middle of other code, which causes problems.
+	# Therefore, disable assertions for now.
+	app.SetAssertMode(wx.PYAPP_ASSERT_SUPPRESS)
+	# We do support QueryEndSession events, but we don't want to do anything for them.
+	app.Bind(wx.EVT_QUERY_END_SESSION, lambda evt: None)
+	def onEndSession(evt):
+		# NVDA will be terminated as soon as this function returns, so save configuration if appropriate.
+		config.saveOnExit()
+		speech.cancelSpeech()
+		if not globalVars.appArgs.minimal and config.conf["general"]["playStartAndExitSounds"]:
+			try:
+				nvwave.playWaveFile("waves\\exit.wav",async=False)
+			except:
+				pass
+		log.info("Windows session ending")
+	app.Bind(wx.EVT_END_SESSION, onEndSession)
+	import braille
+	log.debug("Initializing braille")
+	braille.initialize()
+	log.debug("Initializing braille input")
+	import brailleInput
+	brailleInput.initialize()
+	import displayModel
+	log.debug("Initializing displayModel")
+	displayModel.initialize()
+	log.debug("Initializing GUI")
+	import gui
+	gui.initialize()
+
+	# #3763: In wxPython 3, the class name of frame windows changed from wxWindowClassNR to wxWindowNR.
+	# NVDA uses the main frame to check for and quit another instance of NVDA.
+	# To remain compatible with older versions of NVDA, create our own wxWindowClassNR.
+	# We don't need to do anything else because wx handles WM_QUIT for all windows.
+	import windowUtils
+	class MessageWindow(windowUtils.CustomWindow):
+		className = u"wxWindowClassNR"
+	messageWindow = MessageWindow(unicode(versionInfo.name))
+
+	# initialize wxpython localization support
+	locale = wx.Locale()
+	lang=languageHandler.getLanguage()
+	wxLang=locale.FindLanguageInfo(lang)
+	if not wxLang and '_' in lang:
+		wxLang=locale.FindLanguageInfo(lang.split('_')[0])
+	if hasattr(sys,'frozen'):
+		locale.AddCatalogLookupPathPrefix(os.path.join(os.getcwdu(),"locale"))
+	if wxLang:
+		try:
+			locale.Init(wxLang.Language)
+		except:
+			log.error("Failed to initialize wx locale",exc_info=True)
+	else:
+		log.debugWarning("wx does not support language %s" % lang)
+
+	import api
+	import winUser
+	import NVDAObjects.window
+	desktopObject=NVDAObjects.window.Window(windowHandle=winUser.getDesktopWindow())
+	api.setDesktopObject(desktopObject)
+	api.setFocusObject(desktopObject)
+	api.setNavigatorObject(desktopObject)
+	api.setMouseObject(desktopObject)
+	import JABHandler
+	log.debug("initializing Java Access Bridge support")
+	try:
+		JABHandler.initialize()
+	except NotImplementedError:
+		log.warning("Java Access Bridge not available")
+	except:
+		log.error("Error initializing Java Access Bridge support", exc_info=True)
+	import winConsoleHandler
+	log.debug("Initializing winConsole support")
+	winConsoleHandler.initialize()
+	import UIAHandler
+	log.debug("Initializing UIA support")
+	try:
+		UIAHandler.initialize()
+	except NotImplementedError:
+		log.warning("UIA not available")
+	except:
+		log.error("Error initializing UIA support", exc_info=True)
+	import IAccessibleHandler
+	log.debug("Initializing IAccessible support")
+	IAccessibleHandler.initialize()
+	log.debug("Initializing input core")
+	import inputCore
+	inputCore.initialize()
+	import keyboardHandler
+	log.debug("Initializing keyboard handler")
+	keyboardHandler.initialize()
+	import mouseHandler
+	log.debug("initializing mouse handler")
+	mouseHandler.initialize()
+	import touchHandler
+	log.debug("Initializing touchHandler")
+	try:
+		touchHandler.initialize()
+	except NotImplementedError:
+		pass
+	import globalPluginHandler
+	log.debug("Initializing global plugin handler")
+	globalPluginHandler.initialize()
+	if globalVars.appArgs.install:
+		import wx
+		import gui.installerGui
+		wx.CallAfter(gui.installerGui.doSilentInstall)
+	elif not globalVars.appArgs.minimal:
+		try:
+			# Translators: This is shown on a braille display (if one is connected) when NVDA starts.
+			braille.handler.message(_("NVDA started"))
+		except:
+			log.error("", exc_info=True)
+		if globalVars.appArgs.launcher:
+			gui.LauncherDialog.run()
+			# LauncherDialog will call doStartupDialogs() afterwards if required.
+		else:
+			wx.CallAfter(doStartupDialogs)
+	import queueHandler
+	# Queue the handling of initial focus,
+	# as API handlers might need to be pumped to get the first focus event.
+	queueHandler.queueFunction(queueHandler.eventQueue, _setInitialFocus)
+	import watchdog
+	import baseObject
+
+	# Doing this here is a bit ugly, but we don't want these modules imported
+	# at module level, including wx.
+	log.debug("Initializing core pump")
+	class CorePump(wx.Timer):
+		"Checks the queues and executes functions."
+		def Notify(self):
+			global _isPumpPending
+			_isPumpPending = False
+			watchdog.alive()
+			try:
+				if touchHandler.handler:
+					touchHandler.handler.pump()
+				JABHandler.pumpAll()
+				IAccessibleHandler.pumpAll()
+				queueHandler.pumpAll()
+				mouseHandler.pumpAll()
+				braille.pumpAll()
+			except:
+				log.exception("errors in this core pump cycle")
+			baseObject.AutoPropertyObject.invalidateCaches()
+			watchdog.asleep()
+			if _isPumpPending and not _pump.IsRunning():
+				# #3803: A pump was requested, but the timer was ignored by a modal loop
+				# because timers aren't re-entrant.
+				# Therefore, schedule another pump.
+				_pump.Start(PUMP_MAX_DELAY, True)
+	global _pump
+	_pump = CorePump()
+	requestPump()
+
+	log.debug("Initializing watchdog")
+	watchdog.initialize()
+	try:
+		import updateCheck
+	except RuntimeError:
+		updateCheck=None
+		log.debug("Update checking not supported")
+	else:
+		log.debug("initializing updateCheck")
+		updateCheck.initialize()
+	log.info("NVDA initialized")
+
+	log.debug("entering wx application main loop")
+	app.MainLoop()
+
+	log.info("Exiting")
+	messageWindow.destroy()
+	if updateCheck:
+		_terminate(updateCheck)
+
+	_terminate(watchdog)
+	_terminate(globalPluginHandler, name="global plugin handler")
+	_terminate(gui)
+	config.saveOnExit()
+
+	try:
+		if globalVars.focusObject and hasattr(globalVars.focusObject,"event_loseFocus"):
+			log.debug("calling lose focus on object with focus")
+			globalVars.focusObject.event_loseFocus()
+	except:
+		log.exception("Lose focus error")
+	try:
+		speech.cancelSpeech()
+	except:
+		pass
+
+	import treeInterceptorHandler
+	_terminate(treeInterceptorHandler)
+	_terminate(IAccessibleHandler, name="IAccessible support")
+	_terminate(UIAHandler, name="UIA support")
+	_terminate(winConsoleHandler, name="winConsole support")
+	_terminate(JABHandler, name="Java Access Bridge support")
+	_terminate(appModuleHandler, name="app module handler")
+	_terminate(NVDAHelper)
+	_terminate(touchHandler)
+	_terminate(keyboardHandler, name="keyboard handler")
+	_terminate(mouseHandler)
+	_terminate(inputCore)
+	_terminate(brailleInput)
+	_terminate(braille)
+	_terminate(speech)
+	_terminate(addonHandler)
+
+	if not globalVars.appArgs.minimal and config.conf["general"]["playStartAndExitSounds"]:
+		try:
+			nvwave.playWaveFile("waves\\exit.wav",async=False)
+		except:
+			pass
+	log.debug("core done")
+
+def _terminate(module, name=None):
+	if name is None:
+		name = module.__name__
+	log.debug("Terminating %s" % name)
+	try:
+		module.terminate()
+	except:
+		log.exception("Error terminating %s" % name)
+
+def requestPump():
+	"""Request a core pump.
+	This will perform any queued activity.
+	It is delayed slightly so that queues can implement rate limiting,
+	filter extraneous events, etc.
+	"""
+	global _isPumpPending
+	if not _pump or _isPumpPending:
+		return
+	_isPumpPending = True
+	if thread.get_ident() == mainThreadId:
+		_pump.Start(PUMP_MAX_DELAY, True)
+		return
+	# This isn't the main thread. wx timers cannot be run outside the main thread.
+	# Therefore, Have wx start it in the main thread with a CallAfter.
+	import wx
+	wx.CallAfter(_pump.Start,PUMP_MAX_DELAY, True)
+
+def callLater(delay, callable, *args, **kwargs):
+	"""Call a callable once after the specified number of milliseconds.
+	This is currently a thin wrapper around C{wx.CallLater},
+	but this should be used instead for calls which aren't just for UI,
+	as it notifies watchdog appropriately.
+	"""
+	import wx
+	return wx.CallLater(delay, _callLaterExec, callable, args, kwargs)
+
+def _callLaterExec(callable, args, kwargs):
+	import watchdog
+	watchdog.alive()
+	try:
+		return callable(*args, **kwargs)
+	finally:
+		watchdog.asleep()