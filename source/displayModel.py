from ctypes import *
from ctypes.wintypes import RECT
from comtypes import BSTR
import unicodedata
import math
import colors
import XMLFormatting
import api
import winUser
import NVDAHelper
import textInfos
from textInfos.offsets import OffsetsTextInfo
import watchdog
from logHandler import log
import windowUtils

def detectStringDirection(s):
	direction=0
	for b in (unicodedata.bidirectional(ch) for ch in s):
		if b=='L': direction+=1
		if b in ('R','AL'): direction-=1
	return direction

def normalizeRtlString(s):
	l=[]
	for c in s:
		#If this is an arabic presentation form b character (commenly given by Windows when converting from glyphs)
		#Decompose it to its original basic arabic (non-presentational_ character.
		if 0xfe70<=ord(c)<=0xfeff:
			d=unicodedata.decomposition(c)
			d=d.split(' ') if d else None
			if d and len(d)==2 and d[0] in ('<initial>','<medial>','<final>','<isolated>'):
				c=unichr(int(d[1],16))
		l.append(c)
	return u"".join(l)

def yieldListRange(l,start,stop):
	for x in xrange(start,stop):
		yield l[x]

def processWindowChunksInLine(commandList,rects,startIndex,startOffset,endIndex,endOffset):
	windowStartIndex=startIndex
	lastEndOffset=windowStartOffset=startOffset
	lastHwnd=None
	for index in xrange(startIndex,endIndex+1):
		item=commandList[index] if index<endIndex else None
		if isinstance(item,basestring):
			lastEndOffset+=len(item)
		else:
			hwnd=item.field['hwnd'] if item else None
			if lastHwnd is not None and hwnd!=lastHwnd:
				processFieldsAndRectsRangeReadingdirection(commandList,rects,windowStartIndex,windowStartOffset,index,lastEndOffset)
				windowStartIndex=index
				windowStartOffset=lastEndOffset
			lastHwnd=hwnd

def processFieldsAndRectsRangeReadingdirection(commandList,rects,startIndex,startOffset,endIndex,endOffset):
	containsRtl=False # True if any rtl text is found at all
	curFormatField=None 
	overallDirection=0 # The general reading direction calculated based on the amount of rtl vs ltr text there is
	# Detect the direction for fields with an unknown reading direction, and calculate an over all direction for the entire passage
	for index in xrange(startIndex,endIndex):
		item=commandList[index]
		if isinstance(item,textInfos.FieldCommand) and isinstance(item.field,textInfos.FormatField):
			curFormatField=item.field
		elif isinstance(item,basestring):
			direction=curFormatField['direction']
			if direction==0:
				curFormatField['direction']=direction=detectStringDirection(item)
			elif direction==-2: #numbers in an rtl context
				curFormatField['direction']=direction=-1
				curFormatField['shouldReverseText']=False
			if direction<0:
				containsRtl=True
			overallDirection+=direction
	if not containsRtl:
		# As no rtl text was ever seen, then there is nothing else to do
		return
	if overallDirection==0: overallDirection=1
	# following the calculated over all reading direction of the passage, correct all weak/neutral fields to have the same reading direction as the field preceeding them 
	lastDirection=overallDirection
	for index in xrange(startIndex,endIndex):
		if overallDirection<0: index=endIndex-index-1
		item=commandList[index]
		if isinstance(item,textInfos.FieldCommand) and isinstance(item.field,textInfos.FormatField):
			direction=item.field['direction']
			if direction==0:
				item.field['direction']=lastDirection
			lastDirection=direction
	# For fields that are rtl, reverse their text, their rects, and the order of consecutive rtl fields 
	lastEndOffset=startOffset
	runDirection=None
	runStartIndex=None
	runStartOffset=None
	if overallDirection<0:
		reorderList=[]
	for index in xrange(startIndex,endIndex+1):
		item=commandList[index] if index<endIndex else None
		if isinstance(item,basestring):
			lastEndOffset+=len(item)
		elif not item or (isinstance(item,textInfos.FieldCommand) and isinstance(item.field,textInfos.FormatField)):
			direction=item.field['direction'] if item else None
			if direction is None or (direction!=runDirection): 
				if runDirection is not None:
					# This is the end of a run of consecutive fields of the same direction
					if runDirection<0:
						#This run is rtl, so reverse its rects, the text within the fields, and the order of fields themselves
						#Reverse rects
						rects[runStartOffset:lastEndOffset]=rects[lastEndOffset-1:runStartOffset-1 if runStartOffset>0 else None:-1]
						rectsStart=runStartOffset
						for i in xrange(runStartIndex,index,2):
							command=commandList[i]
							text=commandList[i+1]
							rectsEnd=rectsStart+len(text)
							commandList[i+1]=command
							shouldReverseText=command.field.get('shouldReverseText',True)
							commandList[i]=normalizeRtlString(text[::-1] if shouldReverseText else text)
							if not shouldReverseText:
								#Because all the rects in the run were already reversed, we need to undo that for this field
								rects[rectsStart:rectsEnd]=rects[rectsEnd-1:rectsStart-1 if rectsStart>0 else None:-1]
							rectsStart=rectsEnd
						#Reverse commandList
						commandList[runStartIndex:index]=commandList[index-1:runStartIndex-1 if runStartIndex>0 else None:-1]
					if overallDirection<0:
						#As the overall reading direction of the passage is rtl, record the location of this run so we can reverse the order of runs later
						reorderList.append((runStartIndex,runStartOffset,index,lastEndOffset))
				if item:
					runStartIndex=index
					runStartOffset=lastEndOffset
					runDirection=direction
	if overallDirection<0:
		# As the overall reading direction of the passage is rtl, build a new command list and rects list with the order of runs reversed
		# The content of each run is already in logical reading order itself
		newCommandList=[]
		newRects=[]
		for si,so,ei,eo in reversed(reorderList):
			newCommandList.extend(yieldListRange(commandList,si,ei))
			newRects.extend(yieldListRange(rects,so,eo))
		# Update the original command list and rect list replacing the old content for this passage with the reordered runs
		commandList[startIndex:endIndex]=newCommandList
		rects[startOffset:endOffset]=newRects

_getWindowTextInRect=None
_requestTextChangeNotificationsForWindow=None
#: Objects that have registered for text change notifications.
_textChangeNotificationObjs=[]

def initialize():
	global _getWindowTextInRect,_requestTextChangeNotificationsForWindow, _getFocusRect
	_getWindowTextInRect=CFUNCTYPE(c_long,c_long,c_long,c_bool,c_int,c_int,c_int,c_int,c_int,c_int,c_bool,POINTER(BSTR),POINTER(BSTR))(('displayModel_getWindowTextInRect',NVDAHelper.localLib),((1,),(1,),(1,),(1,),(1,),(1,),(1,),(1,),(1,),(1,),(2,),(2,)))
	_requestTextChangeNotificationsForWindow=NVDAHelper.localLib.displayModel_requestTextChangeNotificationsForWindow

<<<<<<< HEAD
=======
def getCaretRect(obj):
	left=c_long()
	top=c_long()
	right=c_long()
	bottom=c_long()
	res=watchdog.cancellableExecute(NVDAHelper.localLib.displayModel_getCaretRect, obj.appModule.helperLocalBindingHandle, obj.windowThreadID, byref(left),byref(top),byref(right),byref(bottom))
	if res!=0:
			raise RuntimeError("displayModel_getCaretRect failed with res %d"%res)
	return RECT(left,top,right,bottom)

>>>>>>> d306749d
def getWindowTextInRect(bindingHandle, windowHandle, left, top, right, bottom,minHorizontalWhitespace,minVerticalWhitespace,stripOuterWhitespace=True,includeDescendantWindows=True):
	text, cpBuf = watchdog.cancellableExecute(_getWindowTextInRect, bindingHandle, windowHandle, includeDescendantWindows, left, top, right, bottom,minHorizontalWhitespace,minVerticalWhitespace,stripOuterWhitespace)
	if not text or not cpBuf:
		return u"",[]

	characterLocations = []
	cpBufIt = iter(cpBuf)
	for cp in cpBufIt:
		characterLocations.append((ord(cp), ord(next(cpBufIt)), ord(next(cpBufIt)), ord(next(cpBufIt))))
	return text, characterLocations

def getFocusRect(obj):
	left=c_long()
	top=c_long()
	right=c_long()
	bottom=c_long()
	if NVDAHelper.localLib.displayModel_getFocusRect(obj.appModule.helperLocalBindingHandle,obj.windowHandle,byref(left),byref(top),byref(right),byref(bottom))==0:
		return left.value,top.value,right.value,bottom.value
	return None

def requestTextChangeNotifications(obj, enable):
	"""Request or cancel notifications for when the display text changes in an NVDAObject.
	A textChange event (event_textChange) will be fired on the object when its text changes.
	Note that this event does not provide any information about the changed text itself.
	It is important to request that notifications be cancelled when you no longer require them or when the object is no longer in use,
	as otherwise, resources will not be released.
	@param obj: The NVDAObject for which text change notifications are desired.
	@type obj: NVDAObject
	@param enable: C{True} to enable notifications, C{False} to disable them.
	@type enable: bool
	"""
	if not enable:
		_textChangeNotificationObjs.remove(obj)
	watchdog.cancellableExecute(_requestTextChangeNotificationsForWindow, obj.appModule.helperLocalBindingHandle, obj.windowHandle, enable)
	if enable:
		_textChangeNotificationObjs.append(obj)

def textChangeNotify(windowHandle, left, top, right, bottom):
	for obj in _textChangeNotificationObjs:
		if windowHandle == obj.windowHandle:
			# It is safe to call this event from this RPC thread.
			# This avoids an extra core cycle.
			obj.event_textChange()

class DisplayModelTextInfo(OffsetsTextInfo):

	minHorizontalWhitespace=8
	minVerticalWhitespace=32
	stripOuterWhitespace=True
	includeDescendantWindows=True

	def _get_backgroundSelectionColor(self):
		self.backgroundSelectionColor=colors.RGB.fromCOLORREF(winUser.user32.GetSysColor(13))
		return self.backgroundSelectionColor

	def _get_foregroundSelectionColor(self):
		self.foregroundSelectionColor=colors.RGB.fromCOLORREF(winUser.user32.GetSysColor(14))
		return self.foregroundSelectionColor

	def _getSelectionOffsets(self):
		if self.backgroundSelectionColor is not None and self.foregroundSelectionColor is not None:
			fields=self._storyFieldsAndRects[0]
			startOffset=None
			endOffset=None
			curOffset=0
			inHighlightChunk=False
			for item in fields:
				if isinstance(item,textInfos.FieldCommand) and item.command=="formatChange" and item.field.get('color',None)==self.foregroundSelectionColor and item.field.get('background-color',None)==self.backgroundSelectionColor: 
					inHighlightChunk=True
					if startOffset is None:
						startOffset=curOffset
				elif isinstance(item,basestring):
					curOffset+=len(item)
					if inHighlightChunk:
						endOffset=curOffset
				else:
					inHighlightChunk=False
			if startOffset is not None and endOffset is not None:
				return (startOffset,endOffset)
		raise LookupError

	def __init__(self, obj, position,limitRect=None):
		if isinstance(position, textInfos.Rect):
			limitRect=position
			position=textInfos.POSITION_ALL
		if limitRect is not None:
			self._location = limitRect.left, limitRect.top, limitRect.right, limitRect.bottom
		else:
			self._location = None
		super(DisplayModelTextInfo, self).__init__(obj, position)

	_cache__storyFieldsAndRects = True
	def _get__storyFieldsAndRects(self):
		# All returned coordinates are logical coordinates.
		if self._location:
			left, top, right, bottom = self._location
		else:
			try:
				left, top, width, height = self.obj.location
			except TypeError:
				# No location; nothing we can do.
				return [],[],[]
			right = left + width
			bottom = top + height
		bindingHandle=self.obj.appModule.helperLocalBindingHandle
		if not bindingHandle:
			log.debugWarning("AppModule does not have a binding handle")
			return [],[],[]
		left,top=windowUtils.physicalToLogicalPoint(self.obj.windowHandle,left,top)
		right,bottom=windowUtils.physicalToLogicalPoint(self.obj.windowHandle,right,bottom)
		text,rects=getWindowTextInRect(bindingHandle, self.obj.windowHandle, left, top, right, bottom, self.minHorizontalWhitespace, self.minVerticalWhitespace,self.stripOuterWhitespace,self.includeDescendantWindows)
		if not text:
			return [],[],[]
		text="<control>%s</control>"%text
		commandList=XMLFormatting.XMLTextParser().parse(text)
		curFormatField=None
		lastEndOffset=0
		lineStartOffset=0
		lineStartIndex=0
		lineBaseline=None
		lineEndOffsets=[]
		for index in xrange(len(commandList)):
			item=commandList[index]
			if isinstance(item,basestring):
				lastEndOffset+=len(item)
			elif isinstance(item,textInfos.FieldCommand):
				if isinstance(item.field,textInfos.FormatField):
					curFormatField=item.field
					self._normalizeFormatField(curFormatField)
				else:
					curFormatField=None
				baseline=curFormatField['baseline'] if curFormatField  else None
				if baseline!=lineBaseline:
					if lineBaseline is not None:
						processWindowChunksInLine(commandList,rects,lineStartIndex,lineStartOffset,index,lastEndOffset)
						#Convert the whitespace at the end of the line into a line feed
						item=commandList[index-1]
						if isinstance(item,basestring) and len(item)==1 and item.isspace():
							commandList[index-1]=u'\n'
						lineEndOffsets.append(lastEndOffset)
					if baseline is not None:
						lineStartIndex=index
						lineStartOffset=lastEndOffset
						lineBaseline=baseline
		return commandList,rects,lineEndOffsets

	def _getStoryOffsetLocations(self):
		baseline=None
		direction=0
		lastEndOffset=0
		commandList,rects,lineEndOffsets=self._storyFieldsAndRects
		for item in commandList:
			if isinstance(item,textInfos.FieldCommand) and isinstance(item.field,textInfos.FormatField):
				baseline=item.field['baseline']
				direction=item.field['direction']
			elif isinstance(item,basestring):
				endOffset=lastEndOffset+len(item)
				for rect in rects[lastEndOffset:endOffset]:
					yield rect,baseline,direction
				lastEndOffset=endOffset

	def _getFieldsInRange(self,start,end):
		storyFields=self._storyFieldsAndRects[0]
		if not storyFields:
			return []
		#Strip  unwanted commands and text from the start and the end to honour the requested offsets
		lastEndOffset=0
		startIndex=endIndex=relStart=relEnd=None
		for index in xrange(len(storyFields)):
			item=storyFields[index]
			if isinstance(item,basestring):
				endOffset=lastEndOffset+len(item)
				if lastEndOffset<=start<endOffset:
					startIndex=index-1
					relStart=start-lastEndOffset
				if lastEndOffset<end<=endOffset:
					endIndex=index+1
					relEnd=end-lastEndOffset
				lastEndOffset=endOffset
		if startIndex is None:
			return []
		if endIndex is None:
			endIndex=len(storyFields)
		commandList=storyFields[startIndex:endIndex]
		if (endIndex-startIndex)==2 and relStart is not None and relEnd is not None:
			commandList[1]=commandList[1][relStart:relEnd]
		else:
			if relStart is not None:
				commandList[1]=commandList[1][relStart:]
			if relEnd is not None:
				commandList[-1]=commandList[-1][:relEnd]
		return commandList

	def _getStoryText(self):
		return u"".join(x for x in self._storyFieldsAndRects[0] if isinstance(x,basestring))

	def _getStoryLength(self):
		lineEndOffsets=self._storyFieldsAndRects[2]
		if lineEndOffsets:
			return lineEndOffsets[-1]
		return 0

	useUniscribe=False

	def _getTextRange(self, start, end):
		return u"".join(x for x in self._getFieldsInRange(start,end) if isinstance(x,basestring))

	def getTextWithFields(self,formatConfig=None):
		start=self._startOffset
		end=self._endOffset
		if start==end:
			return u""
		return self._getFieldsInRange(start,end)

	def _normalizeFormatField(self,field):
		field['bold']=True if field.get('bold')=="true" else False
		field['hwnd']=int(field.get('hwnd','0'),16)
		field['baseline']=int(field.get('baseline','-1'))
		field['direction']=int(field.get('direction','0'))
		field['italic']=True if field.get('italic')=="true" else False
		field['underline']=True if field.get('underline')=="true" else False
		color=field.get('color')
		if color is not None:
			field['color']=colors.RGB.fromCOLORREF(int(color))
		bkColor=field.get('background-color')
		if bkColor is not None:
			field['background-color']=colors.RGB.fromCOLORREF(int(bkColor))

	def _getPointFromOffset(self, offset):
		# Returns physical coordinates.
		rects=self._storyFieldsAndRects[1]
		if not rects or offset>=len(rects):
			raise LookupError
		x,y=rects[offset][:2]
		x,y=windowUtils.logicalToPhysicalPoint(self.obj.windowHandle,x,y)
		return textInfos.Point(x, y)

	def _getOffsetFromPoint(self, x, y):
		# Accepts physical coordinates.
		x,y=windowUtils.physicalToLogicalPoint(self.obj.windowHandle,x,y)
		for charOffset, (charLeft, charTop, charRight, charBottom) in enumerate(self._storyFieldsAndRects[1]):
			if charLeft<=x<charRight and charTop<=y<charBottom:
				return charOffset
		raise LookupError

	def _getClosestOffsetFromPoint(self,x,y):
		# Accepts physical coordinates.
		x,y=windowUtils.physicalToLogicalPoint(self.obj.windowHandle,x,y)
		#Enumerate the character rectangles
		a=enumerate(self._storyFieldsAndRects[1])
		#Convert calculate center points for all the rectangles
		b=((charOffset,(charLeft+(charRight-charLeft)/2,charTop+(charBottom-charTop)/2)) for charOffset,(charLeft,charTop,charRight,charBottom) in a)
		#Calculate distances from all center points to the given x and y
		#But place the distance before the character offset, to make sorting by distance easier
		c=((math.sqrt(abs(x-cx)**2+abs(y-cy)**2),charOffset) for charOffset,(cx,cy) in b)
		#produce a static list of distances and character offsets, sorted by distance 
		d=sorted(c)
		#Return the lowest offset with the shortest distance
		return d[0][1] if len(d)>0 else 0

	def _getNVDAObjectFromOffset(self,offset):
		try:
			p=self._getPointFromOffset(offset)
		except (NotImplementedError,LookupError):
			return self.obj
		obj=api.getDesktopObject().objectFromPoint(p.x,p.y)
		from NVDAObjects.window import Window
		if not obj or not isinstance(obj,Window) or not winUser.isDescendantWindow(self.obj.windowHandle,obj.windowHandle):
			return self.obj
		return obj

	def _getOffsetsFromNVDAObject(self,obj):
		l=obj.location
		if not l:
			log.debugWarning("object has no location")
			raise LookupError
		x=l[0]+(l[2]/2)
		y=l[1]+(l[3]/2)
		offset=self._getClosestOffsetFromPoint(x,y)
		return offset,offset

	def _getLineOffsets(self,offset):
		lineEndOffsets=self._storyFieldsAndRects[2]
		if not lineEndOffsets:
			return offset,offset+1
		limit=lineEndOffsets[-1]
		if not limit:
			return offset,offset+1
		offset=min(offset,limit-1)
		startOffset=0
		endOffset=0
		for lineEndOffset in lineEndOffsets: 
			startOffset=endOffset
			endOffset=lineEndOffset
			if lineEndOffset>offset:
				break
		return startOffset,endOffset

	def _get_clipboardText(self):
		return "\r\n".join(x.strip('\r\n') for x in self.getTextInChunks(textInfos.UNIT_LINE))

	def getTextInChunks(self,unit):
		#Specifically handle the line unit as we have the line offsets pre-calculated, and we can not guarantee lines end with \n
		if unit is textInfos.UNIT_LINE:
			text=self.text
			relStart=0
			for lineEndOffset in self._storyFieldsAndRects[2]:
				if lineEndOffset<=self._startOffset:
					continue
				relEnd=min(self._endOffset,lineEndOffset)-self._startOffset
				yield text[relStart:relEnd]
				relStart=relEnd
				if lineEndOffset>=self._endOffset:
					return
			return
		for chunk in super(DisplayModelTextInfo,self)._getTextInChunks(unit):
			yield chunk

class EditableTextDisplayModelTextInfo(DisplayModelTextInfo):

	minHorizontalWhitespace=1
	minVerticalWhitespace=4
	stripOuterWhitespace=False

	def _findCaretOffsetFromLocation(self,caretRect,validateBaseline=True,validateDirection=True):
		# Accepts logical coordinates.
		for charOffset, ((charLeft, charTop, charRight, charBottom),charBaseline,charDirection) in enumerate(self._getStoryOffsetLocations()):
			# Skip any character that does not overlap the caret vertically
			if (caretRect.bottom<=charTop or caretRect.top>=charBottom):
				continue
			# Skip any character that does not overlap the caret horizontally
			if (caretRect.right<=charLeft or caretRect.left>=charRight):
				continue
			# skip over any character that does not have a baseline or who's baseline the caret does not go through
			if validateBaseline and (charBaseline<0 or not (caretRect.top<charBaseline<=caretRect.bottom)):
				continue
			# Does the caret hang off the right side of the character more than the left?
			if validateDirection:
				direction=max(0,charLeft-caretRect.left)-max(0,caretRect.right-charRight)
				# Skip any character who's reading direction disagrees with the caret's direction
				if (charDirection<0 and direction>0) or (not charDirection<0 and direction<0):
					continue
			return charOffset
		raise LookupError

	def _getCaretOffset(self):
		caretRect=getCaretRect(self.obj)
		objLocation=self.obj.location
		objRect=RECT(objLocation[0],objLocation[1],objLocation[0]+objLocation[2],objLocation[1]+objLocation[3])
		objRect.left,objRect.top=windowUtils.physicalToLogicalPoint(
			self.obj.windowHandle,objRect.left,objRect.top)
		objRect.right,objRect.bottom=windowUtils.physicalToLogicalPoint(
			self.obj.windowHandle,objRect.right,objRect.bottom)
		caretRect.left=max(objRect.left,caretRect.left)
		caretRect.top=max(objRect.top,caretRect.top)
		caretRect.right=min(objRect.right,caretRect.right)
		caretRect.bottom=min(objRect.bottom,caretRect.bottom)
		# Find a character offset where the caret overlaps vertically, overlaps horizontally, overlaps the baseline and is totally within or on the correct side for the reading order
		try:
			return self._findCaretOffsetFromLocation(caretRect,validateBaseline=True,validateDirection=True)
		except LookupError:
			pass
		# Find a character offset where the caret overlaps vertically, overlaps horizontally, overlaps the baseline, but does not care about reading order (probably whitespace at beginning or end of a line)
		try:
			return self._findCaretOffsetFromLocation(caretRect,validateBaseline=True,validateDirection=False)
		except LookupError:
			pass
		# Find a character offset where the caret overlaps vertically, overlaps horizontally, but does not care about baseline or reading order (probably vertical whitespace -- blank lines)
		try:
			return self._findCaretOffsetFromLocation(caretRect,validateBaseline=False,validateDirection=False)
		except LookupError:
			raise RuntimeError

	def _setCaretOffset(self,offset):
		rects=self._storyFieldsAndRects[1]
		if offset>=len(rects):
			raise RuntimeError("offset %d out of range")
		left,top,right,bottom=rects[offset]
		x=left #+(right-left)/2
		y=top+(bottom-top)/2
		x,y=windowUtils.logicalToPhysicalPoint(x,y)
		oldX,oldY=winUser.getCursorPos()
		winUser.setCursorPos(x,y)
		winUser.mouse_event(winUser.MOUSEEVENTF_LEFTDOWN,0,0,None,None)
		winUser.mouse_event(winUser.MOUSEEVENTF_LEFTUP,0,0,None,None)
		winUser.setCursorPos(oldX,oldY)

	def _getSelectionOffsets(self):
		try:
			return super(EditableTextDisplayModelTextInfo,self)._getSelectionOffsets()
		except LookupError:
			offset=self._getCaretOffset()
			return offset,offset

	def _setSelectionOffsets(self,start,end):
		if start!=end:
			raise TypeError("Expanded selections not supported")
		self._setCaretOffset(start)
<|MERGE_RESOLUTION|>--- conflicted
+++ resolved
@@ -1,563 +1,560 @@
-from ctypes import *
-from ctypes.wintypes import RECT
-from comtypes import BSTR
-import unicodedata
-import math
-import colors
-import XMLFormatting
-import api
-import winUser
-import NVDAHelper
-import textInfos
-from textInfos.offsets import OffsetsTextInfo
-import watchdog
-from logHandler import log
-import windowUtils
-
-def detectStringDirection(s):
-	direction=0
-	for b in (unicodedata.bidirectional(ch) for ch in s):
-		if b=='L': direction+=1
-		if b in ('R','AL'): direction-=1
-	return direction
-
-def normalizeRtlString(s):
-	l=[]
-	for c in s:
-		#If this is an arabic presentation form b character (commenly given by Windows when converting from glyphs)
-		#Decompose it to its original basic arabic (non-presentational_ character.
-		if 0xfe70<=ord(c)<=0xfeff:
-			d=unicodedata.decomposition(c)
-			d=d.split(' ') if d else None
-			if d and len(d)==2 and d[0] in ('<initial>','<medial>','<final>','<isolated>'):
-				c=unichr(int(d[1],16))
-		l.append(c)
-	return u"".join(l)
-
-def yieldListRange(l,start,stop):
-	for x in xrange(start,stop):
-		yield l[x]
-
-def processWindowChunksInLine(commandList,rects,startIndex,startOffset,endIndex,endOffset):
-	windowStartIndex=startIndex
-	lastEndOffset=windowStartOffset=startOffset
-	lastHwnd=None
-	for index in xrange(startIndex,endIndex+1):
-		item=commandList[index] if index<endIndex else None
-		if isinstance(item,basestring):
-			lastEndOffset+=len(item)
-		else:
-			hwnd=item.field['hwnd'] if item else None
-			if lastHwnd is not None and hwnd!=lastHwnd:
-				processFieldsAndRectsRangeReadingdirection(commandList,rects,windowStartIndex,windowStartOffset,index,lastEndOffset)
-				windowStartIndex=index
-				windowStartOffset=lastEndOffset
-			lastHwnd=hwnd
-
-def processFieldsAndRectsRangeReadingdirection(commandList,rects,startIndex,startOffset,endIndex,endOffset):
-	containsRtl=False # True if any rtl text is found at all
-	curFormatField=None 
-	overallDirection=0 # The general reading direction calculated based on the amount of rtl vs ltr text there is
-	# Detect the direction for fields with an unknown reading direction, and calculate an over all direction for the entire passage
-	for index in xrange(startIndex,endIndex):
-		item=commandList[index]
-		if isinstance(item,textInfos.FieldCommand) and isinstance(item.field,textInfos.FormatField):
-			curFormatField=item.field
-		elif isinstance(item,basestring):
-			direction=curFormatField['direction']
-			if direction==0:
-				curFormatField['direction']=direction=detectStringDirection(item)
-			elif direction==-2: #numbers in an rtl context
-				curFormatField['direction']=direction=-1
-				curFormatField['shouldReverseText']=False
-			if direction<0:
-				containsRtl=True
-			overallDirection+=direction
-	if not containsRtl:
-		# As no rtl text was ever seen, then there is nothing else to do
-		return
-	if overallDirection==0: overallDirection=1
-	# following the calculated over all reading direction of the passage, correct all weak/neutral fields to have the same reading direction as the field preceeding them 
-	lastDirection=overallDirection
-	for index in xrange(startIndex,endIndex):
-		if overallDirection<0: index=endIndex-index-1
-		item=commandList[index]
-		if isinstance(item,textInfos.FieldCommand) and isinstance(item.field,textInfos.FormatField):
-			direction=item.field['direction']
-			if direction==0:
-				item.field['direction']=lastDirection
-			lastDirection=direction
-	# For fields that are rtl, reverse their text, their rects, and the order of consecutive rtl fields 
-	lastEndOffset=startOffset
-	runDirection=None
-	runStartIndex=None
-	runStartOffset=None
-	if overallDirection<0:
-		reorderList=[]
-	for index in xrange(startIndex,endIndex+1):
-		item=commandList[index] if index<endIndex else None
-		if isinstance(item,basestring):
-			lastEndOffset+=len(item)
-		elif not item or (isinstance(item,textInfos.FieldCommand) and isinstance(item.field,textInfos.FormatField)):
-			direction=item.field['direction'] if item else None
-			if direction is None or (direction!=runDirection): 
-				if runDirection is not None:
-					# This is the end of a run of consecutive fields of the same direction
-					if runDirection<0:
-						#This run is rtl, so reverse its rects, the text within the fields, and the order of fields themselves
-						#Reverse rects
-						rects[runStartOffset:lastEndOffset]=rects[lastEndOffset-1:runStartOffset-1 if runStartOffset>0 else None:-1]
-						rectsStart=runStartOffset
-						for i in xrange(runStartIndex,index,2):
-							command=commandList[i]
-							text=commandList[i+1]
-							rectsEnd=rectsStart+len(text)
-							commandList[i+1]=command
-							shouldReverseText=command.field.get('shouldReverseText',True)
-							commandList[i]=normalizeRtlString(text[::-1] if shouldReverseText else text)
-							if not shouldReverseText:
-								#Because all the rects in the run were already reversed, we need to undo that for this field
-								rects[rectsStart:rectsEnd]=rects[rectsEnd-1:rectsStart-1 if rectsStart>0 else None:-1]
-							rectsStart=rectsEnd
-						#Reverse commandList
-						commandList[runStartIndex:index]=commandList[index-1:runStartIndex-1 if runStartIndex>0 else None:-1]
-					if overallDirection<0:
-						#As the overall reading direction of the passage is rtl, record the location of this run so we can reverse the order of runs later
-						reorderList.append((runStartIndex,runStartOffset,index,lastEndOffset))
-				if item:
-					runStartIndex=index
-					runStartOffset=lastEndOffset
-					runDirection=direction
-	if overallDirection<0:
-		# As the overall reading direction of the passage is rtl, build a new command list and rects list with the order of runs reversed
-		# The content of each run is already in logical reading order itself
-		newCommandList=[]
-		newRects=[]
-		for si,so,ei,eo in reversed(reorderList):
-			newCommandList.extend(yieldListRange(commandList,si,ei))
-			newRects.extend(yieldListRange(rects,so,eo))
-		# Update the original command list and rect list replacing the old content for this passage with the reordered runs
-		commandList[startIndex:endIndex]=newCommandList
-		rects[startOffset:endOffset]=newRects
-
-_getWindowTextInRect=None
-_requestTextChangeNotificationsForWindow=None
-#: Objects that have registered for text change notifications.
-_textChangeNotificationObjs=[]
-
-def initialize():
-	global _getWindowTextInRect,_requestTextChangeNotificationsForWindow, _getFocusRect
-	_getWindowTextInRect=CFUNCTYPE(c_long,c_long,c_long,c_bool,c_int,c_int,c_int,c_int,c_int,c_int,c_bool,POINTER(BSTR),POINTER(BSTR))(('displayModel_getWindowTextInRect',NVDAHelper.localLib),((1,),(1,),(1,),(1,),(1,),(1,),(1,),(1,),(1,),(1,),(2,),(2,)))
-	_requestTextChangeNotificationsForWindow=NVDAHelper.localLib.displayModel_requestTextChangeNotificationsForWindow
-
-<<<<<<< HEAD
-=======
-def getCaretRect(obj):
-	left=c_long()
-	top=c_long()
-	right=c_long()
-	bottom=c_long()
-	res=watchdog.cancellableExecute(NVDAHelper.localLib.displayModel_getCaretRect, obj.appModule.helperLocalBindingHandle, obj.windowThreadID, byref(left),byref(top),byref(right),byref(bottom))
-	if res!=0:
-			raise RuntimeError("displayModel_getCaretRect failed with res %d"%res)
-	return RECT(left,top,right,bottom)
-
->>>>>>> d306749d
-def getWindowTextInRect(bindingHandle, windowHandle, left, top, right, bottom,minHorizontalWhitespace,minVerticalWhitespace,stripOuterWhitespace=True,includeDescendantWindows=True):
-	text, cpBuf = watchdog.cancellableExecute(_getWindowTextInRect, bindingHandle, windowHandle, includeDescendantWindows, left, top, right, bottom,minHorizontalWhitespace,minVerticalWhitespace,stripOuterWhitespace)
-	if not text or not cpBuf:
-		return u"",[]
-
-	characterLocations = []
-	cpBufIt = iter(cpBuf)
-	for cp in cpBufIt:
-		characterLocations.append((ord(cp), ord(next(cpBufIt)), ord(next(cpBufIt)), ord(next(cpBufIt))))
-	return text, characterLocations
-
-def getFocusRect(obj):
-	left=c_long()
-	top=c_long()
-	right=c_long()
-	bottom=c_long()
-	if NVDAHelper.localLib.displayModel_getFocusRect(obj.appModule.helperLocalBindingHandle,obj.windowHandle,byref(left),byref(top),byref(right),byref(bottom))==0:
-		return left.value,top.value,right.value,bottom.value
-	return None
-
-def requestTextChangeNotifications(obj, enable):
-	"""Request or cancel notifications for when the display text changes in an NVDAObject.
-	A textChange event (event_textChange) will be fired on the object when its text changes.
-	Note that this event does not provide any information about the changed text itself.
-	It is important to request that notifications be cancelled when you no longer require them or when the object is no longer in use,
-	as otherwise, resources will not be released.
-	@param obj: The NVDAObject for which text change notifications are desired.
-	@type obj: NVDAObject
-	@param enable: C{True} to enable notifications, C{False} to disable them.
-	@type enable: bool
-	"""
-	if not enable:
-		_textChangeNotificationObjs.remove(obj)
-	watchdog.cancellableExecute(_requestTextChangeNotificationsForWindow, obj.appModule.helperLocalBindingHandle, obj.windowHandle, enable)
-	if enable:
-		_textChangeNotificationObjs.append(obj)
-
-def textChangeNotify(windowHandle, left, top, right, bottom):
-	for obj in _textChangeNotificationObjs:
-		if windowHandle == obj.windowHandle:
-			# It is safe to call this event from this RPC thread.
-			# This avoids an extra core cycle.
-			obj.event_textChange()
-
-class DisplayModelTextInfo(OffsetsTextInfo):
-
-	minHorizontalWhitespace=8
-	minVerticalWhitespace=32
-	stripOuterWhitespace=True
-	includeDescendantWindows=True
-
-	def _get_backgroundSelectionColor(self):
-		self.backgroundSelectionColor=colors.RGB.fromCOLORREF(winUser.user32.GetSysColor(13))
-		return self.backgroundSelectionColor
-
-	def _get_foregroundSelectionColor(self):
-		self.foregroundSelectionColor=colors.RGB.fromCOLORREF(winUser.user32.GetSysColor(14))
-		return self.foregroundSelectionColor
-
-	def _getSelectionOffsets(self):
-		if self.backgroundSelectionColor is not None and self.foregroundSelectionColor is not None:
-			fields=self._storyFieldsAndRects[0]
-			startOffset=None
-			endOffset=None
-			curOffset=0
-			inHighlightChunk=False
-			for item in fields:
-				if isinstance(item,textInfos.FieldCommand) and item.command=="formatChange" and item.field.get('color',None)==self.foregroundSelectionColor and item.field.get('background-color',None)==self.backgroundSelectionColor: 
-					inHighlightChunk=True
-					if startOffset is None:
-						startOffset=curOffset
-				elif isinstance(item,basestring):
-					curOffset+=len(item)
-					if inHighlightChunk:
-						endOffset=curOffset
-				else:
-					inHighlightChunk=False
-			if startOffset is not None and endOffset is not None:
-				return (startOffset,endOffset)
-		raise LookupError
-
-	def __init__(self, obj, position,limitRect=None):
-		if isinstance(position, textInfos.Rect):
-			limitRect=position
-			position=textInfos.POSITION_ALL
-		if limitRect is not None:
-			self._location = limitRect.left, limitRect.top, limitRect.right, limitRect.bottom
-		else:
-			self._location = None
-		super(DisplayModelTextInfo, self).__init__(obj, position)
-
-	_cache__storyFieldsAndRects = True
-	def _get__storyFieldsAndRects(self):
-		# All returned coordinates are logical coordinates.
-		if self._location:
-			left, top, right, bottom = self._location
-		else:
-			try:
-				left, top, width, height = self.obj.location
-			except TypeError:
-				# No location; nothing we can do.
-				return [],[],[]
-			right = left + width
-			bottom = top + height
-		bindingHandle=self.obj.appModule.helperLocalBindingHandle
-		if not bindingHandle:
-			log.debugWarning("AppModule does not have a binding handle")
-			return [],[],[]
-		left,top=windowUtils.physicalToLogicalPoint(self.obj.windowHandle,left,top)
-		right,bottom=windowUtils.physicalToLogicalPoint(self.obj.windowHandle,right,bottom)
-		text,rects=getWindowTextInRect(bindingHandle, self.obj.windowHandle, left, top, right, bottom, self.minHorizontalWhitespace, self.minVerticalWhitespace,self.stripOuterWhitespace,self.includeDescendantWindows)
-		if not text:
-			return [],[],[]
-		text="<control>%s</control>"%text
-		commandList=XMLFormatting.XMLTextParser().parse(text)
-		curFormatField=None
-		lastEndOffset=0
-		lineStartOffset=0
-		lineStartIndex=0
-		lineBaseline=None
-		lineEndOffsets=[]
-		for index in xrange(len(commandList)):
-			item=commandList[index]
-			if isinstance(item,basestring):
-				lastEndOffset+=len(item)
-			elif isinstance(item,textInfos.FieldCommand):
-				if isinstance(item.field,textInfos.FormatField):
-					curFormatField=item.field
-					self._normalizeFormatField(curFormatField)
-				else:
-					curFormatField=None
-				baseline=curFormatField['baseline'] if curFormatField  else None
-				if baseline!=lineBaseline:
-					if lineBaseline is not None:
-						processWindowChunksInLine(commandList,rects,lineStartIndex,lineStartOffset,index,lastEndOffset)
-						#Convert the whitespace at the end of the line into a line feed
-						item=commandList[index-1]
-						if isinstance(item,basestring) and len(item)==1 and item.isspace():
-							commandList[index-1]=u'\n'
-						lineEndOffsets.append(lastEndOffset)
-					if baseline is not None:
-						lineStartIndex=index
-						lineStartOffset=lastEndOffset
-						lineBaseline=baseline
-		return commandList,rects,lineEndOffsets
-
-	def _getStoryOffsetLocations(self):
-		baseline=None
-		direction=0
-		lastEndOffset=0
-		commandList,rects,lineEndOffsets=self._storyFieldsAndRects
-		for item in commandList:
-			if isinstance(item,textInfos.FieldCommand) and isinstance(item.field,textInfos.FormatField):
-				baseline=item.field['baseline']
-				direction=item.field['direction']
-			elif isinstance(item,basestring):
-				endOffset=lastEndOffset+len(item)
-				for rect in rects[lastEndOffset:endOffset]:
-					yield rect,baseline,direction
-				lastEndOffset=endOffset
-
-	def _getFieldsInRange(self,start,end):
-		storyFields=self._storyFieldsAndRects[0]
-		if not storyFields:
-			return []
-		#Strip  unwanted commands and text from the start and the end to honour the requested offsets
-		lastEndOffset=0
-		startIndex=endIndex=relStart=relEnd=None
-		for index in xrange(len(storyFields)):
-			item=storyFields[index]
-			if isinstance(item,basestring):
-				endOffset=lastEndOffset+len(item)
-				if lastEndOffset<=start<endOffset:
-					startIndex=index-1
-					relStart=start-lastEndOffset
-				if lastEndOffset<end<=endOffset:
-					endIndex=index+1
-					relEnd=end-lastEndOffset
-				lastEndOffset=endOffset
-		if startIndex is None:
-			return []
-		if endIndex is None:
-			endIndex=len(storyFields)
-		commandList=storyFields[startIndex:endIndex]
-		if (endIndex-startIndex)==2 and relStart is not None and relEnd is not None:
-			commandList[1]=commandList[1][relStart:relEnd]
-		else:
-			if relStart is not None:
-				commandList[1]=commandList[1][relStart:]
-			if relEnd is not None:
-				commandList[-1]=commandList[-1][:relEnd]
-		return commandList
-
-	def _getStoryText(self):
-		return u"".join(x for x in self._storyFieldsAndRects[0] if isinstance(x,basestring))
-
-	def _getStoryLength(self):
-		lineEndOffsets=self._storyFieldsAndRects[2]
-		if lineEndOffsets:
-			return lineEndOffsets[-1]
-		return 0
-
-	useUniscribe=False
-
-	def _getTextRange(self, start, end):
-		return u"".join(x for x in self._getFieldsInRange(start,end) if isinstance(x,basestring))
-
-	def getTextWithFields(self,formatConfig=None):
-		start=self._startOffset
-		end=self._endOffset
-		if start==end:
-			return u""
-		return self._getFieldsInRange(start,end)
-
-	def _normalizeFormatField(self,field):
-		field['bold']=True if field.get('bold')=="true" else False
-		field['hwnd']=int(field.get('hwnd','0'),16)
-		field['baseline']=int(field.get('baseline','-1'))
-		field['direction']=int(field.get('direction','0'))
-		field['italic']=True if field.get('italic')=="true" else False
-		field['underline']=True if field.get('underline')=="true" else False
-		color=field.get('color')
-		if color is not None:
-			field['color']=colors.RGB.fromCOLORREF(int(color))
-		bkColor=field.get('background-color')
-		if bkColor is not None:
-			field['background-color']=colors.RGB.fromCOLORREF(int(bkColor))
-
-	def _getPointFromOffset(self, offset):
-		# Returns physical coordinates.
-		rects=self._storyFieldsAndRects[1]
-		if not rects or offset>=len(rects):
-			raise LookupError
-		x,y=rects[offset][:2]
-		x,y=windowUtils.logicalToPhysicalPoint(self.obj.windowHandle,x,y)
-		return textInfos.Point(x, y)
-
-	def _getOffsetFromPoint(self, x, y):
-		# Accepts physical coordinates.
-		x,y=windowUtils.physicalToLogicalPoint(self.obj.windowHandle,x,y)
-		for charOffset, (charLeft, charTop, charRight, charBottom) in enumerate(self._storyFieldsAndRects[1]):
-			if charLeft<=x<charRight and charTop<=y<charBottom:
-				return charOffset
-		raise LookupError
-
-	def _getClosestOffsetFromPoint(self,x,y):
-		# Accepts physical coordinates.
-		x,y=windowUtils.physicalToLogicalPoint(self.obj.windowHandle,x,y)
-		#Enumerate the character rectangles
-		a=enumerate(self._storyFieldsAndRects[1])
-		#Convert calculate center points for all the rectangles
-		b=((charOffset,(charLeft+(charRight-charLeft)/2,charTop+(charBottom-charTop)/2)) for charOffset,(charLeft,charTop,charRight,charBottom) in a)
-		#Calculate distances from all center points to the given x and y
-		#But place the distance before the character offset, to make sorting by distance easier
-		c=((math.sqrt(abs(x-cx)**2+abs(y-cy)**2),charOffset) for charOffset,(cx,cy) in b)
-		#produce a static list of distances and character offsets, sorted by distance 
-		d=sorted(c)
-		#Return the lowest offset with the shortest distance
-		return d[0][1] if len(d)>0 else 0
-
-	def _getNVDAObjectFromOffset(self,offset):
-		try:
-			p=self._getPointFromOffset(offset)
-		except (NotImplementedError,LookupError):
-			return self.obj
-		obj=api.getDesktopObject().objectFromPoint(p.x,p.y)
-		from NVDAObjects.window import Window
-		if not obj or not isinstance(obj,Window) or not winUser.isDescendantWindow(self.obj.windowHandle,obj.windowHandle):
-			return self.obj
-		return obj
-
-	def _getOffsetsFromNVDAObject(self,obj):
-		l=obj.location
-		if not l:
-			log.debugWarning("object has no location")
-			raise LookupError
-		x=l[0]+(l[2]/2)
-		y=l[1]+(l[3]/2)
-		offset=self._getClosestOffsetFromPoint(x,y)
-		return offset,offset
-
-	def _getLineOffsets(self,offset):
-		lineEndOffsets=self._storyFieldsAndRects[2]
-		if not lineEndOffsets:
-			return offset,offset+1
-		limit=lineEndOffsets[-1]
-		if not limit:
-			return offset,offset+1
-		offset=min(offset,limit-1)
-		startOffset=0
-		endOffset=0
-		for lineEndOffset in lineEndOffsets: 
-			startOffset=endOffset
-			endOffset=lineEndOffset
-			if lineEndOffset>offset:
-				break
-		return startOffset,endOffset
-
-	def _get_clipboardText(self):
-		return "\r\n".join(x.strip('\r\n') for x in self.getTextInChunks(textInfos.UNIT_LINE))
-
-	def getTextInChunks(self,unit):
-		#Specifically handle the line unit as we have the line offsets pre-calculated, and we can not guarantee lines end with \n
-		if unit is textInfos.UNIT_LINE:
-			text=self.text
-			relStart=0
-			for lineEndOffset in self._storyFieldsAndRects[2]:
-				if lineEndOffset<=self._startOffset:
-					continue
-				relEnd=min(self._endOffset,lineEndOffset)-self._startOffset
-				yield text[relStart:relEnd]
-				relStart=relEnd
-				if lineEndOffset>=self._endOffset:
-					return
-			return
-		for chunk in super(DisplayModelTextInfo,self)._getTextInChunks(unit):
-			yield chunk
-
-class EditableTextDisplayModelTextInfo(DisplayModelTextInfo):
-
-	minHorizontalWhitespace=1
-	minVerticalWhitespace=4
-	stripOuterWhitespace=False
-
-	def _findCaretOffsetFromLocation(self,caretRect,validateBaseline=True,validateDirection=True):
-		# Accepts logical coordinates.
-		for charOffset, ((charLeft, charTop, charRight, charBottom),charBaseline,charDirection) in enumerate(self._getStoryOffsetLocations()):
-			# Skip any character that does not overlap the caret vertically
-			if (caretRect.bottom<=charTop or caretRect.top>=charBottom):
-				continue
-			# Skip any character that does not overlap the caret horizontally
-			if (caretRect.right<=charLeft or caretRect.left>=charRight):
-				continue
-			# skip over any character that does not have a baseline or who's baseline the caret does not go through
-			if validateBaseline and (charBaseline<0 or not (caretRect.top<charBaseline<=caretRect.bottom)):
-				continue
-			# Does the caret hang off the right side of the character more than the left?
-			if validateDirection:
-				direction=max(0,charLeft-caretRect.left)-max(0,caretRect.right-charRight)
-				# Skip any character who's reading direction disagrees with the caret's direction
-				if (charDirection<0 and direction>0) or (not charDirection<0 and direction<0):
-					continue
-			return charOffset
-		raise LookupError
-
-	def _getCaretOffset(self):
-		caretRect=getCaretRect(self.obj)
-		objLocation=self.obj.location
-		objRect=RECT(objLocation[0],objLocation[1],objLocation[0]+objLocation[2],objLocation[1]+objLocation[3])
-		objRect.left,objRect.top=windowUtils.physicalToLogicalPoint(
-			self.obj.windowHandle,objRect.left,objRect.top)
-		objRect.right,objRect.bottom=windowUtils.physicalToLogicalPoint(
-			self.obj.windowHandle,objRect.right,objRect.bottom)
-		caretRect.left=max(objRect.left,caretRect.left)
-		caretRect.top=max(objRect.top,caretRect.top)
-		caretRect.right=min(objRect.right,caretRect.right)
-		caretRect.bottom=min(objRect.bottom,caretRect.bottom)
-		# Find a character offset where the caret overlaps vertically, overlaps horizontally, overlaps the baseline and is totally within or on the correct side for the reading order
-		try:
-			return self._findCaretOffsetFromLocation(caretRect,validateBaseline=True,validateDirection=True)
-		except LookupError:
-			pass
-		# Find a character offset where the caret overlaps vertically, overlaps horizontally, overlaps the baseline, but does not care about reading order (probably whitespace at beginning or end of a line)
-		try:
-			return self._findCaretOffsetFromLocation(caretRect,validateBaseline=True,validateDirection=False)
-		except LookupError:
-			pass
-		# Find a character offset where the caret overlaps vertically, overlaps horizontally, but does not care about baseline or reading order (probably vertical whitespace -- blank lines)
-		try:
-			return self._findCaretOffsetFromLocation(caretRect,validateBaseline=False,validateDirection=False)
-		except LookupError:
-			raise RuntimeError
-
-	def _setCaretOffset(self,offset):
-		rects=self._storyFieldsAndRects[1]
-		if offset>=len(rects):
-			raise RuntimeError("offset %d out of range")
-		left,top,right,bottom=rects[offset]
-		x=left #+(right-left)/2
-		y=top+(bottom-top)/2
-		x,y=windowUtils.logicalToPhysicalPoint(x,y)
-		oldX,oldY=winUser.getCursorPos()
-		winUser.setCursorPos(x,y)
-		winUser.mouse_event(winUser.MOUSEEVENTF_LEFTDOWN,0,0,None,None)
-		winUser.mouse_event(winUser.MOUSEEVENTF_LEFTUP,0,0,None,None)
-		winUser.setCursorPos(oldX,oldY)
-
-	def _getSelectionOffsets(self):
-		try:
-			return super(EditableTextDisplayModelTextInfo,self)._getSelectionOffsets()
-		except LookupError:
-			offset=self._getCaretOffset()
-			return offset,offset
-
-	def _setSelectionOffsets(self,start,end):
-		if start!=end:
-			raise TypeError("Expanded selections not supported")
-		self._setCaretOffset(start)
+from ctypes import *
+from ctypes.wintypes import RECT
+from comtypes import BSTR
+import unicodedata
+import math
+import colors
+import XMLFormatting
+import api
+import winUser
+import NVDAHelper
+import textInfos
+from textInfos.offsets import OffsetsTextInfo
+import watchdog
+from logHandler import log
+import windowUtils
+
+def detectStringDirection(s):
+	direction=0
+	for b in (unicodedata.bidirectional(ch) for ch in s):
+		if b=='L': direction+=1
+		if b in ('R','AL'): direction-=1
+	return direction
+
+def normalizeRtlString(s):
+	l=[]
+	for c in s:
+		#If this is an arabic presentation form b character (commenly given by Windows when converting from glyphs)
+		#Decompose it to its original basic arabic (non-presentational_ character.
+		if 0xfe70<=ord(c)<=0xfeff:
+			d=unicodedata.decomposition(c)
+			d=d.split(' ') if d else None
+			if d and len(d)==2 and d[0] in ('<initial>','<medial>','<final>','<isolated>'):
+				c=unichr(int(d[1],16))
+		l.append(c)
+	return u"".join(l)
+
+def yieldListRange(l,start,stop):
+	for x in xrange(start,stop):
+		yield l[x]
+
+def processWindowChunksInLine(commandList,rects,startIndex,startOffset,endIndex,endOffset):
+	windowStartIndex=startIndex
+	lastEndOffset=windowStartOffset=startOffset
+	lastHwnd=None
+	for index in xrange(startIndex,endIndex+1):
+		item=commandList[index] if index<endIndex else None
+		if isinstance(item,basestring):
+			lastEndOffset+=len(item)
+		else:
+			hwnd=item.field['hwnd'] if item else None
+			if lastHwnd is not None and hwnd!=lastHwnd:
+				processFieldsAndRectsRangeReadingdirection(commandList,rects,windowStartIndex,windowStartOffset,index,lastEndOffset)
+				windowStartIndex=index
+				windowStartOffset=lastEndOffset
+			lastHwnd=hwnd
+
+def processFieldsAndRectsRangeReadingdirection(commandList,rects,startIndex,startOffset,endIndex,endOffset):
+	containsRtl=False # True if any rtl text is found at all
+	curFormatField=None 
+	overallDirection=0 # The general reading direction calculated based on the amount of rtl vs ltr text there is
+	# Detect the direction for fields with an unknown reading direction, and calculate an over all direction for the entire passage
+	for index in xrange(startIndex,endIndex):
+		item=commandList[index]
+		if isinstance(item,textInfos.FieldCommand) and isinstance(item.field,textInfos.FormatField):
+			curFormatField=item.field
+		elif isinstance(item,basestring):
+			direction=curFormatField['direction']
+			if direction==0:
+				curFormatField['direction']=direction=detectStringDirection(item)
+			elif direction==-2: #numbers in an rtl context
+				curFormatField['direction']=direction=-1
+				curFormatField['shouldReverseText']=False
+			if direction<0:
+				containsRtl=True
+			overallDirection+=direction
+	if not containsRtl:
+		# As no rtl text was ever seen, then there is nothing else to do
+		return
+	if overallDirection==0: overallDirection=1
+	# following the calculated over all reading direction of the passage, correct all weak/neutral fields to have the same reading direction as the field preceeding them 
+	lastDirection=overallDirection
+	for index in xrange(startIndex,endIndex):
+		if overallDirection<0: index=endIndex-index-1
+		item=commandList[index]
+		if isinstance(item,textInfos.FieldCommand) and isinstance(item.field,textInfos.FormatField):
+			direction=item.field['direction']
+			if direction==0:
+				item.field['direction']=lastDirection
+			lastDirection=direction
+	# For fields that are rtl, reverse their text, their rects, and the order of consecutive rtl fields 
+	lastEndOffset=startOffset
+	runDirection=None
+	runStartIndex=None
+	runStartOffset=None
+	if overallDirection<0:
+		reorderList=[]
+	for index in xrange(startIndex,endIndex+1):
+		item=commandList[index] if index<endIndex else None
+		if isinstance(item,basestring):
+			lastEndOffset+=len(item)
+		elif not item or (isinstance(item,textInfos.FieldCommand) and isinstance(item.field,textInfos.FormatField)):
+			direction=item.field['direction'] if item else None
+			if direction is None or (direction!=runDirection): 
+				if runDirection is not None:
+					# This is the end of a run of consecutive fields of the same direction
+					if runDirection<0:
+						#This run is rtl, so reverse its rects, the text within the fields, and the order of fields themselves
+						#Reverse rects
+						rects[runStartOffset:lastEndOffset]=rects[lastEndOffset-1:runStartOffset-1 if runStartOffset>0 else None:-1]
+						rectsStart=runStartOffset
+						for i in xrange(runStartIndex,index,2):
+							command=commandList[i]
+							text=commandList[i+1]
+							rectsEnd=rectsStart+len(text)
+							commandList[i+1]=command
+							shouldReverseText=command.field.get('shouldReverseText',True)
+							commandList[i]=normalizeRtlString(text[::-1] if shouldReverseText else text)
+							if not shouldReverseText:
+								#Because all the rects in the run were already reversed, we need to undo that for this field
+								rects[rectsStart:rectsEnd]=rects[rectsEnd-1:rectsStart-1 if rectsStart>0 else None:-1]
+							rectsStart=rectsEnd
+						#Reverse commandList
+						commandList[runStartIndex:index]=commandList[index-1:runStartIndex-1 if runStartIndex>0 else None:-1]
+					if overallDirection<0:
+						#As the overall reading direction of the passage is rtl, record the location of this run so we can reverse the order of runs later
+						reorderList.append((runStartIndex,runStartOffset,index,lastEndOffset))
+				if item:
+					runStartIndex=index
+					runStartOffset=lastEndOffset
+					runDirection=direction
+	if overallDirection<0:
+		# As the overall reading direction of the passage is rtl, build a new command list and rects list with the order of runs reversed
+		# The content of each run is already in logical reading order itself
+		newCommandList=[]
+		newRects=[]
+		for si,so,ei,eo in reversed(reorderList):
+			newCommandList.extend(yieldListRange(commandList,si,ei))
+			newRects.extend(yieldListRange(rects,so,eo))
+		# Update the original command list and rect list replacing the old content for this passage with the reordered runs
+		commandList[startIndex:endIndex]=newCommandList
+		rects[startOffset:endOffset]=newRects
+
+_getWindowTextInRect=None
+_requestTextChangeNotificationsForWindow=None
+#: Objects that have registered for text change notifications.
+_textChangeNotificationObjs=[]
+
+def initialize():
+	global _getWindowTextInRect,_requestTextChangeNotificationsForWindow, _getFocusRect
+	_getWindowTextInRect=CFUNCTYPE(c_long,c_long,c_long,c_bool,c_int,c_int,c_int,c_int,c_int,c_int,c_bool,POINTER(BSTR),POINTER(BSTR))(('displayModel_getWindowTextInRect',NVDAHelper.localLib),((1,),(1,),(1,),(1,),(1,),(1,),(1,),(1,),(1,),(1,),(2,),(2,)))
+	_requestTextChangeNotificationsForWindow=NVDAHelper.localLib.displayModel_requestTextChangeNotificationsForWindow
+
+def getCaretRect(obj):
+	left=c_long()
+	top=c_long()
+	right=c_long()
+	bottom=c_long()
+	res=watchdog.cancellableExecute(NVDAHelper.localLib.displayModel_getCaretRect, obj.appModule.helperLocalBindingHandle, obj.windowThreadID, byref(left),byref(top),byref(right),byref(bottom))
+	if res!=0:
+			raise RuntimeError("displayModel_getCaretRect failed with res %d"%res)
+	return RECT(left,top,right,bottom)
+
+def getWindowTextInRect(bindingHandle, windowHandle, left, top, right, bottom,minHorizontalWhitespace,minVerticalWhitespace,stripOuterWhitespace=True,includeDescendantWindows=True):
+	text, cpBuf = watchdog.cancellableExecute(_getWindowTextInRect, bindingHandle, windowHandle, includeDescendantWindows, left, top, right, bottom,minHorizontalWhitespace,minVerticalWhitespace,stripOuterWhitespace)
+	if not text or not cpBuf:
+		return u"",[]
+
+	characterLocations = []
+	cpBufIt = iter(cpBuf)
+	for cp in cpBufIt:
+		characterLocations.append((ord(cp), ord(next(cpBufIt)), ord(next(cpBufIt)), ord(next(cpBufIt))))
+	return text, characterLocations
+
+def getFocusRect(obj):
+	left=c_long()
+	top=c_long()
+	right=c_long()
+	bottom=c_long()
+	if NVDAHelper.localLib.displayModel_getFocusRect(obj.appModule.helperLocalBindingHandle,obj.windowHandle,byref(left),byref(top),byref(right),byref(bottom))==0:
+		return left.value,top.value,right.value,bottom.value
+	return None
+
+def requestTextChangeNotifications(obj, enable):
+	"""Request or cancel notifications for when the display text changes in an NVDAObject.
+	A textChange event (event_textChange) will be fired on the object when its text changes.
+	Note that this event does not provide any information about the changed text itself.
+	It is important to request that notifications be cancelled when you no longer require them or when the object is no longer in use,
+	as otherwise, resources will not be released.
+	@param obj: The NVDAObject for which text change notifications are desired.
+	@type obj: NVDAObject
+	@param enable: C{True} to enable notifications, C{False} to disable them.
+	@type enable: bool
+	"""
+	if not enable:
+		_textChangeNotificationObjs.remove(obj)
+	watchdog.cancellableExecute(_requestTextChangeNotificationsForWindow, obj.appModule.helperLocalBindingHandle, obj.windowHandle, enable)
+	if enable:
+		_textChangeNotificationObjs.append(obj)
+
+def textChangeNotify(windowHandle, left, top, right, bottom):
+	for obj in _textChangeNotificationObjs:
+		if windowHandle == obj.windowHandle:
+			# It is safe to call this event from this RPC thread.
+			# This avoids an extra core cycle.
+			obj.event_textChange()
+
+class DisplayModelTextInfo(OffsetsTextInfo):
+
+	minHorizontalWhitespace=8
+	minVerticalWhitespace=32
+	stripOuterWhitespace=True
+	includeDescendantWindows=True
+
+	def _get_backgroundSelectionColor(self):
+		self.backgroundSelectionColor=colors.RGB.fromCOLORREF(winUser.user32.GetSysColor(13))
+		return self.backgroundSelectionColor
+
+	def _get_foregroundSelectionColor(self):
+		self.foregroundSelectionColor=colors.RGB.fromCOLORREF(winUser.user32.GetSysColor(14))
+		return self.foregroundSelectionColor
+
+	def _getSelectionOffsets(self):
+		if self.backgroundSelectionColor is not None and self.foregroundSelectionColor is not None:
+			fields=self._storyFieldsAndRects[0]
+			startOffset=None
+			endOffset=None
+			curOffset=0
+			inHighlightChunk=False
+			for item in fields:
+				if isinstance(item,textInfos.FieldCommand) and item.command=="formatChange" and item.field.get('color',None)==self.foregroundSelectionColor and item.field.get('background-color',None)==self.backgroundSelectionColor: 
+					inHighlightChunk=True
+					if startOffset is None:
+						startOffset=curOffset
+				elif isinstance(item,basestring):
+					curOffset+=len(item)
+					if inHighlightChunk:
+						endOffset=curOffset
+				else:
+					inHighlightChunk=False
+			if startOffset is not None and endOffset is not None:
+				return (startOffset,endOffset)
+		raise LookupError
+
+	def __init__(self, obj, position,limitRect=None):
+		if isinstance(position, textInfos.Rect):
+			limitRect=position
+			position=textInfos.POSITION_ALL
+		if limitRect is not None:
+			self._location = limitRect.left, limitRect.top, limitRect.right, limitRect.bottom
+		else:
+			self._location = None
+		super(DisplayModelTextInfo, self).__init__(obj, position)
+
+	_cache__storyFieldsAndRects = True
+	def _get__storyFieldsAndRects(self):
+		# All returned coordinates are logical coordinates.
+		if self._location:
+			left, top, right, bottom = self._location
+		else:
+			try:
+				left, top, width, height = self.obj.location
+			except TypeError:
+				# No location; nothing we can do.
+				return [],[],[]
+			right = left + width
+			bottom = top + height
+		bindingHandle=self.obj.appModule.helperLocalBindingHandle
+		if not bindingHandle:
+			log.debugWarning("AppModule does not have a binding handle")
+			return [],[],[]
+		left,top=windowUtils.physicalToLogicalPoint(self.obj.windowHandle,left,top)
+		right,bottom=windowUtils.physicalToLogicalPoint(self.obj.windowHandle,right,bottom)
+		text,rects=getWindowTextInRect(bindingHandle, self.obj.windowHandle, left, top, right, bottom, self.minHorizontalWhitespace, self.minVerticalWhitespace,self.stripOuterWhitespace,self.includeDescendantWindows)
+		if not text:
+			return [],[],[]
+		text="<control>%s</control>"%text
+		commandList=XMLFormatting.XMLTextParser().parse(text)
+		curFormatField=None
+		lastEndOffset=0
+		lineStartOffset=0
+		lineStartIndex=0
+		lineBaseline=None
+		lineEndOffsets=[]
+		for index in xrange(len(commandList)):
+			item=commandList[index]
+			if isinstance(item,basestring):
+				lastEndOffset+=len(item)
+			elif isinstance(item,textInfos.FieldCommand):
+				if isinstance(item.field,textInfos.FormatField):
+					curFormatField=item.field
+					self._normalizeFormatField(curFormatField)
+				else:
+					curFormatField=None
+				baseline=curFormatField['baseline'] if curFormatField  else None
+				if baseline!=lineBaseline:
+					if lineBaseline is not None:
+						processWindowChunksInLine(commandList,rects,lineStartIndex,lineStartOffset,index,lastEndOffset)
+						#Convert the whitespace at the end of the line into a line feed
+						item=commandList[index-1]
+						if isinstance(item,basestring) and len(item)==1 and item.isspace():
+							commandList[index-1]=u'\n'
+						lineEndOffsets.append(lastEndOffset)
+					if baseline is not None:
+						lineStartIndex=index
+						lineStartOffset=lastEndOffset
+						lineBaseline=baseline
+		return commandList,rects,lineEndOffsets
+
+	def _getStoryOffsetLocations(self):
+		baseline=None
+		direction=0
+		lastEndOffset=0
+		commandList,rects,lineEndOffsets=self._storyFieldsAndRects
+		for item in commandList:
+			if isinstance(item,textInfos.FieldCommand) and isinstance(item.field,textInfos.FormatField):
+				baseline=item.field['baseline']
+				direction=item.field['direction']
+			elif isinstance(item,basestring):
+				endOffset=lastEndOffset+len(item)
+				for rect in rects[lastEndOffset:endOffset]:
+					yield rect,baseline,direction
+				lastEndOffset=endOffset
+
+	def _getFieldsInRange(self,start,end):
+		storyFields=self._storyFieldsAndRects[0]
+		if not storyFields:
+			return []
+		#Strip  unwanted commands and text from the start and the end to honour the requested offsets
+		lastEndOffset=0
+		startIndex=endIndex=relStart=relEnd=None
+		for index in xrange(len(storyFields)):
+			item=storyFields[index]
+			if isinstance(item,basestring):
+				endOffset=lastEndOffset+len(item)
+				if lastEndOffset<=start<endOffset:
+					startIndex=index-1
+					relStart=start-lastEndOffset
+				if lastEndOffset<end<=endOffset:
+					endIndex=index+1
+					relEnd=end-lastEndOffset
+				lastEndOffset=endOffset
+		if startIndex is None:
+			return []
+		if endIndex is None:
+			endIndex=len(storyFields)
+		commandList=storyFields[startIndex:endIndex]
+		if (endIndex-startIndex)==2 and relStart is not None and relEnd is not None:
+			commandList[1]=commandList[1][relStart:relEnd]
+		else:
+			if relStart is not None:
+				commandList[1]=commandList[1][relStart:]
+			if relEnd is not None:
+				commandList[-1]=commandList[-1][:relEnd]
+		return commandList
+
+	def _getStoryText(self):
+		return u"".join(x for x in self._storyFieldsAndRects[0] if isinstance(x,basestring))
+
+	def _getStoryLength(self):
+		lineEndOffsets=self._storyFieldsAndRects[2]
+		if lineEndOffsets:
+			return lineEndOffsets[-1]
+		return 0
+
+	useUniscribe=False
+
+	def _getTextRange(self, start, end):
+		return u"".join(x for x in self._getFieldsInRange(start,end) if isinstance(x,basestring))
+
+	def getTextWithFields(self,formatConfig=None):
+		start=self._startOffset
+		end=self._endOffset
+		if start==end:
+			return u""
+		return self._getFieldsInRange(start,end)
+
+	def _normalizeFormatField(self,field):
+		field['bold']=True if field.get('bold')=="true" else False
+		field['hwnd']=int(field.get('hwnd','0'),16)
+		field['baseline']=int(field.get('baseline','-1'))
+		field['direction']=int(field.get('direction','0'))
+		field['italic']=True if field.get('italic')=="true" else False
+		field['underline']=True if field.get('underline')=="true" else False
+		color=field.get('color')
+		if color is not None:
+			field['color']=colors.RGB.fromCOLORREF(int(color))
+		bkColor=field.get('background-color')
+		if bkColor is not None:
+			field['background-color']=colors.RGB.fromCOLORREF(int(bkColor))
+
+	def _getPointFromOffset(self, offset):
+		# Returns physical coordinates.
+		rects=self._storyFieldsAndRects[1]
+		if not rects or offset>=len(rects):
+			raise LookupError
+		x,y=rects[offset][:2]
+		x,y=windowUtils.logicalToPhysicalPoint(self.obj.windowHandle,x,y)
+		return textInfos.Point(x, y)
+
+	def _getOffsetFromPoint(self, x, y):
+		# Accepts physical coordinates.
+		x,y=windowUtils.physicalToLogicalPoint(self.obj.windowHandle,x,y)
+		for charOffset, (charLeft, charTop, charRight, charBottom) in enumerate(self._storyFieldsAndRects[1]):
+			if charLeft<=x<charRight and charTop<=y<charBottom:
+				return charOffset
+		raise LookupError
+
+	def _getClosestOffsetFromPoint(self,x,y):
+		# Accepts physical coordinates.
+		x,y=windowUtils.physicalToLogicalPoint(self.obj.windowHandle,x,y)
+		#Enumerate the character rectangles
+		a=enumerate(self._storyFieldsAndRects[1])
+		#Convert calculate center points for all the rectangles
+		b=((charOffset,(charLeft+(charRight-charLeft)/2,charTop+(charBottom-charTop)/2)) for charOffset,(charLeft,charTop,charRight,charBottom) in a)
+		#Calculate distances from all center points to the given x and y
+		#But place the distance before the character offset, to make sorting by distance easier
+		c=((math.sqrt(abs(x-cx)**2+abs(y-cy)**2),charOffset) for charOffset,(cx,cy) in b)
+		#produce a static list of distances and character offsets, sorted by distance 
+		d=sorted(c)
+		#Return the lowest offset with the shortest distance
+		return d[0][1] if len(d)>0 else 0
+
+	def _getNVDAObjectFromOffset(self,offset):
+		try:
+			p=self._getPointFromOffset(offset)
+		except (NotImplementedError,LookupError):
+			return self.obj
+		obj=api.getDesktopObject().objectFromPoint(p.x,p.y)
+		from NVDAObjects.window import Window
+		if not obj or not isinstance(obj,Window) or not winUser.isDescendantWindow(self.obj.windowHandle,obj.windowHandle):
+			return self.obj
+		return obj
+
+	def _getOffsetsFromNVDAObject(self,obj):
+		l=obj.location
+		if not l:
+			log.debugWarning("object has no location")
+			raise LookupError
+		x=l[0]+(l[2]/2)
+		y=l[1]+(l[3]/2)
+		offset=self._getClosestOffsetFromPoint(x,y)
+		return offset,offset
+
+	def _getLineOffsets(self,offset):
+		lineEndOffsets=self._storyFieldsAndRects[2]
+		if not lineEndOffsets:
+			return offset,offset+1
+		limit=lineEndOffsets[-1]
+		if not limit:
+			return offset,offset+1
+		offset=min(offset,limit-1)
+		startOffset=0
+		endOffset=0
+		for lineEndOffset in lineEndOffsets: 
+			startOffset=endOffset
+			endOffset=lineEndOffset
+			if lineEndOffset>offset:
+				break
+		return startOffset,endOffset
+
+	def _get_clipboardText(self):
+		return "\r\n".join(x.strip('\r\n') for x in self.getTextInChunks(textInfos.UNIT_LINE))
+
+	def getTextInChunks(self,unit):
+		#Specifically handle the line unit as we have the line offsets pre-calculated, and we can not guarantee lines end with \n
+		if unit is textInfos.UNIT_LINE:
+			text=self.text
+			relStart=0
+			for lineEndOffset in self._storyFieldsAndRects[2]:
+				if lineEndOffset<=self._startOffset:
+					continue
+				relEnd=min(self._endOffset,lineEndOffset)-self._startOffset
+				yield text[relStart:relEnd]
+				relStart=relEnd
+				if lineEndOffset>=self._endOffset:
+					return
+			return
+		for chunk in super(DisplayModelTextInfo,self)._getTextInChunks(unit):
+			yield chunk
+
+class EditableTextDisplayModelTextInfo(DisplayModelTextInfo):
+
+	minHorizontalWhitespace=1
+	minVerticalWhitespace=4
+	stripOuterWhitespace=False
+
+	def _findCaretOffsetFromLocation(self,caretRect,validateBaseline=True,validateDirection=True):
+		# Accepts logical coordinates.
+		for charOffset, ((charLeft, charTop, charRight, charBottom),charBaseline,charDirection) in enumerate(self._getStoryOffsetLocations()):
+			# Skip any character that does not overlap the caret vertically
+			if (caretRect.bottom<=charTop or caretRect.top>=charBottom):
+				continue
+			# Skip any character that does not overlap the caret horizontally
+			if (caretRect.right<=charLeft or caretRect.left>=charRight):
+				continue
+			# skip over any character that does not have a baseline or who's baseline the caret does not go through
+			if validateBaseline and (charBaseline<0 or not (caretRect.top<charBaseline<=caretRect.bottom)):
+				continue
+			# Does the caret hang off the right side of the character more than the left?
+			if validateDirection:
+				direction=max(0,charLeft-caretRect.left)-max(0,caretRect.right-charRight)
+				# Skip any character who's reading direction disagrees with the caret's direction
+				if (charDirection<0 and direction>0) or (not charDirection<0 and direction<0):
+					continue
+			return charOffset
+		raise LookupError
+
+	def _getCaretOffset(self):
+		caretRect=getCaretRect(self.obj)
+		objLocation=self.obj.location
+		objRect=RECT(objLocation[0],objLocation[1],objLocation[0]+objLocation[2],objLocation[1]+objLocation[3])
+		objRect.left,objRect.top=windowUtils.physicalToLogicalPoint(
+			self.obj.windowHandle,objRect.left,objRect.top)
+		objRect.right,objRect.bottom=windowUtils.physicalToLogicalPoint(
+			self.obj.windowHandle,objRect.right,objRect.bottom)
+		caretRect.left=max(objRect.left,caretRect.left)
+		caretRect.top=max(objRect.top,caretRect.top)
+		caretRect.right=min(objRect.right,caretRect.right)
+		caretRect.bottom=min(objRect.bottom,caretRect.bottom)
+		# Find a character offset where the caret overlaps vertically, overlaps horizontally, overlaps the baseline and is totally within or on the correct side for the reading order
+		try:
+			return self._findCaretOffsetFromLocation(caretRect,validateBaseline=True,validateDirection=True)
+		except LookupError:
+			pass
+		# Find a character offset where the caret overlaps vertically, overlaps horizontally, overlaps the baseline, but does not care about reading order (probably whitespace at beginning or end of a line)
+		try:
+			return self._findCaretOffsetFromLocation(caretRect,validateBaseline=True,validateDirection=False)
+		except LookupError:
+			pass
+		# Find a character offset where the caret overlaps vertically, overlaps horizontally, but does not care about baseline or reading order (probably vertical whitespace -- blank lines)
+		try:
+			return self._findCaretOffsetFromLocation(caretRect,validateBaseline=False,validateDirection=False)
+		except LookupError:
+			raise RuntimeError
+
+	def _setCaretOffset(self,offset):
+		rects=self._storyFieldsAndRects[1]
+		if offset>=len(rects):
+			raise RuntimeError("offset %d out of range")
+		left,top,right,bottom=rects[offset]
+		x=left #+(right-left)/2
+		y=top+(bottom-top)/2
+		x,y=windowUtils.logicalToPhysicalPoint(x,y)
+		oldX,oldY=winUser.getCursorPos()
+		winUser.setCursorPos(x,y)
+		winUser.mouse_event(winUser.MOUSEEVENTF_LEFTDOWN,0,0,None,None)
+		winUser.mouse_event(winUser.MOUSEEVENTF_LEFTUP,0,0,None,None)
+		winUser.setCursorPos(oldX,oldY)
+
+	def _getSelectionOffsets(self):
+		try:
+			return super(EditableTextDisplayModelTextInfo,self)._getSelectionOffsets()
+		except LookupError:
+			offset=self._getCaretOffset()
+			return offset,offset
+
+	def _setSelectionOffsets(self,start,end):
+		if start!=end:
+			raise TypeError("Expanded selections not supported")
+		self._setCaretOffset(start)