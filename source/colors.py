# A part of NonVisual Desktop Access (NVDA)
# Copyright (C) 2006-2021 NV Access Limited, Babbage B.V., Joseph Lee, Mesar Hameed, kvark128
# This file is covered by the GNU General Public License.
# See the file COPYING for more details.

from collections import namedtuple
<<<<<<< HEAD
import math
=======
>>>>>>> 86f79e6b
import colorsys
from ctypes.wintypes import COLORREF
import re
from functools import lru_cache
from typing import Union

#: Flag to indicate color being decoded from displayModelFormatColor_t
# is transparent.
# See (displayModel.cpp in nvdaHelper) displayModelFormatColor_t::TRANSPARENT_BIT
TRANSPARENT_BITFLAG = 0x01 << 24
ALPHA_OPAQUE: int = 0xFF  # no transparency.
ALPHA_TRANSPARENT: int = 0x00  # completely transparent


class RGB(namedtuple('RGB',('red','green','blue'))):
	"""Represents a color as an RGB (red green blue) value"""

	#: The transparency of the color.
	# Note: may be useful for add-ons or app modules who wish to customize color reporting
	# of background colors of applications that rely on the display model.
	# These applications do not always reliably report their background color.
	# The background color may be reported for text with transparent backgrounds.
	# In other cases the background for the text is transparent, but the background color is
	# visually correct and rendered in a different way EG via GDI filledRect.
	alphaValue: int = ALPHA_OPAQUE  # no transparency by default

	@classmethod
	def fromDisplayModelFormatColor_t(cls, c: int) -> "RGB":
		"""factory method to create an RGB from a DisplayModelFormatColor_t
			Color format is 4 bytes:  0xTTbbggrr
			TT bit flags, only bit 1 used: set for transparent.
			Encoding alpha in TT was considered (eg 0xFFbbggrr for opaque),
			but this would break compatibility with code that continues to pass
			0x00bbggrr for opaque, all usages would need to be fixed.
		"""
		rr = c & 0xFF
		gg = (c >> 8) & 0xFF
		bb = (c >> 16) & 0xFF
		tt = c & TRANSPARENT_BITFLAG
		rgb = cls(rr, gg, bb)
		rgb.alphaValue = ALPHA_TRANSPARENT if bool(tt) else ALPHA_OPAQUE
		return rgb

	@classmethod
	def fromCOLORREF(cls, c: Union[COLORREF, int]) -> "RGB":
		"""factory method to create an RGB from a COLORREF ctypes instance
		COLORREF format is 4 bytes: 0x00bbggrr
		According to MSDN, COLORREF high order byte must be zero.
		Handling of int is kept to maintain backwards compatibility.
		"""
		if isinstance(c, COLORREF):
			c = c.value
		elif not isinstance(c, int):
			raise TypeError(c)
		return cls.fromDisplayModelFormatColor_t(c)

	_re_RGBFunctionString=re.compile(r'rgb\(\s*(\d+%?)\s*,\s*(\d+%?)\s*,\s*(\d+%?)\s*\)',re.I)
	_re_RGBAFunctionString=re.compile(r'rgba\(\s*(\d+%?)\s*,\s*(\d+%?)\s*,\s*(\d+%?)\s*,\s*\d+(\.\d+)?\s*\)',re.I)

	@staticmethod
	def _RGBStringValToInt(s):
		val=int(round(int(s[:-1])*2.55)) if s.endswith('%') else int(s)
		if val<0 or val>255:
			raise ValueError("%s out of range"%val)
		return val

	@classmethod
	def fromString(cls,s):
		"""
		Factory method to create an RGB instance from a css RGB string representation.
		"""
		s=s.strip()
		#Try to match on the form RGB(x,y,z)
		m=cls._re_RGBFunctionString.match(s) or cls._re_RGBAFunctionString.match(s)
		if m:
			r=cls._RGBStringValToInt(m.group(1))
			g=cls._RGBStringValToInt(m.group(2))
			b=cls._RGBStringValToInt(m.group(3))
			return RGB(r,g,b)
		if s.startswith('#'):
			sLen=len(s)
			try:
				val=int(s[1:],16)
			except ValueError:
				val=None
			if val is not None:
				#Perhaps its a #aarrggbb or #rrggbb hex string
				if sLen==7 or sLen==9:
					r=(val>>16)&0xff
					g=(val>>8)&0xff
					b=val&0xff
					return RGB(r,g,b)
				#Perhaps its a #argb or #rgb hex string
				if sLen==4 or sLen==5:
					r=((val>>8)&0xf)+(((val>>8)&0xf)<<4)
					g=((val>>4)&0xf)+(((val>>4)&0xf)<<4)
					b=(val&0xf)+((val&0xf)<<4)
					return RGB(r,g,b)
		raise ValueError("invalid RGB string: %s"%s)

	def toCOLORREF(self) -> COLORREF:
		"""Returns a COLORREF ctypes instance
		"""
		return COLORREF(self.red & 0xff | ((self.green & 0xff) << 8) | ((self.blue & 0xff) << 16))

	def toGDIPlusARGB(self, alpha: int = 255) -> int:
		"""Creates a GDI+ compatible ARGB color, using the specified alpha for the alpha component.
		@param alpha: The alpha part of the ARGB color,
			0 is fully transparent and 255 is fully opaque.
			Defaults to 255 (opaque).
		@type alpha: int
		"""
		return (alpha << 24) | (self.red << 16) | (self.green << 8) | self.blue

	@property
	def name(self):
		import config
		shouldReportTransparent = config.conf["documentFormatting"]["reportTransparentColor"]
		return _calcColorName(self.red, self.green, self.blue, self.alphaValue, shouldReportTransparent)


@lru_cache(maxsize=5000)
def _calcColorName(red: int, green: int, blue: int, alpha: int, reportTransparent: bool):
	# convert to hsv (hue, saturation, value)
	h, s, v = colorsys.rgb_to_hsv(red / 255.0, green / 255.0, blue / 255.0)
	sv = s * v
	if sv < 0.02:
		# There is not enough saturation to perceive a hue, therefore its on the scale from black to white.
		v = v * 100
		nv = min(shadeNames, key=lambda i: abs(i - v))
		closestName = shadeNames[nv]
	else:
		h *= 360
		s *= 100
		v *= 100
		# Find the closest named hue (red, orange, yellow...)
		nh = min(hueNames, key=lambda i: 180 - abs(abs(i - h) - 180))
		hueName = hueNames[nh]
		ns = min(brightnessLabelsBySaturation, key=lambda i: abs(i - s))
		brightnessLabels = brightnessLabelsBySaturation[ns]
		nv = min(brightnessLabels, key=lambda i: abs(i - v))
		if nh in brownHueNames:
			brownNV = brownBrightnessRedirectionValues.get(nv)
			if brownNV is not None:
				nv = brownNV
				hueName = brownHueNames[nh]
		variationTemplate = brightnessLabels.get(nv)
		if variationTemplate:
			closestName = variationTemplate.format(color=hueName)
		else:
			closestName = hueName
	# the color is transparent and expected to be reported.
	if alpha < ALPHA_OPAQUE and reportTransparent:
		closestName = pgettext(
			'color variation',
			# Translators: a transparent color, {colorDescription} replaced with the full description of the color e.g.
			# "transparent bright orange-yellow"
			'transparent {colorDescription}'
		).format(colorDescription=closestName)
	return closestName

shadeNames={
	# Translators: the color white (HSV saturation0%, value 100%)
	100:pgettext('color hue','white'),
	# Translators: the color very light grey (HSV saturation 0%, value 84%)
	84:pgettext('color hue','very light grey'),
	# Translators: the color light grey (HSV saturation 0%, value 66%)
	66:pgettext('color hue','light grey'),
	# Translators: the color grey (HSV saturation 0%, value 50%)
	50:pgettext('color hue','grey'),
	# Translators: the color dark grey (HSV saturation 0%, value 34%)
	34:pgettext('color hue','dark grey'),
	# Translators: the color very dark grey (HSV saturation 0%, value 16%)
	16:pgettext('color hue','very dark grey'),
	# Translators: the color black (HSV saturation 0%, value 0%)
	0:pgettext('color hue','black'),
}

hueNames={
	# Translators: The color red (HSV hue 0 degrees)
	0:pgettext('color hue','red'),
	# Translators: The color between  red and orange (HSV hue 15 degrees)
	15:pgettext('color hue','red-orange'),
	# Translators: The color orange (HSV hue 30 degrees)
	30:pgettext('color hue','orange'),
	# Translators: The color between  orange and yellow (HSV hue 45 degrees)
	45:pgettext('color hue','orange-yellow'),
	# Translators: The color yellow (HSV hue 60 degrees)
	60:pgettext('color hue','yellow'),
	# Translators: The color between  yellow and green (HSV hue 90 degrees)
	90:pgettext('color hue','yellow-green'),
	# Translators: The color green (HSV hue 120 degrees)
	120:pgettext('color hue','green'),
	# Translators: The color between  green and aqua (HSV hue 150 degrees)
	150:pgettext('color hue','green-aqua'),
	# Translators: The color aqua (HSV hue 180 degrees)
	180:pgettext('color hue','aqua'),
	# Translators: The color between  aqua and blue (HSV hue 210 degrees)
	210:pgettext('color hue','aqua-blue'),
	# Translators: The color blue (HSV hue 240 degrees)
	240:pgettext('color hue','blue'),
	# Translators: The color between  blue and purple (HSV hue 270 degrees)
	270:pgettext('color hue','blue-purple'),
	# Translators: The color purple (HSV hue 300 degrees)
	300:pgettext('color hue','purple'),
	# Translators: The color between  purple and pink (HSV hue 312 degrees)
	312:pgettext('color hue','purple-pink'),
	# Translators: The color pink (HSV hue 324 degrees)
	324:pgettext('color hue','pink'),
	# Translators: The color between  pink and red (HSV hue 342 degrees)
	342:pgettext('color hue','pink-red'),
}

brightnessLabelsBySaturation={
	100:{
		# Translators: a bright color (HSV saturation 100% and value 100%)
		100:pgettext('color variation','bright {color}'),
		# Translators: color (HSV saturation 100% and value 72%)
		72:pgettext('color variation','{color}'),
		# Translators: a dark color (HSV saturation 100% and value 44%)
		44:pgettext('color variation','dark {color}'),
		# Translators: a very dark color (HSV saturation 100% and value 16%)
		16:pgettext('color variation','very dark {color}'),
	},
	60:{
		# Translators: a light pale color (HSV saturation 50% and value 100%)
		100:pgettext('color variation','light pale {color}'),
		# Translators: a pale color (HSV saturation 50% and value 72%)
		72:pgettext('color variation','pale {color}'),
		# Translators: a dark pale color (HSV saturation 50% and value 44%)
		44:pgettext('color variation','dark pale {color}'),
		# Translators: a very dark color (HSV saturation 50% and value 16%)
		16:pgettext('color variation','very dark pale {color}'),
	},
	10:{
		# Translators: a light color almost white - hardly any hue (HSV saturation 10% and value 100%)
		100:pgettext('color variation','{color} white'),
		# Translators: a color almost grey - hardly any hue (HSV saturation 10% and value 72%)
		72:pgettext('color variation','{color} grey'),
		# Translators: a dark color almost grey - hardly any hue (HSV saturation 10% and value 44%)
		44:pgettext('color variation','dark {color} grey'),
		# Translators: a very dark color almost grey - hardly any hue (HSV saturation 10% and value 16%)
		16:pgettext('color variation','very dark {color} grey'),
	},
}

brownHueNames={
	# Translators: The color between  red and brown (HSV hue 15 degrees, below 50% brightness)
	15:pgettext('color hue','red-brown'),
	# Translators: The color brown (HSV hue 30 degrees, below 50% brightness)
	30:pgettext('color hue','brown'),
	# Translators: The color between  brown and yellow (HSV hue 45 degrees, below 50% brightness)
	45:pgettext('color hue','brown-yellow'),
}

brownBrightnessRedirectionValues={44:72,16:44}<|MERGE_RESOLUTION|>--- conflicted
+++ resolved
@@ -4,10 +4,6 @@
 # See the file COPYING for more details.
 
 from collections import namedtuple
-<<<<<<< HEAD
-import math
-=======
->>>>>>> 86f79e6b
 import colorsys
 from ctypes.wintypes import COLORREF
 import re
