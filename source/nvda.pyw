# -*- coding: UTF-8 -*-
# A part of NonVisual Desktop Access (NVDA)
# Copyright (C) 2006-2024 NV Access Limited, Aleksey Sadovoy, Babbage B.V., Joseph Lee, Łukasz Golonka,
# Cyrille Bougot
# This file is covered by the GNU General Public License.
# See the file COPYING for more details.

"""The NVDA launcher - main / entry point into NVDA.
It can handle some command-line arguments (including help).
It sets up logging, and then starts the core.
"""
import logging
import sys
import os

from typing import IO

import globalVars
import ctypes
from ctypes import wintypes
import monkeyPatches
import NVDAState


monkeyPatches.applyMonkeyPatches()

#: logger to use before the true NVDA log is initialised.
# Ideally, all logging would be captured by the NVDA log, however this would introduce contention
# when multiple NVDA processes run simultaneously.
_log = logging.Logger(name="preStartup", level=logging.INFO)
_log.addHandler(logging.NullHandler(level=logging.INFO))

customVenvDetected = False
if NVDAState.isRunningAsSource():
	# Ensure we are inside the NVDA build system's Python virtual environment.
	nvdaVenv = os.getenv("NVDA_VENV")
	virtualEnv = os.getenv("VIRTUAL_ENV")
	if not virtualEnv or not os.path.isdir(virtualEnv):
		ctypes.windll.user32.MessageBoxW(
			0,
			"NVDA cannot  detect the Python virtual environment. "
			"To run NVDA from source, please use runnvda.bat in the root of this repository.",
			"Error",
			0,
		)
		sys.exit(1)
	customVenvDetected = nvdaVenv != virtualEnv
<<<<<<< HEAD
	import sourceEnv
=======
>>>>>>> 86f79e6b
	#We should always change directory to the location of this module (nvda.pyw), don't rely on sys.path[0]
	appDir = os.path.normpath(os.path.dirname(__file__))
else:
	# Append the path of the executable to sys so we can import modules from the dist dir.
	sys.path.append(sys.prefix)
	appDir = sys.prefix

appDir = os.path.abspath(appDir)
os.chdir(appDir)
globalVars.appDir = appDir
globalVars.appPid = os.getpid()


<<<<<<< HEAD
import argparse
import config
import logHandler
from logHandler import log
import winUser
import winKernel
=======
import argparse  # noqa: E402
import config  # noqa: E402
import logHandler  # noqa: E402
from logHandler import log  # noqa: E402
import winUser  # noqa: E402
import winKernel  # noqa: E402
>>>>>>> 86f79e6b

# Find out if NVDA is running as a Windows Store application
bufLen=ctypes.c_int()
try:
	GetCurrentPackageFullName=ctypes.windll.kernel32.GetCurrentPackageFullName
except AttributeError:
	config.isAppX=False
else:
	bufLen=ctypes.c_int()
	# Use GetCurrentPackageFullName to detect if we are running as a store app.
	# #8362: error 15700 (not a package) error is returned if this is not a Windows Store package.
	config.isAppX=(GetCurrentPackageFullName(ctypes.byref(bufLen),None)!=15700)


class _WideParserHelpFormatter(argparse.RawTextHelpFormatter):
	def __init__(
			self,
			prog: str,
			indent_increment: int = 2,
			max_help_position: int = 50,
			width: int = 1000
	):
		"""
		A custom formatter for argparse help messages that uses a wider width.
		:param prog: The program name.
		:param indent_increment: The number of spaces to indent for each level of nesting.
		:param max_help_position: The maximum starting column of the help text.
		:param width: The width of the help text.
		"""

		super().__init__(prog, indent_increment, max_help_position, width)


class NoConsoleOptionParser(argparse.ArgumentParser):
	"""
	A commandline option parser that shows its messages using dialogs,
	as this pyw file has no dos console window associated with it.
	"""

	def print_help(self, file: IO[str] | None = None):
		"""Shows help in a standard Windows message dialog"""
		winUser.MessageBox(0, self.format_help(), "Help", 0)

	def error(self, message: str):
		"""Shows an error in a standard Windows message dialog, and then exits NVDA"""
		out = ""
		out = self.format_usage()
		out += f"\nerror: {message}"
		winUser.MessageBox(0, out, "Command-line Argument Error", winUser.MB_ICONERROR)
		sys.exit(2)


NVDAState._initializeStartTime()


# Check OS version requirements
<<<<<<< HEAD
import winVersion
=======
import winVersion  # noqa: E402
>>>>>>> 86f79e6b
if not winVersion.isSupportedOS():
	winUser.MessageBox(0, ctypes.FormatError(winUser.ERROR_OLD_WIN_VERSION), None, winUser.MB_ICONERROR)
	sys.exit(1)


def stringToBool(string):
	"""Wrapper for configobj.validate.is_boolean to raise the proper exception for wrong values."""
	from configobj.validate import is_boolean, ValidateError
	try:
		return is_boolean(string)
	except ValidateError as e:
		raise argparse.ArgumentTypeError(e.message)


def stringToLang(value: str) -> str:
	"""Perform basic case normalization for ease of use.
	"""
	import languageHandler
	if value.casefold() == "Windows".casefold():
		normalizedLang = "Windows"
	else:
		normalizedLang = languageHandler.normalizeLanguage(value)
	possibleLangNames = languageHandler.listNVDALocales()
	if normalizedLang is not None and normalizedLang in possibleLangNames:
		return normalizedLang
	raise argparse.ArgumentTypeError(
		f"Language code should be one of:\n{', '.join(possibleLangNames)}."
	)


# Process option arguments
parser = NoConsoleOptionParser(formatter_class=_WideParserHelpFormatter)
quitGroup = parser.add_mutually_exclusive_group()
quitGroup.add_argument('-q','--quit',action="store_true",dest='quit',default=False,help="Quit already running copy of NVDA")
parser.add_argument('-k','--check-running',action="store_true",dest='check_running',default=False,help="Report whether NVDA is running via the exit code; 0 if running, 1 if not running")
parser.add_argument(
	"-f",
	"--log-file",
	dest="logFileName",
	type=str,
	help="The file to which log messages should be written.\n"
	"Default destination is \"%%TEMP%%\\nvda.log\".\n"
	"Logging is always disabled if secure mode is enabled.\n"
)
parser.add_argument(
	'-l',
	'--log-level',
	dest='logLevel',
	type=int,
	default=0,  # 0 means unspecified in command line.
	choices=[10, 12, 15, 20, 100],
	help="The lowest level of message logged (debug 10, input/output 12, debugwarning 15, info 20, off 100).\n"
	"Default value is 20 (info) or the user configured setting.\n"
	"Logging is always disabled if secure mode is enabled.\n"
)
parser.add_argument(
	"-c",
	"--config-path",
	dest="configPath",
	default=None,
	type=str,
	help="The path where all settings for NVDA are stored.\n"
	"The default value is forced if secure mode is enabled.\n"
)
parser.add_argument(
	'--lang',
	dest='language',
	default="en",
	type=stringToLang,
	help=(
		"Override the configured NVDA language.\n"
		"Set to \"Windows\" for current user default, \"en\" for English, etc."
	)
)
parser.add_argument('-m','--minimal',action="store_true",dest='minimal',default=False,help="No sounds, no interface, no start message etc")
# --secure is used to force secure mode.
# Documented in the userGuide in #SecureMode.
parser.add_argument(
	'-s',
	'--secure',
	action="store_true",
	dest='secure',
	default=False,
	help="Starts NVDA in secure mode",
)
parser.add_argument('--disable-addons',action="store_true",dest='disableAddons',default=False,help="Disable all add-ons")
parser.add_argument(
	"--debug-logging",
	action="store_true",
	dest="debugLogging",
	default=False,
	help="Enable debug level logging just for this run.\n"
	"This setting will override any other log level (--loglevel, -l) argument given, "
	"as well as no logging option."
)
parser.add_argument(
	"--no-logging",
	action="store_true",
	dest="noLogging",
	default=False,
	help="Disable logging completely for this run.\n"
	"This setting can be overwritten with other log level (--loglevel, -l) "
	"switch or if debug logging is specified."
)
parser.add_argument('--no-sr-flag',action="store_false",dest='changeScreenReaderFlag',default=True,help="Don't change the global system screen reader flag")
installGroup = parser.add_mutually_exclusive_group()
installGroup.add_argument('--install',action="store_true",dest='install',default=False,help="Installs NVDA (starting the new copy after installation)")
installGroup.add_argument('--install-silent',action="store_true",dest='installSilent',default=False,help="Installs NVDA silently (does not start the new copy after installation).")
installGroup.add_argument(
	"--create-portable",
	action="store_true",
	dest="createPortable",
	default=False,
	help="Creates a portable copy of NVDA (and starts the new copy).\n"
	"Requires `--portable-path` to be specified.\n"
)
installGroup.add_argument(
	"--create-portable-silent",
	action="store_true",
	dest="createPortableSilent",
	default=False,
	help="Creates a portable copy of NVDA (without starting the new copy).\n"
	"This option suppresses warnings when writing to non-empty directories "
	"and may overwrite files without warning.\n"
	"Requires --portable-path to be specified.\n"
)
parser.add_argument('--portable-path',dest='portablePath',default=None,type=str,help="The path where a portable copy will be created")
parser.add_argument('--launcher',action="store_true",dest='launcher',default=False,help="Started from the launcher")
parser.add_argument('--enable-start-on-logon',metavar="True|False",type=stringToBool,dest='enableStartOnLogon',default=None,
	help="When installing, enable NVDA's start on the logon screen")
parser.add_argument(
	'--copy-portable-config',
	action="store_true",
	dest='copyPortableConfig',
	default=False,
	help=(
		"When installing, copy the portable configuration "
		"from the provided path (--config-path, -c) to the current user account"
	)
)
# This option is passed by Ease of Access so that if someone downgrades without uninstalling
# (despite our discouragement), the downgraded copy won't be started in non-secure mode on secure desktops.
# (Older versions always required the --secure option to start in secure mode.)
# If this occurs, the user will see an obscure error,
# but that's far better than a major security hazzard.
# If this option is provided, NVDA will not replace an already running instance (#10179) 
parser.add_argument('--ease-of-access',action="store_true",dest='easeOfAccess',default=False,help="Started by Windows Ease of Access")
(globalVars.appArgs, globalVars.unknownAppArgs) = parser.parse_known_args()
# Make any app args path values absolute
# So as to not be affected by the current directory changing during process lifetime.
pathAppArgs = [
	"configPath",
	"logFileName",
	"portablePath",
]
for name in pathAppArgs:
	origVal = getattr(globalVars.appArgs, name)
	if isinstance(origVal, str):
		newVal = os.path.abspath(origVal)
		setattr(globalVars.appArgs, name, newVal)

def terminateRunningNVDA(window):
	processID,threadID=winUser.getWindowThreadProcessID(window)
	winUser.PostMessage(window,winUser.WM_QUIT,0,0)
	h=winKernel.openProcess(winKernel.SYNCHRONIZE,False,processID)
	if not h:
		# The process is already dead.
		return
	try:
		res=winKernel.waitForSingleObject(h,4000)
		if res==0:
			# The process terminated within the timeout period.
			return
	finally:
		winKernel.closeHandle(h)

	# The process is refusing to exit gracefully, so kill it forcefully.
	h = winKernel.openProcess(winKernel.PROCESS_TERMINATE | winKernel.SYNCHRONIZE, False, processID)
	if not h:
		raise OSError("Could not open process for termination")
	try:
		winKernel.TerminateProcess(h, 1)
		winKernel.waitForSingleObject(h, 2000)
	finally:
		winKernel.closeHandle(h)

#Handle running multiple instances of NVDA
try:
	oldAppWindowHandle=winUser.FindWindow(u'wxWindowClassNR',u'NVDA')
except WindowsError as e:
	_log.info("Can't find existing NVDA via Window Class")
	_log.debug(f"FindWindow error: {e}")
	oldAppWindowHandle=0
if not winUser.isWindow(oldAppWindowHandle):
	oldAppWindowHandle=0

if oldAppWindowHandle and not globalVars.appArgs.easeOfAccess:
	_log.debug(f"NVDA already running. OldAppWindowHandle: {oldAppWindowHandle}")
	if globalVars.appArgs.check_running:
		# NVDA is running.
		_log.debug("Is running check complete: NVDA is running.")
		_log.debug("Exiting")
		sys.exit(0)
	try:
		_log.debug(f"Terminating oldAppWindowHandle: {oldAppWindowHandle}")
		terminateRunningNVDA(oldAppWindowHandle)
	except Exception as e:
		winUser.MessageBox(
			0,
			f"Couldn't terminate existing NVDA process, abandoning start:\nException: {e}",
			"Error",
			winUser.MB_OK
		)

if globalVars.appArgs.quit or (oldAppWindowHandle and globalVars.appArgs.easeOfAccess):
	_log.debug("Quitting")
	sys.exit(0)
elif globalVars.appArgs.check_running:
	# NVDA is not running.
	_log.debug("Is running check: NVDA is not running")
	_log.debug("Exiting")
	sys.exit(1)


# Suppress E402 (module level import not at top of file)
from utils.security import isRunningOnSecureDesktop  # noqa: E402
from systemUtils import _getDesktopName  # noqa: E402
# Ensure multiple instances are not fully started by using a mutex
desktopName = _getDesktopName()
_log.info(f"DesktopName: {desktopName}")


def _acquireMutex(_desktopName: str) -> wintypes.HANDLE | None:
	# From MS docs; "Multiple processes can have handles of the same mutex object"
	# > Two or more processes can call CreateMutex to create the same named mutex.
	# > The first process actually creates the mutex, and subsequent processes with sufficient access rights
	# > simply open a handle to the existing mutex.
	# > This enables multiple processes to get handles of the same mutex, while relieving the user of the
	# > responsibility of ensuring that the creating process is started first.
	# > When using this technique, you should set the bInitialOwner flag to FALSE; otherwise, it can be difficult
	# > to be certain which process has initial ownership.
	# > https://docs.microsoft.com/en-us/windows/win32/api/synchapi/nf-synchapi-createmutexw
	_mutex = ctypes.windll.kernel32.CreateMutexW(
		None,  # lpMutexAttributes,
		# Don't take initial ownership, use wait to acquire ownership instead.
		# Allows waiting for a prior process to finish exiting.
		False,  # bInitialOwner
		f"Local\\NVDA_{_desktopName}"  # lpName
	)
	createMutexResult = ctypes.windll.kernel32.GetLastError()
	if not _mutex:
		_log.error(f"Unable to create mutex, last error: {createMutexResult}")
		raise winUser.WinError(createMutexResult)
	else:
		if createMutexResult == winKernel.ERROR_ALREADY_EXISTS:
			_log.debug("Waiting for prior NVDA to finish exiting")
		# We didn't ask to be the initial owner,
		waitResult = winKernel.waitForSingleObject(
			_mutex,  # hHandle
			2000  # dwMilliseconds
		)

		_log.debug(f"Wait result: {waitResult}")
		if winKernel.WAIT_OBJECT_0 == waitResult:
			_log.info("Prior NVDA has finished exiting")
			return _mutex  # mutex ownership acquired
		elif winKernel.WAIT_ABANDONED == waitResult:
			_log.error(
				"Prior NVDA exited without releasing mutex, taking ownership."
				" Note: Restarting your system is recommended."
				" This error indicates that NVDA previously did not exit correctly or was terminated"
				" (perhaps by the task manager)."
			)
			return _mutex  # mutex ownership acquired
		else:
			exception = None
			if winKernel.WAIT_TIMEOUT == waitResult:
				exception = Exception("Timeout exceeded waiting for mutex")
			elif winKernel.WAIT_FAILED == waitResult:
				waitError = winUser.GetLastError()
				_log.debug(f"Failed waiting for mutex, error: {waitError}")
				exception = winUser.WinError(waitError)
			releaseResult = ctypes.windll.kernel32.ReleaseMutex(_mutex)
			if 0 == releaseResult:
				releaseError = winUser.GetLastError()
				_log.debug(f"Failed to release mutex, error: {releaseError}")
			closeResult = ctypes.windll.kernel32.CloseHandle(_mutex)
			if 0 == closeResult:
				closeError = winUser.GetLastError()
				_log.debug(f"Failed to close mutex handle, error: {closeError}")
			if exception is not None:
				raise exception
	return None  # unable to acquire mutex, unknown reason.


try:
	mutex = _acquireMutex(desktopName)
except Exception as e:
	_log.error(f"Unable to acquire mutex: {e}")
	sys.exit(1)
if mutex is None:
<<<<<<< HEAD
	_log.error(f"Unknown mutex acquisition error. Exiting")
=======
	_log.error("Unknown mutex acquisition error. Exiting")
>>>>>>> 86f79e6b
	sys.exit(1)


if NVDAState._forceSecureModeEnabled():
	globalVars.appArgs.secure = True


if isRunningOnSecureDesktop():
	if not NVDAState._serviceDebugEnabled():
		globalVars.appArgs.secure = True
	globalVars.appArgs.changeScreenReaderFlag = False
	globalVars.appArgs.minimal = True
	globalVars.appArgs.configPath = os.path.join(sys.prefix, "systemConfig")

#os.environ['PYCHECKER']="--limit 10000 -q --changetypes"
#import pychecker.checker

#Initial logging and logging code
# #8516: because config manager isn't ready yet, we must let start and exit messages be logged unless disabled via --no-logging switch.
# However, do log things if debug logging or log level other than 0 (not set) is requested from command line switches.
_log = None
logHandler.initialize()
if logHandler.log.getEffectiveLevel() is log.DEBUG:
	log.debug("Provided arguments: {}".format(sys.argv[1:]))
<<<<<<< HEAD
import buildVersion
=======
import buildVersion  # noqa: E402
>>>>>>> 86f79e6b
log.info(f"Starting NVDA version {buildVersion.version} {os.environ['PROCESSOR_ARCHITECTURE']}")
log.debug("Debug level logging enabled")
if customVenvDetected:
	log.warning("NVDA launched using a custom Python virtual environment.")
if globalVars.appArgs.changeScreenReaderFlag:
	winUser.setSystemScreenReaderFlag(True)

# Accept WM_QUIT from other processes, even if running with higher privileges
if not ctypes.windll.user32.ChangeWindowMessageFilter(winUser.WM_QUIT, winUser.MSGFLT.ALLOW):
	log.error("Unable to set the NVDA process to receive WM_QUIT messages from other processes")
	raise winUser.WinError()
# Make this the last application to be shut down and don't display a retry dialog box.
winKernel.SetProcessShutdownParameters(0x100, winKernel.SHUTDOWN_NORETRY)
if not isRunningOnSecureDesktop() and not config.isAppX:
	import easeOfAccess
	easeOfAccess.notify(3)
try:
	import core
	core.main()
<<<<<<< HEAD
except:
=======
except:  # noqa: E722
>>>>>>> 86f79e6b
	log.critical("core failure",exc_info=True)
	sys.exit(1)
finally:
	if not isRunningOnSecureDesktop() and not config.isAppX:
		easeOfAccess.notify(2)
	if globalVars.appArgs.changeScreenReaderFlag:
		winUser.setSystemScreenReaderFlag(False)

	# From MS docs; "Multiple processes can have handles of the same mutex object"
	# > Use the CloseHandle function to close the handle.
	# > The system closes the handle automatically when the process terminates.
	# > The mutex object is destroyed when its last handle has been closed.
	# https://docs.microsoft.com/en-us/windows/win32/api/synchapi/nf-synchapi-createmutexw
	releaseResult = ctypes.windll.kernel32.ReleaseMutex(mutex)
	if 0 == releaseResult:
		releaseError = winUser.GetLastError()
		log.debug(f"Failed to release mutex, error: {releaseError}")
	res = ctypes.windll.kernel32.CloseHandle(mutex)
	if 0 == res:
		error = winUser.GetLastError()
		log.error(f"Unable to close mutex handle, last error: {winUser.WinError(error)}")

log.info("NVDA exit")
sys.exit(NVDAState._getExitCode())<|MERGE_RESOLUTION|>--- conflicted
+++ resolved
@@ -45,10 +45,6 @@
 		)
 		sys.exit(1)
 	customVenvDetected = nvdaVenv != virtualEnv
-<<<<<<< HEAD
-	import sourceEnv
-=======
->>>>>>> 86f79e6b
 	#We should always change directory to the location of this module (nvda.pyw), don't rely on sys.path[0]
 	appDir = os.path.normpath(os.path.dirname(__file__))
 else:
@@ -62,21 +58,12 @@
 globalVars.appPid = os.getpid()
 
 
-<<<<<<< HEAD
-import argparse
-import config
-import logHandler
-from logHandler import log
-import winUser
-import winKernel
-=======
 import argparse  # noqa: E402
 import config  # noqa: E402
 import logHandler  # noqa: E402
 from logHandler import log  # noqa: E402
 import winUser  # noqa: E402
 import winKernel  # noqa: E402
->>>>>>> 86f79e6b
 
 # Find out if NVDA is running as a Windows Store application
 bufLen=ctypes.c_int()
@@ -133,11 +120,7 @@
 
 
 # Check OS version requirements
-<<<<<<< HEAD
-import winVersion
-=======
 import winVersion  # noqa: E402
->>>>>>> 86f79e6b
 if not winVersion.isSupportedOS():
 	winUser.MessageBox(0, ctypes.FormatError(winUser.ERROR_OLD_WIN_VERSION), None, winUser.MB_ICONERROR)
 	sys.exit(1)
@@ -439,11 +422,7 @@
 	_log.error(f"Unable to acquire mutex: {e}")
 	sys.exit(1)
 if mutex is None:
-<<<<<<< HEAD
-	_log.error(f"Unknown mutex acquisition error. Exiting")
-=======
 	_log.error("Unknown mutex acquisition error. Exiting")
->>>>>>> 86f79e6b
 	sys.exit(1)
 
 
@@ -468,11 +447,7 @@
 logHandler.initialize()
 if logHandler.log.getEffectiveLevel() is log.DEBUG:
 	log.debug("Provided arguments: {}".format(sys.argv[1:]))
-<<<<<<< HEAD
-import buildVersion
-=======
 import buildVersion  # noqa: E402
->>>>>>> 86f79e6b
 log.info(f"Starting NVDA version {buildVersion.version} {os.environ['PROCESSOR_ARCHITECTURE']}")
 log.debug("Debug level logging enabled")
 if customVenvDetected:
@@ -492,11 +467,7 @@
 try:
 	import core
 	core.main()
-<<<<<<< HEAD
-except:
-=======
 except:  # noqa: E722
->>>>>>> 86f79e6b
 	log.critical("core failure",exc_info=True)
 	sys.exit(1)
 finally:
