--- conflicted
+++ resolved
@@ -1,376 +1,358 @@
-# A part of NonVisual Desktop Access (NVDA)
-# Copyright (C) 2022 NV Access Limited
-# This file may be used under the terms of the GNU General Public License, version 2 or later.
-# For more details see: https://www.gnu.org/licenses/gpl-2.0.html
-
-import typing
-from typing import (
-	Callable,
-	List,
-	Optional,
-	Set,
-)
-
-import extensionPoints
-from logHandler import log
-from winAPI.sessionTracking import _isLockScreenModeActive
-import winUser
-
-if typing.TYPE_CHECKING:
-	import appModuleHandler  # noqa: F401, use for typing
-	import scriptHandler  # noqa: F401, use for typing
-	import NVDAObjects  # noqa: F401, use for typing
-
-
-postSessionLockStateChanged = extensionPoints.Action()
-"""
-Notifies when a session lock or unlock event occurs.
-
-Usage:
-```
-def onSessionLockStateChange(isNowLocked: bool):
-	'''
-	@param isNowLocked: True if new state is locked, False if new state is unlocked
-	'''
-	pass
-
-postSessionLockStateChanged.register(onSessionLockStateChange)
-postSessionLockStateChanged.notify(isNowLocked=False)
-postSessionLockStateChanged.unregister(onSessionLockStateChange)
-```
-"""
-
-
-def getSafeScripts() -> Set["scriptHandler._ScriptFunctionT"]:
-	"""
-	Returns scripts which are safe to use on the Windows lockscreen.
-	Not to be confused with the Windows sign-in screen, a secure screen.
-	"""
-	# Import late to avoid circular import.
-	# We need to import this here because this might be the first import of this module
-	# and it might be needed by global maps.
-	from globalCommands import commands
-	return {
-		# The focus object should not cache secure content
-		# due to handling in `api.setFocusObject`.
-		commands.script_reportCurrentFocus,
-		
-		# Reports the foreground window.
-		# The foreground object should not cache secure content
-		# due to handling in `api.setForegroundObject`.
-		commands.script_title,
-		
-		# Reports system information that should be accessible from the lock screen.
-		commands.script_dateTime,
-		commands.script_say_battery_status,
-		
-		# Mouse navigation is required to ensure controls
-		# on the lock screen are accessible.
-		# Preventing mouse navigation outside the lock screen
-		# is handled using `api.setMouseObject` and `api.setNavigatorObject`.
-		commands.script_moveMouseToNavigatorObject,
-		commands.script_moveNavigatorObjectToMouse,
-		commands.script_leftMouseClick,
-		commands.script_rightMouseClick,
-		
-		# Braille commands are safe, and required to interact
-		# on the lock screen using braille.
-		commands.script_braille_scrollBack,
-		commands.script_braille_scrollForward,
-		commands.script_braille_routeTo,
-		commands.script_braille_previousLine,
-		commands.script_braille_nextLine,
-		
-		# Object navigation is required to ensure controls
-		# on the lock screen are accessible.
-		# Preventing object navigation outside the lock screen
-		# is handled in `api.setNavigatorObject` and by applying `LockScreenObject`.
-		commands.script_navigatorObject_current,
-		commands.script_navigatorObject_currentDimensions,
-		commands.script_navigatorObject_toFocus,
-		commands.script_navigatorObject_moveFocus,
-		commands.script_navigatorObject_parent,
-		commands.script_navigatorObject_next,
-		commands.script_navigatorObject_previous,
-		commands.script_navigatorObject_firstChild,
-		commands.script_navigatorObject_nextInFlow,
-		commands.script_navigatorObject_previousInFlow,
-		
-		# Moving the review cursor is required to ensure controls
-		# on the lock screen are accessible.
-		# Preventing review cursor navigation outside the lock screen
-		# is handled in `api.setReviewPosition`.
-		commands.script_review_activate,
-		commands.script_review_top,
-		commands.script_review_previousLine,
-		commands.script_review_currentLine,
-		commands.script_review_nextLine,
-		commands.script_review_bottom,
-		commands.script_review_previousWord,
-		commands.script_review_currentWord,
-		commands.script_review_nextWord,
-		commands.script_review_startOfLine,
-		commands.script_review_previousCharacter,
-		commands.script_review_currentCharacter,
-		commands.script_review_nextCharacter,
-		commands.script_review_endOfLine,
-		commands.script_review_sayAll,
-		
-		# Using the touch screen is required to ensure controls
-		# on the lock screen are accessible.
-		# Preventing touch navigation outside the lock screen
-		# is handled in `screenExplorer.ScreenExplorer.moveTo`.
-		commands.script_touch_changeMode,  # cycles through available touch screen modes
-		commands.script_touch_newExplore,  # tap gesture, reports content under the finger
-		commands.script_touch_explore,  # hover gesture, reports content changes under the finger
-		commands.script_touch_hoverUp,  # hover up gesture, fixes a situation with touch typing
-		# commands.script_touch_rightClick, TODO: consider adding, was this missed previously?
-	}
-
-
-<<<<<<< HEAD
-def _isLockAppAndAlive(appModule: "appModuleHandler.AppModule") -> bool:
-	return appModule.appName == "lockapp" and appModule.isAlive
-
-
-def objectBelowLockScreenAndWindowsIsLocked(
-=======
-# TODO: Consider renaming to _objectBelowLockScreenAndWindowsIsLocked.
-def _isSecureObjectWhileLockScreenActivated(
->>>>>>> 56070dae
-		obj: "NVDAObjects.NVDAObject",
-		shouldLog: bool = True,
-) -> bool:
-	"""
-<<<<<<< HEAD
-	While Windows is locked, the current user session is still running, and below the lockscreen
-	exists the current user's desktop.
-
-	Windows 10 and 11 doesn't prevent object navigation below the lockscreen.
-
-	If an object is above the lockscreen, it is accessible and visible to the user
-	through the Windows UX while Windows is locked.
-	An object below the lockscreen should only be accessible when Windows is unlocked,
-	as it may contain sensitive information.
-
-	As such, NVDA must prevent accessing and reading objects below the lockscreen when Windows is locked.
-=======
-	While Windows is locked, Windows 10 and 11 doesn't prevent object navigation outside of the lockscreen.
-	As such, NVDA must prevent accessing and reading objects outside of the lockscreen when Windows is locked.
->>>>>>> 56070dae
-	@return: C{True} if the Windows 10/11 lockscreen is active and C{obj} is below the lock screen.
-	"""
-	try:
-		isObjectBelowLockScreen = _isLockScreenModeActive() and obj.isBelowLockScreen
-	except Exception:
-		log.exception()
-		return False
-
-	if isObjectBelowLockScreen:
-		if shouldLog and log.isEnabledFor(log.DEBUG):
-			devInfo = '\n'.join(obj.devInfo)
-			log.debug(f"Attempt at navigating to an object below the lock screen: {devInfo}")
-		return True
-
-	return False
-
-
-def isObjectAboveLockScreen(obj: "NVDAObjects.NVDAObject") -> bool:
-	# TODO: improve deprecation practice on beta/master merges
-	log.error(
-		"This function is deprecated. "
-		"Instead use obj.isBelowLockScreen. "
-	)
-	return not obj.isBelowLockScreen
-
-
-def _isObjectBelowLockScreen(obj: "NVDAObjects.NVDAObject") -> bool:
-	"""
-	While Windows is locked, the current user session is still running, and below the lockscreen
-	exists the current user's desktop.
-
-	When Windows is locked, the foreground Window is usually LockApp,
-<<<<<<< HEAD
-	but other Windows can be focused (e.g. Windows Magnifier).
-
-	If an object is above the lockscreen, it is accessible and visible to the user
-	through the Windows UX while Windows is locked.
-	An object below the lockscreen should only be accessible when Windows is unlocked,
-	as it may contain sensitive information.
-=======
-	but other Windows can be focused (e.g. Windows Magnifier, reset PIN workflow).
->>>>>>> 56070dae
-	"""
-	from IAccessibleHandler import SecureDesktopNVDAObject
-	from NVDAObjects.IAccessible import TaskListIcon
-
-	foregroundWindow = winUser.getForegroundWindow()
-	foregroundProcessID, _foregroundThreadID = winUser.getWindowThreadProcessID(foregroundWindow)
-
-	if obj.processID == foregroundProcessID:
-		return False
-
-	if (
-		# alt+tab task switcher item.
-		# The task switcher window does not become the foreground process on the lock screen,
-		# so we must whitelist it explicitly.
-		isinstance(obj, TaskListIcon)
-		# Secure Desktop Object.
-		# Used to indicate to the user and to API consumers (including NVDA remote) via gainFocus,
-		# that the user has switched to a secure desktop.
-		or isinstance(obj, SecureDesktopNVDAObject)
-	):
-		return False
-
-	from NVDAObjects.window import Window
-	if not isinstance(obj, Window):
-		log.debug(
-			"Cannot detect if object is below lock app, considering object as safe. "
-		)
-		# Must be a window instance to get the HWNDVal, other NVDAObjects do not support this.
-		return False
-
-	topLevelWindowHandle = winUser.getAncestor(obj.windowHandle, winUser.GA_ROOT)
-	return _isObjectBelowLockScreenCheckZOrder(topLevelWindowHandle)
-
-
-def _isObjectBelowLockScreenCheckZOrder(objWindowHandle: int) -> bool:
-	"""
-	This is a risky hack.
-	If the order is incorrectly detected,
-	secure information may become accessible.
-
-	If these functions fail, where possible,
-	NVDA should make NVDA objects accessible.
-	"""
-
-	def _isWindowLockScreen(hwnd: winUser.HWNDVal) -> bool:
-		"""
-		This is a hack/risk, lock screen window class names may change in future.
-		Unfortunately the lockApp appModule is not detected on "forgot my PIN" workflow screen.
-		However, these lock screen windows are available.
-		"""
-		lockScreenWindowClasses = {
-			"LockScreenInputOcclusionFrame",
-			"LockScreenControllerProxyWindow",
-			"LockScreenBackstopFrame",
-		}
-
-		return winUser.getClassName(hwnd) in lockScreenWindowClasses
-
-	try:
-		return _isWindowBelowWindowMatchesCond(objWindowHandle, _isWindowLockScreen)
-	except _UnexpectedWindowCountError:
-		log.exception("Couldn't find lock screen")
-		return False
-
-
-class _UnexpectedWindowCountError(Exception):
-	"""
-	Raised when a window which matches the expected condition
-	is not found by _isWindowBelowWindowMatchesCond
-	"""
-	pass
-
-
-def _isWindowBelowWindowMatchesCond(
-		window: winUser.HWNDVal,
-		matchCond: Callable[[winUser.HWNDVal], bool]
-) -> bool:
-	"""
-	This is a risky hack.
-	The order may be incorrectly detected.
-
-	@returns: True if window is below a window that matches matchCond.
-	If the first window is not found, but the second window is,
-	it is assumed that the first window is above the second window.
-
-	In the context of _isObjectBelowLockScreenCheckZOrder, NVDA starts at the lowest window,
-	and searches up towards the closest/lowest lock screen window.
-	If the lock screen window is found before the NVDAObject,
-	then the NVDAObject is above the lock screen,
-	or not present at all,
-	and therefore the NVDAObject should be made accessible.
-	This is because if the NVDAObject is not present, we want to make it accessible by default.
-	If the lock screen window is not present at all, we also want to make the NVDAObject accessible,
-	so the lock screen window must be comprehensively searched for.
-	If the NVDAObject is found, and then a lock screen window,
-	the object is not made accessible as it is below the lock screen.
-	Edge cases and failures should be handled by making the object accessible.
-
-	Refer to test_security for testing cases which demonstrate this behaviour.
-	"""
-	desktopWindow = winUser.getDesktopWindow()
-	topLevelWindow = winUser.getTopWindow(desktopWindow)
-	bottomWindow = winUser.getWindow(topLevelWindow, winUser.GW_HWNDLAST)
-	currentWindow = bottomWindow
-	currentIndex = 0  # 0 is the last/lowest window
-	window1Indexes: List[int] = []
-	window2Index: Optional[int] = None
-	while currentWindow != winUser.GW_RESULT_NOT_FOUND:
-		if currentWindow == window:
-			window1Indexes.append(currentIndex)
-		if matchCond(currentWindow):
-			if not window1Indexes:
-				return False
-			window2Index = currentIndex
-			break
-		currentWindow = winUser.getWindow(currentWindow, winUser.GW_HWNDPREV)
-		currentIndex += 1
-	if len(window1Indexes) != 1 or window2Index is None:
-		raise _UnexpectedWindowCountError(
-			"Windows found\n"
-			f" - window 1 indexes: {window1Indexes} (expects len 1)\n"
-			f" - window 2 index: {window2Index}\n"
-		)
-	if window1Indexes[0] >= window2Index:
-		return False
-	else:
-		return True
-
-
-_hasSessionLockStateUnknownWarningBeenGiven = False
-"""Track whether the user has been notified.
-"""
-
-
-def warnSessionLockStateUnknown() -> None:
-	""" Warn the user that the lock state of the computer can not be determined.
-	NVDA will not be able to determine if Windows is on the lock screen
-	(LockApp on Windows 10/11), and will not be able to ensure privacy/security
-	of the signed-in user against unauthenticated users.
-	@note Only warn the user once.
-	"""
-	global _hasSessionLockStateUnknownWarningBeenGiven
-	if _hasSessionLockStateUnknownWarningBeenGiven:
-		return
-	_hasSessionLockStateUnknownWarningBeenGiven = True
-
-	log.warning(
-		"NVDA is unable to determine if Windows is locked."
-		" While this instance of NVDA is running,"
-		" your desktop will not be secure when Windows is locked."
-		" Restarting Windows may address this."
-		" If this error is ongoing then disabling the Windows lock screen is recommended."
-	)
-
-	unableToDetermineSessionLockStateMsg = _(
-		# Translators: This is the message for a warning shown if NVDA cannot determine if
-		# Windows is locked.
-		"NVDA is unable to determine if Windows is locked."
-		" While this instance of NVDA is running,"
-		" your desktop will not be secure when Windows is locked."
-		" Restarting Windows may address this."
-		" If this error is ongoing then disabling the Windows lock screen is recommended."
-	)
-
-	import wx  # Late import to prevent circular dependency.
-	import gui  # Late import to prevent circular dependency.
-	log.debug("Presenting session lock tracking failure warning.")
-	gui.messageBox(
-		unableToDetermineSessionLockStateMsg,
-		# Translators: This is the title for a warning dialog, shown if NVDA cannot determine if
-		# Windows is locked.
-		caption=_("Lock screen not secure while using NVDA"),
-		style=wx.ICON_ERROR | wx.OK,
-	)
+# A part of NonVisual Desktop Access (NVDA)
+# Copyright (C) 2022 NV Access Limited
+# This file may be used under the terms of the GNU General Public License, version 2 or later.
+# For more details see: https://www.gnu.org/licenses/gpl-2.0.html
+
+import typing
+from typing import (
+	Callable,
+	List,
+	Optional,
+	Set,
+)
+
+import extensionPoints
+from logHandler import log
+from winAPI.sessionTracking import _isLockScreenModeActive
+import winUser
+
+if typing.TYPE_CHECKING:
+	import appModuleHandler  # noqa: F401, use for typing
+	import scriptHandler  # noqa: F401, use for typing
+	import NVDAObjects  # noqa: F401, use for typing
+
+
+postSessionLockStateChanged = extensionPoints.Action()
+"""
+Notifies when a session lock or unlock event occurs.
+
+Usage:
+```
+def onSessionLockStateChange(isNowLocked: bool):
+	'''
+	@param isNowLocked: True if new state is locked, False if new state is unlocked
+	'''
+	pass
+
+postSessionLockStateChanged.register(onSessionLockStateChange)
+postSessionLockStateChanged.notify(isNowLocked=False)
+postSessionLockStateChanged.unregister(onSessionLockStateChange)
+```
+"""
+
+
+def getSafeScripts() -> Set["scriptHandler._ScriptFunctionT"]:
+	"""
+	Returns scripts which are safe to use on the Windows lockscreen.
+	Not to be confused with the Windows sign-in screen, a secure screen.
+	"""
+	# Import late to avoid circular import.
+	# We need to import this here because this might be the first import of this module
+	# and it might be needed by global maps.
+	from globalCommands import commands
+	return {
+		# The focus object should not cache secure content
+		# due to handling in `api.setFocusObject`.
+		commands.script_reportCurrentFocus,
+		
+		# Reports the foreground window.
+		# The foreground object should not cache secure content
+		# due to handling in `api.setForegroundObject`.
+		commands.script_title,
+		
+		# Reports system information that should be accessible from the lock screen.
+		commands.script_dateTime,
+		commands.script_say_battery_status,
+		
+		# Mouse navigation is required to ensure controls
+		# on the lock screen are accessible.
+		# Preventing mouse navigation outside the lock screen
+		# is handled using `api.setMouseObject` and `api.setNavigatorObject`.
+		commands.script_moveMouseToNavigatorObject,
+		commands.script_moveNavigatorObjectToMouse,
+		commands.script_leftMouseClick,
+		commands.script_rightMouseClick,
+		
+		# Braille commands are safe, and required to interact
+		# on the lock screen using braille.
+		commands.script_braille_scrollBack,
+		commands.script_braille_scrollForward,
+		commands.script_braille_routeTo,
+		commands.script_braille_previousLine,
+		commands.script_braille_nextLine,
+		
+		# Object navigation is required to ensure controls
+		# on the lock screen are accessible.
+		# Preventing object navigation outside the lock screen
+		# is handled in `api.setNavigatorObject` and by applying `LockScreenObject`.
+		commands.script_navigatorObject_current,
+		commands.script_navigatorObject_currentDimensions,
+		commands.script_navigatorObject_toFocus,
+		commands.script_navigatorObject_moveFocus,
+		commands.script_navigatorObject_parent,
+		commands.script_navigatorObject_next,
+		commands.script_navigatorObject_previous,
+		commands.script_navigatorObject_firstChild,
+		commands.script_navigatorObject_nextInFlow,
+		commands.script_navigatorObject_previousInFlow,
+		
+		# Moving the review cursor is required to ensure controls
+		# on the lock screen are accessible.
+		# Preventing review cursor navigation outside the lock screen
+		# is handled in `api.setReviewPosition`.
+		commands.script_review_activate,
+		commands.script_review_top,
+		commands.script_review_previousLine,
+		commands.script_review_currentLine,
+		commands.script_review_nextLine,
+		commands.script_review_bottom,
+		commands.script_review_previousWord,
+		commands.script_review_currentWord,
+		commands.script_review_nextWord,
+		commands.script_review_startOfLine,
+		commands.script_review_previousCharacter,
+		commands.script_review_currentCharacter,
+		commands.script_review_nextCharacter,
+		commands.script_review_endOfLine,
+		commands.script_review_sayAll,
+		
+		# Using the touch screen is required to ensure controls
+		# on the lock screen are accessible.
+		# Preventing touch navigation outside the lock screen
+		# is handled in `screenExplorer.ScreenExplorer.moveTo`.
+		commands.script_touch_changeMode,  # cycles through available touch screen modes
+		commands.script_touch_newExplore,  # tap gesture, reports content under the finger
+		commands.script_touch_explore,  # hover gesture, reports content changes under the finger
+		commands.script_touch_hoverUp,  # hover up gesture, fixes a situation with touch typing
+		# commands.script_touch_rightClick, TODO: consider adding, was this missed previously?
+	}
+
+
+def objectBelowLockScreenAndWindowsIsLocked(
+		obj: "NVDAObjects.NVDAObject",
+		shouldLog: bool = True,
+) -> bool:
+	"""
+	While Windows is locked, the current user session is still running, and below the lock screen
+	exists the current user's desktop.
+
+	Windows 10 and 11 doesn't prevent object navigation below the lock screen.
+
+	If an object is above the lock screen, it is accessible and visible to the user
+	through the Windows UX while Windows is locked.
+	An object below the lock screen should only be accessible when Windows is unlocked,
+	as it may contain sensitive information.
+
+	As such, NVDA must prevent accessing and reading objects below the lock screen when Windows is locked.
+	@return: C{True} if the Windows 10/11 lockscreen is active and C{obj} is below the lock screen.
+	"""
+	try:
+		isObjectBelowLockScreen = _isLockScreenModeActive() and obj.isBelowLockScreen
+	except Exception:
+		log.exception()
+		return False
+
+	if isObjectBelowLockScreen:
+		if shouldLog and log.isEnabledFor(log.DEBUG):
+			devInfo = '\n'.join(obj.devInfo)
+			log.debug(f"Attempt at navigating to an object below the lock screen: {devInfo}")
+		return True
+
+	return False
+
+
+def isObjectAboveLockScreen(obj: "NVDAObjects.NVDAObject") -> bool:
+	# TODO: improve deprecation practice on beta/master merges
+	log.error(
+		"This function is deprecated. "
+		"Instead use obj.isBelowLockScreen. "
+	)
+	return not obj.isBelowLockScreen
+
+
+def _isObjectBelowLockScreen(obj: "NVDAObjects.NVDAObject") -> bool:
+	"""
+	While Windows is locked, the current user session is still running, and below the lockscreen
+	exists the current user's desktop.
+
+	When Windows is locked, the foreground Window is usually LockApp,
+	but other Windows can be focused (e.g. Windows Magnifier, reset PIN workflow).
+
+	If an object is above the lockscreen, it is accessible and visible to the user
+	through the Windows UX while Windows is locked.
+	An object below the lockscreen should only be accessible when Windows is unlocked,
+	as it may contain sensitive information.
+	"""
+	from IAccessibleHandler import SecureDesktopNVDAObject
+	from NVDAObjects.IAccessible import TaskListIcon
+
+	foregroundWindow = winUser.getForegroundWindow()
+	foregroundProcessID, _foregroundThreadID = winUser.getWindowThreadProcessID(foregroundWindow)
+
+	if obj.processID == foregroundProcessID:
+		return False
+
+	if (
+		# alt+tab task switcher item.
+		# The task switcher window does not become the foreground process on the lock screen,
+		# so we must whitelist it explicitly.
+		isinstance(obj, TaskListIcon)
+		# Secure Desktop Object.
+		# Used to indicate to the user and to API consumers (including NVDA remote) via gainFocus,
+		# that the user has switched to a secure desktop.
+		or isinstance(obj, SecureDesktopNVDAObject)
+	):
+		return False
+
+	from NVDAObjects.window import Window
+	if not isinstance(obj, Window):
+		log.debug(
+			"Cannot detect if object is below lock app, considering object as safe. "
+		)
+		# Must be a window instance to get the HWNDVal, other NVDAObjects do not support this.
+		return False
+
+	topLevelWindowHandle = winUser.getAncestor(obj.windowHandle, winUser.GA_ROOT)
+	return _isObjectBelowLockScreenCheckZOrder(topLevelWindowHandle)
+
+
+def _isObjectBelowLockScreenCheckZOrder(objWindowHandle: int) -> bool:
+	"""
+	This is a risky hack.
+	If the order is incorrectly detected,
+	secure information may become accessible.
+
+	If these functions fail, where possible,
+	NVDA should make NVDA objects accessible.
+	"""
+
+	def _isWindowLockScreen(hwnd: winUser.HWNDVal) -> bool:
+		"""
+		This is a hack/risk, lock screen window class names may change in future.
+		Unfortunately the lockApp appModule is not detected on "forgot my PIN" workflow screen.
+		However, these lock screen windows are available.
+		"""
+		lockScreenWindowClasses = {
+			"LockScreenInputOcclusionFrame",
+			"LockScreenControllerProxyWindow",
+			"LockScreenBackstopFrame",
+		}
+
+		return winUser.getClassName(hwnd) in lockScreenWindowClasses
+
+	try:
+		return _isWindowBelowWindowMatchesCond(objWindowHandle, _isWindowLockScreen)
+	except _UnexpectedWindowCountError:
+		log.exception("Couldn't find lock screen")
+		return False
+
+
+class _UnexpectedWindowCountError(Exception):
+	"""
+	Raised when a window which matches the expected condition
+	is not found by _isWindowBelowWindowMatchesCond
+	"""
+	pass
+
+
+def _isWindowBelowWindowMatchesCond(
+		window: winUser.HWNDVal,
+		matchCond: Callable[[winUser.HWNDVal], bool]
+) -> bool:
+	"""
+	This is a risky hack.
+	The order may be incorrectly detected.
+
+	@returns: True if window is below a window that matches matchCond.
+	If the first window is not found, but the second window is,
+	it is assumed that the first window is above the second window.
+
+	In the context of _isObjectBelowLockScreenCheckZOrder, NVDA starts at the lowest window,
+	and searches up towards the closest/lowest lock screen window.
+	If the lock screen window is found before the NVDAObject,
+	then the NVDAObject is above the lock screen,
+	or not present at all,
+	and therefore the NVDAObject should be made accessible.
+	This is because if the NVDAObject is not present, we want to make it accessible by default.
+	If the lock screen window is not present at all, we also want to make the NVDAObject accessible,
+	so the lock screen window must be comprehensively searched for.
+	If the NVDAObject is found, and then a lock screen window,
+	the object is not made accessible as it is below the lock screen.
+	Edge cases and failures should be handled by making the object accessible.
+
+	Refer to test_security for testing cases which demonstrate this behaviour.
+	"""
+	desktopWindow = winUser.getDesktopWindow()
+	topLevelWindow = winUser.getTopWindow(desktopWindow)
+	bottomWindow = winUser.getWindow(topLevelWindow, winUser.GW_HWNDLAST)
+	currentWindow = bottomWindow
+	currentIndex = 0  # 0 is the last/lowest window
+	window1Indexes: List[int] = []
+	window2Index: Optional[int] = None
+	while currentWindow != winUser.GW_RESULT_NOT_FOUND:
+		if currentWindow == window:
+			window1Indexes.append(currentIndex)
+		if matchCond(currentWindow):
+			if not window1Indexes:
+				return False
+			window2Index = currentIndex
+			break
+		currentWindow = winUser.getWindow(currentWindow, winUser.GW_HWNDPREV)
+		currentIndex += 1
+	if len(window1Indexes) != 1 or window2Index is None:
+		raise _UnexpectedWindowCountError(
+			"Windows found\n"
+			f" - window 1 indexes: {window1Indexes} (expects len 1)\n"
+			f" - window 2 index: {window2Index}\n"
+		)
+	if window1Indexes[0] >= window2Index:
+		return False
+	else:
+		return True
+
+
+_hasSessionLockStateUnknownWarningBeenGiven = False
+"""Track whether the user has been notified.
+"""
+
+
+def warnSessionLockStateUnknown() -> None:
+	""" Warn the user that the lock state of the computer can not be determined.
+	NVDA will not be able to determine if Windows is on the lock screen
+	(LockApp on Windows 10/11), and will not be able to ensure privacy/security
+	of the signed-in user against unauthenticated users.
+	@note Only warn the user once.
+	"""
+	global _hasSessionLockStateUnknownWarningBeenGiven
+	if _hasSessionLockStateUnknownWarningBeenGiven:
+		return
+	_hasSessionLockStateUnknownWarningBeenGiven = True
+
+	log.warning(
+		"NVDA is unable to determine if Windows is locked."
+		" While this instance of NVDA is running,"
+		" your desktop will not be secure when Windows is locked."
+		" Restarting Windows may address this."
+		" If this error is ongoing then disabling the Windows lock screen is recommended."
+	)
+
+	unableToDetermineSessionLockStateMsg = _(
+		# Translators: This is the message for a warning shown if NVDA cannot determine if
+		# Windows is locked.
+		"NVDA is unable to determine if Windows is locked."
+		" While this instance of NVDA is running,"
+		" your desktop will not be secure when Windows is locked."
+		" Restarting Windows may address this."
+		" If this error is ongoing then disabling the Windows lock screen is recommended."
+	)
+
+	import wx  # Late import to prevent circular dependency.
+	import gui  # Late import to prevent circular dependency.
+	log.debug("Presenting session lock tracking failure warning.")
+	gui.messageBox(
+		unableToDetermineSessionLockStateMsg,
+		# Translators: This is the title for a warning dialog, shown if NVDA cannot determine if
+		# Windows is locked.
+		caption=_("Lock screen not secure while using NVDA"),
+		style=wx.ICON_ERROR | wx.OK,
+	)