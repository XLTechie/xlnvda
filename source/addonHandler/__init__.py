# A part of NonVisual Desktop Access (NVDA)
# Copyright (C) 2012-2024 Rui Batista, NV Access Limited, Noelia Ruiz Martínez,
# Joseph Lee, Babbage B.V., Arnold Loubriat, Łukasz Golonka, Leonard de Ruijter, Julien Cochuyt
# This file is covered by the GNU General Public License.
# See the file COPYING for more details.

from __future__ import annotations  # Avoids quoting of forward references

from abc import abstractmethod, ABC
import sys
import os.path
import gettext
import inspect
import itertools
import collections
import shutil
from io import StringIO
import pickle
from six import string_types
from typing import (
	Callable,
	Dict,
	Literal,
	Optional,
	Set,
	TYPE_CHECKING,
	Tuple,
	Union,
)
import zipfile
from configobj import ConfigObj
from configobj.validate import Validator
import config
import languageHandler
from logHandler import log
import winKernel
import addonAPIVersion
import importlib
import NVDAState
from NVDAState import WritePaths
from types import ModuleType

from addonStore.models.status import AddonStateCategory, SupportsAddonState
from addonStore.models.version import MajorMinorPatch, SupportsVersionCheck
import extensionPoints
from utils.caseInsensitiveCollections import CaseInsensitiveSet
from utils.tempFile import _createEmptyTempFileForDeletingFile

from .addonVersionCheck import (
	isAddonCompatible,
)
from .packaging import (
	initializeModulePackagePaths,
	isModuleName,
)

if TYPE_CHECKING:
	from addonStore.models.addon import (  # noqa: F401
		AddonManifestModel,
		AddonHandlerModelGeneratorT,
		InstalledAddonStoreModel,
	)

MANIFEST_FILENAME = "manifest.ini"
stateFilename = "addonsState.pickle"
BUNDLE_EXTENSION = "nvda-addon"
BUNDLE_MIMETYPE = "application/x-nvda-addon"
NVDA_ADDON_PROG_ID = "NVDA.Addon.1"
ADDON_PENDINGINSTALL_SUFFIX = ".pendingInstall"
DELETEDIR_SUFFIX = ".delete"


# Allows add-ons to process additional command line arguments when NVDA starts.
# Each handler is called with one keyword argument `cliArgument`
# and should return `False` if it is not interested in it, `True` otherwise.
# For more details see appropriate section of the developer guide.
isCLIParamKnown = extensionPoints.AccumulatingDecider(defaultDecision=False)

_failedPendingRemovals: CaseInsensitiveSet[str] = CaseInsensitiveSet()
_failedPendingInstalls: CaseInsensitiveSet[str] = CaseInsensitiveSet()


AddonStateDictT = Dict[AddonStateCategory, CaseInsensitiveSet[str]]


class AddonsState(collections.UserDict[AddonStateCategory, CaseInsensitiveSet[str]]):
	"""
	Subclasses `collections.UserDict` to preserve backwards compatibility.
	AddonStateCategory string enums mapped to a set of the add-on "name/id" currently in that state.
	Add-ons that have the same ID except differ in casing cause a path collision,
	as add-on IDs are installed to a case insensitive path.
	Therefore add-on IDs should be treated as case insensitive.
	"""

	@staticmethod
	def _generateDefaultStateContent() -> AddonStateDictT:
		return {category: CaseInsensitiveSet() for category in AddonStateCategory}

	data: AddonStateDictT
	manualOverridesAPIVersion: MajorMinorPatch

	@property
	def statePath(self) -> os.PathLike:
		"""Returns path to the state file."""
		return WritePaths.addonStateFile

	def setDefaultStateValues(self) -> None:
		self.update(self._generateDefaultStateContent())

		# Set default value for manualOverridesAPIVersion.
		# The ability to override add-ons only appeared in 2023.2,
		# where the BACK_COMPAT_TO API version was 2023.1.0.
		self.manualOverridesAPIVersion = MajorMinorPatch(2023, 1, 0)

	def fromPickledDict(
		self,
		pickledState: Dict[str, Union[Set[str], addonAPIVersion.AddonApiVersionT, MajorMinorPatch]],
	) -> None:
		# Load from pickledState
		if "backCompatToAPIVersion" in pickledState:
			self.manualOverridesAPIVersion = MajorMinorPatch(*pickledState["backCompatToAPIVersion"])
		for category in AddonStateCategory:
			# Make pickles case insensitive
			self[AddonStateCategory(category)] = CaseInsensitiveSet(pickledState.get(category, set()))

	def toDict(self) -> Dict[str, Union[Set[str], addonAPIVersion.AddonApiVersionT]]:
		# We cannot pickle instance of `AddonsState` directly
		# since older versions of NVDA aren't aware about this class and they're expecting
		# the state to be using inbuilt data types only.
		picklableState: Dict[str, Union[Set[str], addonAPIVersion.AddonApiVersionT]] = dict()
		for category in self.data:
			picklableState[category.value] = set(self.data[category])
		picklableState["backCompatToAPIVersion"] = tuple(self.manualOverridesAPIVersion)
		return picklableState

	def load(self) -> None:
		"""Populates state with the default content and then loads values from the config."""
		self.setDefaultStateValues()
		try:
			# #9038: Python 3 requires binary format when working with pickles.
			with open(self.statePath, "rb") as f:
				pickledState: Dict[str, Union[Set[str], addonAPIVersion.AddonApiVersionT]] = pickle.load(f)
		except FileNotFoundError:
			pass  # Clean config - no point logging in this case
		except IOError:
			log.debug("Error when reading state file", exc_info=True)
		except pickle.UnpicklingError:
			log.debugWarning("Failed to unpickle state", exc_info=True)
		except Exception:
			log.exception()
		else:
			self.fromPickledDict(pickledState)
		if self.manualOverridesAPIVersion != addonAPIVersion.BACK_COMPAT_TO:
			log.debug(
				"BACK_COMPAT_TO API version for manual compatibility overrides has changed. "
				f"NVDA API has been upgraded: from {self.manualOverridesAPIVersion} to {addonAPIVersion.BACK_COMPAT_TO}",
			)
		if self.manualOverridesAPIVersion < addonAPIVersion.BACK_COMPAT_TO:
			# Reset compatibility overrides as the API version has upgraded.
			# For the installer, this is not written to disk.
			# Portable/temporary copies will write this on the first run.
			# Mark overridden compatible add-ons as blocked.
			self[AddonStateCategory.BLOCKED].update(self[AddonStateCategory.OVERRIDE_COMPATIBILITY])
			# Reset overridden compatibility for add-ons that were overridden by older versions of NVDA.
			self[AddonStateCategory.OVERRIDE_COMPATIBILITY].clear()
			self[AddonStateCategory.PENDING_OVERRIDE_COMPATIBILITY].clear()
		self.manualOverridesAPIVersion = MajorMinorPatch(*addonAPIVersion.BACK_COMPAT_TO)

	def removeStateFile(self) -> None:
		if not NVDAState.shouldWriteToDisk():
			log.debugWarning("NVDA should not write to disk from secure mode or launcher", stack_info=True)
			return
		try:
			os.remove(self.statePath)
		except FileNotFoundError:
			pass  # Probably clean config - no point in logging in this case.
		except OSError:
			log.error(f"Failed to remove state file {self.statePath}", exc_info=True)

	def save(self) -> None:
		"""Saves content of the state to a file unless state is empty in which case this would be pointless."""
		if not NVDAState.shouldWriteToDisk():
			log.error("NVDA should not write to disk from secure mode or launcher", stack_info=True)
			return

		if any(self.values()):
			try:
				# #9038: Python 3 requires binary format when working with pickles.
				with open(self.statePath, "wb") as f:
					pickle.dump(self.toDict(), f, protocol=0)
			except (IOError, pickle.PicklingError):
				log.debugWarning("Error saving state", exc_info=True)
		else:
			# Empty state - just delete state file and don't save anything.
			self.removeStateFile()

	def cleanupRemovedDisabledAddons(self) -> None:
		"""Versions of NVDA before #12792 failed to remove add-on from list of disabled add-ons
		during uninstallation. As a result after reinstalling add-on with the same name it was disabled
		by default confusing users. Fix this by removing all add-ons no longer present in the config
		from the list of disabled add-ons in the state."""
		installedAddonNames = CaseInsensitiveSet(a.name for a in getAvailableAddons())
		for disabledAddonName in CaseInsensitiveSet(self[AddonStateCategory.DISABLED]):
			# Iterate over copy of set to prevent updating the set while iterating over it.
			if disabledAddonName not in installedAddonNames:
				log.debug(f"Discarding {disabledAddonName} from disabled add-ons as it has been uninstalled.")
				self[AddonStateCategory.DISABLED].discard(disabledAddonName)

	def _cleanupCompatibleAddonsFromDowngrade(self) -> None:
		from addonStore.dataManager import addonDataManager

		installedAddons = addonDataManager._installedAddonsCache.installedAddons
		for blockedAddon in CaseInsensitiveSet(
			self[AddonStateCategory.BLOCKED].union(
				self[AddonStateCategory.OVERRIDE_COMPATIBILITY],
			),
		):
			# Iterate over copy of set to prevent updating the set while iterating over it.
			if (
				blockedAddon not in installedAddons
				and blockedAddon not in self[AddonStateCategory.PENDING_INSTALL]
			):
				log.debug(f"Discarding {blockedAddon} from blocked add-ons as it has been uninstalled.")
				self[AddonStateCategory.BLOCKED].discard(blockedAddon)
				self[AddonStateCategory.OVERRIDE_COMPATIBILITY].discard(blockedAddon)
			elif installedAddons[blockedAddon].isCompatible:
				log.debug(f"Discarding {blockedAddon} from blocked add-ons as it has become compatible.")
				self[AddonStateCategory.BLOCKED].discard(blockedAddon)
				self[AddonStateCategory.OVERRIDE_COMPATIBILITY].discard(blockedAddon)


state = AddonsState()


def getRunningAddons() -> "AddonHandlerModelGeneratorT":
	"""Returns currently loaded add-ons."""
	return getAvailableAddons(filterFunc=lambda addon: addon.isRunning)


def getIncompatibleAddons(
	currentAPIVersion=addonAPIVersion.CURRENT,
	backCompatToAPIVersion=addonAPIVersion.BACK_COMPAT_TO,
) -> "AddonHandlerModelGeneratorT":
	"""Returns a generator of the add-ons that are not compatible."""
	return getAvailableAddons(
		filterFunc=lambda addon: (
			not isAddonCompatible(
				addon,
				currentAPIVersion=currentAPIVersion,
				backwardsCompatToVersion=backCompatToAPIVersion,
			)
			and (
				# Add-ons that override incompatibility are not considered incompatible.
				not addon.overrideIncompatibility
				# If we are upgrading NVDA API versions,
				# then the add-on compatibility override will be reset
				or backCompatToAPIVersion > addonAPIVersion.BACK_COMPAT_TO
			)
		),
	)


def removeFailedDeletion(path: os.PathLike):
	shutil.rmtree(path, ignore_errors=True)
	if os.path.exists(path):
		log.error(f"Failed to delete path {path}, try removing manually")


def disableAddonsIfAny():
	"""
	Disables add-ons if told to do so by the user from add-on store.
	This is usually executed before refreshing the list of available add-ons.
	"""
	# Pull in and enable add-ons that should be disabled and enabled, respectively.
	state[AddonStateCategory.DISABLED] |= state[AddonStateCategory.PENDING_DISABLE]
	state[AddonStateCategory.DISABLED] -= state[AddonStateCategory.PENDING_ENABLE]
	# Remove disabled add-ons from having overridden compatibility
	state[AddonStateCategory.OVERRIDE_COMPATIBILITY] -= state[AddonStateCategory.DISABLED]
	# Clear pending disables and enables
	state[AddonStateCategory.PENDING_DISABLE].clear()
	state[AddonStateCategory.PENDING_ENABLE].clear()


def initialize():
	"""Initializes the add-ons subsystem."""
	if config.isAppX:
		log.info("Add-ons not supported when running as a Windows Store application")
		return
	state.load()
	# #3090: Are there add-ons that are supposed to not run for this session?
	disableAddonsIfAny()
	getAvailableAddons(refresh=True, isFirstLoad=True)
	state.cleanupRemovedDisabledAddons()
	state._cleanupCompatibleAddonsFromDowngrade()
	if missingPendingInstalls := state[AddonStateCategory.PENDING_INSTALL] - _failedPendingInstalls:
		log.error(
			"The following add-ons should be installed, "
			f"but are no longer present on disk: {', '.join(missingPendingInstalls)}",
		)
		state[AddonStateCategory.PENDING_INSTALL] -= missingPendingInstalls
	if missingPendingOverrideCompat := (
		state[AddonStateCategory.PENDING_OVERRIDE_COMPATIBILITY] - _failedPendingInstalls
	):
		log.error(
			"The following add-ons which were marked as compatible are no longer installed: "
			f"{', '.join(missingPendingOverrideCompat)}",
		)
		state[AddonStateCategory.PENDING_OVERRIDE_COMPATIBILITY] -= missingPendingOverrideCompat
	if NVDAState.shouldWriteToDisk():
		state.save()
	initializeModulePackagePaths()


def terminate():
	"""Terminates the add-ons subsystem."""
	pass


def _getDefaultAddonPaths() -> list[str]:
	r"""Returns paths where addons can be found.
	For now, only <userConfig>\addons is supported.
	"""
	addon_paths = []
	if os.path.isdir(WritePaths.addonsDir):
		addon_paths.append(WritePaths.addonsDir)
	return addon_paths


def _getAvailableAddonsFromPath(
	path: str,
	isFirstLoad: bool = False,
) -> "AddonHandlerModelGeneratorT":
	"""Gets available add-ons from path.
	An addon is only considered available if the manifest file is loaded with no errors.
	@param path: path from where to find addon directories.
	"""
	log.debug("Listing add-ons from %s", path)
	for p in os.listdir(path):
		if p.endswith(DELETEDIR_SUFFIX):
			if isFirstLoad:
				removeFailedDeletion(os.path.join(path, p))
			continue
		addon_path = os.path.join(path, p)
		if os.path.isdir(addon_path) and addon_path not in (".", ".."):
			if not len(os.listdir(addon_path)):
				log.error("Error loading Addon from path: %s", addon_path)
			else:
				log.debug("Loading add-on from %s", addon_path)
				try:
					a = Addon(addon_path)
					name = a.manifest["name"]
					if (
						isFirstLoad
						and name in state[AddonStateCategory.PENDING_REMOVE]
						and not a.path.endswith(ADDON_PENDINGINSTALL_SUFFIX)
					):
						try:
							a.completeRemove()
							continue
						except RuntimeError:
							log.exception(f"Failed to remove {name} add-on")
							_failedPendingRemovals.add(name)
					if isFirstLoad and (
						name in state[AddonStateCategory.PENDING_INSTALL]
						or a.path.endswith(ADDON_PENDINGINSTALL_SUFFIX)
					):
						newPath = a.completeInstall()
						if newPath:
							a = Addon(newPath)
						else:  # installation failed
							_failedPendingInstalls.add(name)
					if (
						isFirstLoad
						and name in state[AddonStateCategory.PENDING_OVERRIDE_COMPATIBILITY]
						and name not in _failedPendingInstalls
					):
						state[AddonStateCategory.OVERRIDE_COMPATIBILITY].add(name)
						state[AddonStateCategory.PENDING_OVERRIDE_COMPATIBILITY].remove(name)
					log.debug(
						"Found add-on {name} - {a.version}."
						" Requires API: {a.minimumNVDAVersion}."
						" Last-tested API: {a.lastTestedNVDAVersion}".format(
							name=name,
							a=a,
						),
					)
					if a.isDisabled:
						log.debug("Disabling add-on %s", name)
					if not (isAddonCompatible(a) or a.overrideIncompatibility):
						log.debugWarning("Add-on %s is considered incompatible", name)
						state[AddonStateCategory.BLOCKED].add(a.name)
					yield a
				except:  # noqa: E722
					log.error("Error loading Addon from path: %s", addon_path, exc_info=True)


_availableAddons = collections.OrderedDict()


def getAvailableAddons(
	refresh: bool = False,
	filterFunc: Optional[Callable[["Addon"], bool]] = None,
	isFirstLoad: bool = False,
) -> "AddonHandlerModelGeneratorT":
	"""Gets all available addons on the system.
	@param refresh: Whether or not to query the file system for available add-ons.
	@param filterFunc: A function that allows filtering of add-ons.
	It takes an L{Addon} as its only argument
	and returns a C{bool} indicating whether the add-on matches the provided filter.
	: isFirstLoad: Should add-ons that are pending installations / removal from the file system
	be installed / removed.
	"""
	if filterFunc and not callable(filterFunc):
		raise TypeError("The provided filterFunc is not callable")
	if refresh:
		_availableAddons.clear()
		generators = [_getAvailableAddonsFromPath(path, isFirstLoad) for path in _getDefaultAddonPaths()]
		for addon in itertools.chain(*generators):
			_availableAddons[addon.path] = addon
	return (addon for addon in _availableAddons.values() if not filterFunc or filterFunc(addon))


def installAddonBundle(bundle: AddonBundle) -> Addon | None:
	"""Extracts an Addon bundle in to a unique subdirectory of the user addons directory,
	marking the addon as needing 'install completion' on NVDA restart.

	:param bundle: The add-on bundle to install.
	The bundle._installExceptions property is modified to store any raised exceptions
	during the installation process.

	:return: The extracted add-on object, or None if the add-on bundle fails to be extracted.
	Regardless if the add-on installation failed, the created add-on object from the bundle should be returned
	to give caller a chance to clean-up modules imported as part of install tasks.
	This clean-up cannot be done here, as install tasks are blocking,
	and this function returns as soon as they're started,
	so removing modules before they're done may cause unpredictable effects.
	"""
	try:
		bundle.extract()
		addon = Addon(bundle.pendingInstallPath)
	except Exception as extractException:
		bundle._installExceptions.append(extractException)
		log.error(f"Error extracting add-on bundle {bundle}", exc_info=True)
		return None

	# #2715: The add-on must be added to _availableAddons here so that
	# translations can be used in installTasks module.
	_availableAddons[addon.path] = addon
	try:
		addon.runInstallTask("onInstall")
	except Exception as onInstallException:
		bundle._installExceptions.append(onInstallException)
		# Broad except used, since we can not know what exceptions might be thrown by the install tasks.
		log.error(f"task 'onInstall' on addon '{addon.name}' failed", exc_info=True)
		del _availableAddons[addon.path]
		try:
			addon.completeRemove(runUninstallTask=False)
<<<<<<< HEAD
			raise AddonError("Installation failed")
=======
		except Exception as removeException:
			log.error(f"Failed to remove add-on {addon.name}", exc_info=True)
			bundle._installExceptions.append(removeException)
	else:
>>>>>>> 7655f8e3
		state[AddonStateCategory.PENDING_INSTALL].add(bundle.manifest["name"])
		state.save()
	return addon


class AddonError(Exception):
	"""Represents an exception coming from the addon subsystem."""


class AddonBase(SupportsAddonState, SupportsVersionCheck, ABC):
	"""The base class for functionality that is available both for add-on bundles and add-ons on the file system.
	Subclasses should at least implement L{manifest}.
	"""

	@property
	def name(self) -> str:
		"""A unique name, the id of the add-on."""
		return self.manifest["name"]

	@property
	def version(self) -> str:
		"""A display version. Not necessarily semantic"""
		return self.manifest["version"]

	@property
	def minimumNVDAVersion(self) -> addonAPIVersion.AddonApiVersionT:
		return self.manifest.get("minimumNVDAVersion")

	@property
	def lastTestedNVDAVersion(self) -> addonAPIVersion.AddonApiVersionT:
		return self.manifest.get("lastTestedNVDAVersion")

	@property
	@abstractmethod
	def manifest(self) -> "AddonManifest": ...

	@property
	def _addonStoreData(self) -> Optional["InstalledAddonStoreModel"]:
		from addonStore.dataManager import addonDataManager

		assert addonDataManager
		return addonDataManager._getCachedInstalledAddonData(self.name)

	@property
	def _addonGuiModel(self) -> "AddonManifestModel":
		from addonStore.models.addon import _createGUIModelFromManifest

		return _createGUIModelFromManifest(self)


class Addon(AddonBase):
	"""Represents an Add-on available on the file system."""

	@property
	def manifest(self) -> "AddonManifest":
		return self._manifest

	def __init__(self, path: str):
		"""Constructs an L{Addon} from.
		@param path: the base directory for the addon data.
		"""
		self.path = path
		self._extendedPackages = set()
		self._importedAddonModules: list[str] = []
		self._modulesBeforeInstall: set[str] = set()
		manifest_path = os.path.join(path, MANIFEST_FILENAME)
		with open(manifest_path, "rb") as f:
			translatedInput = None
			for translatedPath in _translatedManifestPaths():
				p = os.path.join(self.path, translatedPath)
				if os.path.exists(p):
					log.debug("Using manifest translation from %s", p)
					translatedInput = open(p, "rb")
					break
			self._manifest = AddonManifest(f, translatedInput)
			if self.manifest.errors is not None:
				_report_manifest_errors(self.manifest)
				raise AddonError("Manifest file has errors.")

	def completeInstall(self) -> Optional[str]:
		if not os.path.exists(self.pendingInstallPath):
			log.error(f"Pending install path {self.pendingInstallPath} does not exist")
			return None

		try:
			os.replace(self.pendingInstallPath, self.installPath)
			state[AddonStateCategory.PENDING_INSTALL].discard(self.name)
			return self.installPath
		except OSError:
			log.error(f"Failed to complete addon installation for {self.name}", exc_info=True)
			return None

	def requestRemove(self):
		"""Marks this addon for removal on NVDA restart."""
		if self.isPendingInstall and not self.isInstalled:
			# Handle removal of an add-on not yet installed
			self.completeRemove()
			state[AddonStateCategory.PENDING_INSTALL].discard(self.name)
			state[AddonStateCategory.OVERRIDE_COMPATIBILITY].discard(self.name)
			state[AddonStateCategory.PENDING_OVERRIDE_COMPATIBILITY].discard(self.name)
			# Force availableAddons to be updated
			getAvailableAddons(refresh=True)
		else:
			# Upgrade to existing add-on or installation of new add-on
			state[AddonStateCategory.PENDING_REMOVE].add(self.name)
			# There's no point keeping a record of this add-on pending being disabled now.
			# However, if the addon is disabled, then it needs to remain disabled so that
			# the status in add-on store continues to say "disabled"
			state[AddonStateCategory.PENDING_DISABLE].discard(self.name)
		state.save()

	def completeRemove(self, runUninstallTask: bool = True) -> None:
		if runUninstallTask:
			try:
				# #2715: The add-on must be added to _availableAddons here so that
				# translations can be used in installTasks module.
				_availableAddons[self.path] = self
				self.runInstallTask("onUninstall")
			except:  # noqa: E722
				log.error("task 'onUninstall' on addon '%s' failed" % self.name, exc_info=True)
			finally:
				del _availableAddons[self.path]
				self._cleanupAddonImports()
		tempPath = _createEmptyTempFileForDeletingFile(
			suffix=DELETEDIR_SUFFIX,
			dir=os.path.dirname(self.path),
		)
		try:
			os.replace(self.path, tempPath)
		except (WindowsError, IOError):
			raise RuntimeError("Cannot rename add-on path for deletion")
		shutil.rmtree(tempPath, ignore_errors=True)
		if os.path.exists(tempPath):
			log.error("Error removing addon directory %s, deferring until next NVDA restart" % self.path)
		# clean up the addons state. If an addon with the same name is installed, it should not be automatically
		# disabled / blocked.
		log.debug(f"removing addon {self.name} from the list of disabled / blocked add-ons")
		state[AddonStateCategory.DISABLED].discard(self.name)
		state[AddonStateCategory.PENDING_REMOVE].discard(self.name)
		state[AddonStateCategory.OVERRIDE_COMPATIBILITY].discard(self.name)
		state[AddonStateCategory.BLOCKED].discard(self.name)
		state.save()

	def addToPackagePath(self, package):
		"""Adds this L{Addon} extensions to the specific package path if those exist.
		This allows the addon to "run" / be available because the package is able to search its path,
		looking for particular modules. This is used by the following:
		- `globalPlugins`
		- `appModules`
		- `synthDrivers`
		- `brailleDisplayDrivers`
		@param package: the python module representing the package.
		@type package: python module.
		"""
		# #3090: Ensure that we don't add disabled / blocked add-ons to package path.
		# By returning here the addon does not "run"/ become active / registered.
		if self.isDisabled or self.isBlocked or self.isPendingInstall or self.name in _failedPendingRemovals:
			return

		extension_path = os.path.join(self.path, package.__name__)
		if not os.path.isdir(extension_path):
			# This addon does not have extension points for this package
			return
		converted_path = self._getPathForInclusionInPackage(package)
		package.__path__.insert(0, converted_path)
		self._extendedPackages.add(package)
		log.debug("Addon %s added to %s package path", self.manifest["name"], package.__name__)

	@property
	def _canBeEnabled(self) -> bool:
		return (
			self.isCompatible  # Incompatible add-ons cannot be enabled
			or (
				self.canOverrideCompatibility  # Theoretically possible to mark it as compatible
				# Its compatibility has either been overridden, or would be on the next restart
				and self._hasOverriddenCompat
			)
		)

	def enable(self, shouldEnable: bool) -> None:
		"""
		Sets this add-on to be disabled or enabled when NVDA restarts.
		@raises: AddonError on failure.
		"""
		if shouldEnable:
			if not self._canBeEnabled:
				raise AddonError(
					"Add-on is not compatible:"
					" minimum NVDA version {}, last tested version {},"
					" NVDA current {}, NVDA backwards compatible to {}".format(
						self.manifest["minimumNVDAVersion"],
						self.manifest["lastTestedNVDAVersion"],
						addonAPIVersion.CURRENT,
						addonAPIVersion.BACK_COMPAT_TO,
					),
				)
			if self.name in state[AddonStateCategory.PENDING_DISABLE]:
				# Undoing a pending disable.
				state[AddonStateCategory.PENDING_DISABLE].discard(self.name)
			else:
				state[AddonStateCategory.PENDING_ENABLE].add(self.name)
		else:
			if self.name in state[AddonStateCategory.PENDING_ENABLE]:
				# Undoing a pending enable.
				state[AddonStateCategory.PENDING_ENABLE].discard(self.name)
			# No need to disable an addon that is already disabled.
			# This also prevents the status in the add-ons dialog from saying "disabled, pending disable"
			elif self.name not in state[AddonStateCategory.DISABLED]:
				state[AddonStateCategory.PENDING_DISABLE].add(self.name)
			if not self.isCompatible:
				state[AddonStateCategory.BLOCKED].add(self.name)
				state[AddonStateCategory.OVERRIDE_COMPATIBILITY].discard(self.name)
		# Record enable/disable flags as a way of preparing for disaster such as sudden NVDA crash.
		state.save()

	def _getPathForInclusionInPackage(self, package):
		extension_path = os.path.join(self.path, package.__name__)
		return extension_path

	def loadModule(self, name: str) -> ModuleType:
		"""loads a python module from the addon directory
		@param name: the module name
		@raises: Any exception that can be raised when importing a module,
			such as NameError, AttributeError, ImportError, etc.
			a ValueError is raised when the module name is invalid.
		"""
		if not isModuleName(name):
			raise ValueError(f"{name} is an invalid python module name")
		log.debug(f"Importing module {name} from plugin {self!r}")
		# Create a qualified full name to avoid modules with the same name on sys.modules.
		# Since the same add-on can be installed and its new version can be pending installation
		# we cannot rely on add-on name being unique.
		# To avoid conflicts, last part of the add-on's path is used
		# i.e. the directory name whose suffix is different between add-ons installed and add-ons pending install.
		# Since dot is used as a separator between add-on name and state suffix,
		# all dots in the name are replaced with underscores.
		addonPkgName = f"addons.{os.path.split(self.path)[-1].replace('.', '_')}"
		fullName = f"{addonPkgName}.{name}"
		# If the given name contains dots (i.e. it is a submodule import),
		# ensure the module at the top of the hierarchy is created correctly.
		# After that, the import mechanism will be able to resolve the submodule automatically.
		splitName = name.split(".")
		fullNameTop = f"{addonPkgName}.{splitName[0]}"
		if fullNameTop in sys.modules:
			# The module can safely be imported, since the top level module is known.
			mod = importlib.import_module(fullName)
			self._importedAddonModules.append(fullName)
			return mod
		# Ensure the new module is resolvable by the import system.
		# For this, all packages in the tree have to be available in sys.modules.
		# We add mock modules for the addons package and the addon itself.
		# If we don't do this, namespace packages can't be imported correctly.
		for parentName in ("addons", addonPkgName):
			if parentName in sys.modules:
				# Parent package already initialized
				continue
			parentSpec = importlib.machinery.ModuleSpec(parentName, None, is_package=True)
			parentModule = importlib.util.module_from_spec(parentSpec)
			sys.modules[parentModule.__name__] = parentModule
			self._importedAddonModules.append(parentModule.__name__)
		spec = importlib.machinery.PathFinder.find_spec(fullNameTop, [self.path])
		if not spec:
			raise ModuleNotFoundError(f"No module named {name!r}", name=name)
		mod = importlib.util.module_from_spec(spec)
		sys.modules[fullNameTop] = mod
		self._importedAddonModules.append(fullNameTop)
		if spec.loader:
			spec.loader.exec_module(mod)
		if fullNameTop == fullName:
			return mod
		importedMod = importlib.import_module(fullName)
		self._importedAddonModules.append(fullName)
		return importedMod

	def getTranslationsInstance(self, domain="nvda"):
		"""Gets the gettext translation instance for this add-on.
		<addon-path>\\locale will be used to find .mo files, if exists.
		If a translation file is not found the default fallback null translation is returned.
		@param domain: the translation domain to retrieve. The 'nvda' default should be used in most cases.
		@returns: the gettext translation class.
		"""
		localedir = os.path.join(self.path, "locale")
		return gettext.translation(
			domain,
			localedir=localedir,
			languages=[languageHandler.getLanguage()],
			fallback=True,
		)

	def runInstallTask(
		self,
		taskName: Literal["onInstall", "onUninstall"],
		*args,
		**kwargs,
	) -> None:
		"""
		Executes the function having the given taskName with the given args and kwargs,
		in the add-on's installTasks module if it exists.
		"""
		self._modulesBeforeInstall = set(sys.modules.keys())
		if not hasattr(self, "_installTasksModule"):
			try:
				installTasksModule = self.loadModule("installTasks")
			except ModuleNotFoundError:
				installTasksModule = None
			self._installTasksModule = installTasksModule
		if self._installTasksModule:
			func = getattr(self._installTasksModule, taskName, None)
			if func:
				func(*args, **kwargs)

	def _cleanupAddonImports(self) -> None:
		for modName in self._importedAddonModules:
			log.debug(f"removing imported add-on module {modName}")
			del sys.modules[modName]
		self._importedAddonModules.clear()
		for modName in set(sys.modules.keys()) - self._modulesBeforeInstall:
			module = sys.modules[modName]
			if module.__file__ and module.__file__.startswith(self.path):
				log.debug(f"Removing module {module} from cache of imported modules")
				del sys.modules[modName]

	def getDocFilePath(self, fileName: Optional[str] = None) -> Optional[str]:
		r"""Get the path to a documentation file for this add-on.
		The file should be located in C{doc\lang\file} inside the add-on,
		where C{lang} is the language code and C{file} is the requested file name.
		Failing that, the language without country is tried.
		English is tried as a last resort.
		An add-on can specify a default documentation file name
		via the docFileName parameter in its manifest.
		@param fileName: The requested file name or C{None} for the add-on's default.
		@return: The path to the requested file or C{None} if it wasn't found.
		"""
		if not fileName:
			fileName = self.manifest["docFileName"]
			if not fileName:
				return None
		docRoot = os.path.join(self.path, "doc")
		lang = languageHandler.getLanguage()
		langs = [lang]
		if "_" in lang:
			lang = lang.split("_", 1)[0]
			langs.append(lang)
		if lang != "en":
			langs.append("en")
		for lang in langs:
			docFile = os.path.join(docRoot, lang, fileName)
			if os.path.isfile(docFile):
				return docFile
		return None

	@property
	def isPendingInstall(self) -> bool:
		return super().isPendingInstall and self.pendingInstallPath == self.path

	def __repr__(self) -> str:
		return f"{self.__class__.__name__} ({self.name!r} at path {self.path!r}, running={self.isRunning!r})"


def getCodeAddon(obj=None, frameDist=1):
	"""Returns the L{Addon} where C{obj} is defined. If obj is None the caller code frame is assumed to allow simple retrieval of "current calling addon".
	@param obj: python object or None for default behaviour.
	@param frameDist: how many frames is the caller code. Only change this for functions in this module.
	@return: L{Addon} instance or None if no code does not belong to a add-on package.
	@rtype: C{Addon}
	"""
	if obj is None:
		obj = sys._getframe(frameDist)
	fileName = inspect.getfile(obj)
	assert os.path.isabs(fileName), f"Module file name {fileName} is not absolute"
	dir = os.path.normpath(os.path.dirname(fileName))
	# if fileName is not a subdir of one of the addon paths
	# It does not belong to an addon.
	addonsPath = None
	for addonsPath in _getDefaultAddonPaths():
		addonsPath = os.path.normpath(addonsPath)
		if dir.startswith(addonsPath):
			break
	else:
		raise AddonError("Code does not belong to an addon package.")
	assert addonsPath is not None
	curdir = dir
	while curdir.startswith(addonsPath) and len(curdir) > len(addonsPath):
		if curdir in _availableAddons:
			return _availableAddons[curdir]
		curdir = os.path.normpath(os.path.join(curdir, ".."))
	# Not found!
	raise AddonError("Code does not belong to an addon")


def initTranslation():
	"""Initializes the translation of an add-on so that the Gettext functions (_, ngettext, npgettext and
	pgettext) point to the add-on's translation rather than to NVDA's one.
	This function should be called at the top of any module containing translatable strings and belonging to
	an add-on. It cannot be called in a module that does not belong to an add-on (e.g. in a subdirectory of the
	scratchpad).
	"""

	addon = getCodeAddon(frameDist=2)
	translations = addon.getTranslationsInstance()
	_TRANSLATION_FUNCTIONS = {
		translations.gettext: "_",
		translations.ngettext: "ngettext",
		translations.pgettext: "pgettext",
		translations.npgettext: "npgettext",
	}
	# Point _ to the translation object in the globals namespace of the caller frame
	try:
		callerFrame = inspect.currentframe().f_back
		module = inspect.getmodule(callerFrame)
		for funcName, installAs in _TRANSLATION_FUNCTIONS.items():
			setattr(module, installAs, funcName)
	finally:
		del callerFrame  # Avoid reference problems with frames (per python docs)


def _translatedManifestPaths(lang=None, forBundle=False):
	if lang is None:
		lang = languageHandler.getLanguage()  # can't rely on default keyword arguments here.
	langs = [lang]
	if "_" in lang:
		langs.append(lang.split("_")[0])
		if lang != "en" and not lang.startswith("en_"):
			langs.append("en")
	sep = "/" if forBundle else os.path.sep
	return [sep.join(("locale", lang, MANIFEST_FILENAME)) for lang in langs]


class AddonBundle(AddonBase):
	"""Represents the contents of an NVDA addon suitable for distribution.
	The bundle is compressed using the zip file format. Manifest information
	is available without the need for extraction."""

	def __init__(self, bundlePath: str):
		"""Constructs an L{AddonBundle} from a filename.
		@param bundlePath: The path for the bundle file.
		"""
		self._installExceptions: list[Exception] = []
		"""Exceptions thrown during the installation process."""

		self._path = bundlePath
		# Read manifest:
		translatedInput = None
		try:
			z = zipfile.ZipFile(self._path, "r")
		except (zipfile.BadZipfile, FileNotFoundError) as e:
			raise AddonError(f"Invalid bundle file: {self._path}") from e
		with z:
			for translationPath in _translatedManifestPaths(forBundle=True):
				try:
					# ZipFile.open opens every file in binary mode.
					# decoding is handled by configobj.
					translatedInput = z.open(translationPath, "r")
					break
				except KeyError:
					pass
			self._manifest = AddonManifest(
				# ZipFile.open opens every file in binary mode.
				# decoding is handled by configobj.
				z.open(MANIFEST_FILENAME, "r"),
				translatedInput=translatedInput,
			)
			if self.manifest.errors is not None:
				_report_manifest_errors(self.manifest)
				raise AddonError("Manifest file has errors.")

	def extract(self, addonPath: Optional[str] = None):
		"""Extracts the bundle content to the specified path.
		The addon will be extracted to L{addonPath}
		@param addonPath: Path where to extract contents.
		"""
		if addonPath is None:
			addonPath = self.pendingInstallPath

		with zipfile.ZipFile(self._path, "r") as z:
			for info in z.infolist():
				if isinstance(info.filename, bytes):
					# #2505: Handle non-Unicode file names.
					# Most archivers seem to use the local OEM code page, even though the spec says only cp437.
					# HACK: Overriding info.filename is a bit ugly, but it avoids a lot of code duplication.
					info.filename = info.filename.decode("cp%d" % winKernel.kernel32.GetOEMCP())
				z.extract(info, addonPath)

	@property
	def manifest(self) -> "AddonManifest":
		"""Gets the manifest for the represented Addon."""
		return self._manifest

	def __repr__(self):
		return "<AddonBundle at %s>" % self._path


def createAddonBundleFromPath(path, destDir=None):
	"""Creates a bundle from a directory that contains a a addon manifest file."""
	basedir = path
	# If  caller did not provide a destination directory name
	# Put the bundle at the same level as the add-on's top-level directory,
	# That is, basedir/..
	if destDir is None:
		destDir = os.path.dirname(basedir)
	manifest_path = os.path.join(basedir, MANIFEST_FILENAME)
	if not os.path.isfile(manifest_path):
		raise AddonError("Can't find %s manifest file." % manifest_path)
	with open(manifest_path, "rb") as f:
		manifest = AddonManifest(f)
	if manifest.errors is not None:
		_report_manifest_errors(manifest)
		raise AddonError("Manifest file has errors.")
	bundleFilename = "%s-%s.%s" % (manifest["name"], manifest["version"], BUNDLE_EXTENSION)
	bundleDestination = os.path.join(destDir, bundleFilename)
	with zipfile.ZipFile(bundleDestination, "w") as z:
		# FIXME: the include/exclude feature may or may not be useful. Also python files can be pre-compiled.
		for dir, dirnames, filenames in os.walk(basedir):
			relativePath = os.path.relpath(dir, basedir)
			for filename in filenames:
				pathInBundle = os.path.join(relativePath, filename)
				absPath = os.path.join(dir, filename)
				z.write(absPath, pathInBundle)
	return AddonBundle(bundleDestination)


def _report_manifest_errors(manifest):
	log.warning("Error loading manifest:\n%s", manifest.errors)


class AddonManifest(ConfigObj):
	"""Add-on manifest file. It contains metadata about an NVDA add-on package."""

	configspec = ConfigObj(
		StringIO(
			"""
# NVDA Add-on Manifest configuration specification
# Add-on unique name
# Suggested convention is lowerCamelCase.
name = string()

# short summary (label) of the add-on to show to users.
summary = string()

# Long description with further information and instructions
description = string(default=None)

# Name of the author or entity that created the add-on
author = string()

# Version of the add-on.
# Suggested convention is <major>.<minor>.<patch> format.
version = string()

# The minimum required NVDA version for this add-on to work correctly.
# Should be less than or equal to lastTestedNVDAVersion
minimumNVDAVersion = apiVersion(default="0.0.0")

# Must be greater than or equal to minimumNVDAVersion
lastTestedNVDAVersion = apiVersion(default="0.0.0")

# URL for more information about the add-on, e.g. a homepage.
# Should begin with https://
url = string(default=None)

# Name of default documentation file for the add-on.
docFileName = string(default=None)

# Custom braille tables
[brailleTables]
	# The key is the table file name (not the full path)
	[[__many__]]
		displayName = string()
		contracted = boolean(default=false)
		input = boolean(default=true)
		output = boolean(default=true)

# NOTE: apiVersion:
# EG: 2019.1.0 or 0.0.0
# Must have 3 integers separated by dots.
# The first integer must be a Year (4 characters)
# "0.0.0" is also valid.
# The final integer can be left out, and in that case will default to 0. E.g. 2019.1

""",
		),
	)

	def __init__(self, input, translatedInput=None):
		"""Constructs an L{AddonManifest} instance from manifest string data
		@param input: data to read the manifest information
		@type input: a fie-like object.
		@param translatedInput: translated manifest input
		@type translatedInput: file-like object
		"""
		super().__init__(input, configspec=self.configspec, encoding="utf-8", default_encoding="utf-8")
		self._errors = None
		val = Validator({"apiVersion": validate_apiVersionString})
		result = self.validate(val, copy=True, preserve_errors=True)
		if result != True:  # noqa: E712
			self._errors = result
		elif True != self._validateApiVersionRange():  # noqa: E712
			self._errors = "Constraint not met: minimumNVDAVersion ({}) <= lastTestedNVDAVersion ({})".format(
				self.get("minimumNVDAVersion"),
				self.get("lastTestedNVDAVersion"),
			)
		self._translatedConfig = None
		if translatedInput is not None:
			self._translatedConfig = ConfigObj(translatedInput, encoding="utf-8", default_encoding="utf-8")
			for k in ("summary", "description"):
				val = self._translatedConfig.get(k)
				if val:
					self[k] = val
			for fileName, tableConfig in self._translatedConfig.get("brailleTables", {}).items():
				value = tableConfig.get("displayName")
				if value:
					self["brailleTables"][fileName]["displayName"] = value

	@property
	def errors(self):
		return self._errors

	def _validateApiVersionRange(self):
		lastTested = self.get("lastTestedNVDAVersion")
		minRequiredVersion = self.get("minimumNVDAVersion")
		return minRequiredVersion <= lastTested


def validate_apiVersionString(value: str) -> Tuple[int, int, int]:
	"""
	@raises: configobj.validate.ValidateError on validation error
	"""
	from configobj.validate import ValidateError

	if not value or value == "None":
		return (0, 0, 0)
	if not isinstance(value, string_types):
		raise ValidateError('Expected an apiVersion in the form of a string. EG "2019.1.0"')
	try:
		return addonAPIVersion.getAPIVersionTupleFromString(value)
	except ValueError as e:
		raise ValidateError('"{}" is not a valid API Version string: {}'.format(value, e))<|MERGE_RESOLUTION|>--- conflicted
+++ resolved
@@ -455,14 +455,10 @@
 		del _availableAddons[addon.path]
 		try:
 			addon.completeRemove(runUninstallTask=False)
-<<<<<<< HEAD
-			raise AddonError("Installation failed")
-=======
 		except Exception as removeException:
 			log.error(f"Failed to remove add-on {addon.name}", exc_info=True)
 			bundle._installExceptions.append(removeException)
 	else:
->>>>>>> 7655f8e3
 		state[AddonStateCategory.PENDING_INSTALL].add(bundle.manifest["name"])
 		state.save()
 	return addon
