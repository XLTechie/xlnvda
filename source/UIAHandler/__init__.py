# A part of NonVisual Desktop Access (NVDA)
# Copyright (C) 2008-2023 NV Access Limited, Joseph Lee, Babbage B.V., Leonard de Ruijter, Bill Dengler
# This file is covered by the GNU General Public License.
# See the file COPYING for more details.

from typing import Optional
import ctypes
import ctypes.wintypes
from ctypes import (
	oledll,
	windll,
	POINTER,
	CFUNCTYPE,
	c_voidp,
)

import comtypes.client
from comtypes.automation import VT_EMPTY
from comtypes import (
	COMError,
	COMObject,
	byref,
	CLSCTX_INPROC_SERVER,
	CoCreateInstance,
	IUnknown,
)

import threading
import time
import IAccessibleHandler.internalWinEventHandler
import config
from config import (
	AllowUiaInChromium,
	AllowUiaInMSWord,
)
import api
import appModuleHandler
import controlTypes
import globalVars
import winKernel
import winUser
import winVersion
import eventHandler
from logHandler import log
from . import utils
from comInterfaces import UIAutomationClient as UIA
# F403: unable to detect undefined names
from comInterfaces.UIAutomationClient import *  # noqa:  F403
import textInfos
from typing import Dict
from queue import Queue
import aria
import NVDAHelper
from . import remote as UIARemote


baseCachePropertyIDs = {
	UIA.UIA_FrameworkIdPropertyId,
	UIA.UIA_AutomationIdPropertyId,
	UIA.UIA_ClassNamePropertyId,
	UIA.UIA_ControlTypePropertyId,
	UIA.UIA_ProviderDescriptionPropertyId,
	UIA.UIA_ProcessIdPropertyId,
	UIA.UIA_IsTextPatternAvailablePropertyId,
	UIA.UIA_IsContentElementPropertyId,
	UIA.UIA_IsControlElementPropertyId,
	UIA.UIA_NamePropertyId,
	UIA.UIA_LocalizedControlTypePropertyId,
}

#: The window class name for Microsoft Word documents.
# Microsoft Word's UI Automation implementation
# also exposes this value as the document UIA element's classname property.
MS_WORD_DOCUMENT_WINDOW_CLASS = "_WwG"

HorizontalTextAlignment_Left=0
HorizontalTextAlignment_Centered=1
HorizontalTextAlignment_Right=2
HorizontalTextAlignment_Justified=3



# The name of the WDAG (Windows Defender Application Guard) process
WDAG_PROCESS_NAME=u'hvsirdpclient'
# The window class of the WDAG (Windows Defender Application Guard) main window
WDAG_WINDOW_CLASS_NAME = "RAIL_WINDOW"

goodUIAWindowClassNames = (
	# A WDAG (Windows Defender Application Guard) Window is always native UIA, even if it doesn't report as such.
	'RAIL_WINDOW',
)

badUIAWindowClassNames = (
	# UIA events of candidate window interfere with MSAA events.
	"Microsoft.IME.CandidateWindow.View",
	"SysTreeView32",
	"WuDuiListView",
	"ComboBox",
	"msctls_progress32",
	"Edit",
	"CommonPlacesWrapperWndClass",
	"SysMonthCal32",
	"SUPERGRID",  # Outlook 2010 message list
	"RichEdit",
	"RichEdit20",
	"RICHEDIT50W",
	"Button",
	# #8944: The Foxit UIA implementation is incomplete and should not be used for now.
	"FoxitDocWnd",
)

# #8405: used to detect UIA dialogs prior to Windows 10 RS5.
UIADialogClassNames=[
	"#32770",
	"NUIDialog",
	"Credential Dialog Xaml Host", # UAC dialog in Anniversary Update and later
	"Shell_Dialog",
	"Shell_Flyout",
	"Shell_SystemDialog", # Various dialogs in Windows 10 Settings app
]

textChangeUIAAutomationIDs = (
	"Text Area",  # Windows Console Host
)

textChangeUIAClassNames = (
	"_WwG",  # Microsoft Word
)

windowsTerminalUIAClassNames = (
	"TermControl",
	"TermControl2",
	"WPFTermControl",
)

NVDAUnitsToUIAUnits: Dict[str, int] = {
	textInfos.UNIT_CHARACTER: UIA.TextUnit_Character,
	textInfos.UNIT_WORD: UIA.TextUnit_Word,
	textInfos.UNIT_LINE: UIA.TextUnit_Line,
	textInfos.UNIT_PARAGRAPH: UIA.TextUnit_Paragraph,
	textInfos.UNIT_PAGE: UIA.TextUnit_Page,
	textInfos.UNIT_READINGCHUNK: UIA.TextUnit_Line,
	textInfos.UNIT_STORY: UIA.TextUnit_Document,
	textInfos.UNIT_FORMATFIELD: UIA.TextUnit_Format,
}

UIAControlTypesToNVDARoles={
	UIA_ButtonControlTypeId:controlTypes.Role.BUTTON,
	UIA_CalendarControlTypeId:controlTypes.Role.CALENDAR,
	UIA_CheckBoxControlTypeId:controlTypes.Role.CHECKBOX,
	UIA_ComboBoxControlTypeId:controlTypes.Role.COMBOBOX,
	UIA_EditControlTypeId:controlTypes.Role.EDITABLETEXT,
	UIA_HyperlinkControlTypeId:controlTypes.Role.LINK,
	UIA_ImageControlTypeId:controlTypes.Role.GRAPHIC,
	UIA_ListItemControlTypeId:controlTypes.Role.LISTITEM,
	UIA_ListControlTypeId:controlTypes.Role.LIST,
	UIA_MenuControlTypeId:controlTypes.Role.POPUPMENU,
	UIA_MenuBarControlTypeId:controlTypes.Role.MENUBAR,
	UIA_MenuItemControlTypeId:controlTypes.Role.MENUITEM,
	UIA_ProgressBarControlTypeId:controlTypes.Role.PROGRESSBAR,
	UIA_RadioButtonControlTypeId:controlTypes.Role.RADIOBUTTON,
	UIA_ScrollBarControlTypeId:controlTypes.Role.SCROLLBAR,
	UIA_SliderControlTypeId:controlTypes.Role.SLIDER,
	UIA_SpinnerControlTypeId:controlTypes.Role.SPINBUTTON,
	UIA_StatusBarControlTypeId:controlTypes.Role.STATUSBAR,
	UIA_TabControlTypeId:controlTypes.Role.TABCONTROL,
	UIA_TabItemControlTypeId:controlTypes.Role.TAB,
	UIA_TextControlTypeId:controlTypes.Role.STATICTEXT,
	UIA_ToolBarControlTypeId:controlTypes.Role.TOOLBAR,
	UIA_ToolTipControlTypeId:controlTypes.Role.TOOLTIP,
	UIA_TreeControlTypeId:controlTypes.Role.TREEVIEW,
	UIA_TreeItemControlTypeId:controlTypes.Role.TREEVIEWITEM,
	UIA_CustomControlTypeId:controlTypes.Role.UNKNOWN,
	UIA_GroupControlTypeId:controlTypes.Role.GROUPING,
	UIA_ThumbControlTypeId:controlTypes.Role.THUMB,
	UIA_DataGridControlTypeId:controlTypes.Role.DATAGRID,
	UIA_DataItemControlTypeId:controlTypes.Role.DATAITEM,
	UIA_DocumentControlTypeId:controlTypes.Role.DOCUMENT,
	UIA_SplitButtonControlTypeId:controlTypes.Role.SPLITBUTTON,
	UIA_WindowControlTypeId:controlTypes.Role.WINDOW,
	UIA_PaneControlTypeId:controlTypes.Role.PANE,
	UIA_HeaderControlTypeId:controlTypes.Role.HEADER,
	UIA_HeaderItemControlTypeId:controlTypes.Role.HEADERITEM,
	UIA_TableControlTypeId:controlTypes.Role.TABLE,
	UIA_TitleBarControlTypeId:controlTypes.Role.TITLEBAR,
	UIA_SeparatorControlTypeId:controlTypes.Role.SEPARATOR,
}

UIALiveSettingtoNVDAAriaLivePoliteness: Dict[str, aria.AriaLivePoliteness] = {
	UIA.Off: aria.AriaLivePoliteness.OFF,
	UIA.Polite: aria.AriaLivePoliteness.POLITE,
	UIA.Assertive: aria.AriaLivePoliteness.ASSERTIVE,
}

UIAPropertyIdsToNVDAEventNames={
	UIA.UIA_NamePropertyId: "nameChange",
	UIA.UIA_HelpTextPropertyId: "descriptionChange",
	UIA.UIA_ExpandCollapseExpandCollapseStatePropertyId: "stateChange",
	UIA.UIA_ToggleToggleStatePropertyId: "stateChange",
	UIA.UIA_IsEnabledPropertyId: "stateChange",
	UIA.UIA_ValueValuePropertyId: "valueChange",
	UIA.UIA_RangeValueValuePropertyId: "valueChange",
	UIA.UIA_ControllerForPropertyId: "UIA_controllerFor",
	UIA.UIA_ItemStatusPropertyId: "UIA_itemStatus",
	UIA.UIA_DragDropEffectPropertyId: "UIA_dragDropEffect",
	UIA.UIA_DropTargetDropTargetEffectPropertyId: "UIA_dropTargetEffect",
}

globalEventHandlerGroupUIAPropertyIds = {
	UIA.UIA_RangeValueValuePropertyId,
	UIA.UIA_DragDropEffectPropertyId,
	UIA.UIA_DropTargetDropTargetEffectPropertyId,
}

localEventHandlerGroupUIAPropertyIds = (
	set(UIAPropertyIdsToNVDAEventNames)
	- globalEventHandlerGroupUIAPropertyIds
)

UIALandmarkTypeIdsToLandmarkNames: Dict[int, str] = {
	UIA.UIA_FormLandmarkTypeId: "form",
	UIA.UIA_NavigationLandmarkTypeId: "navigation",
	UIA.UIA_MainLandmarkTypeId: "main",
	UIA.UIA_SearchLandmarkTypeId: "search",
}

UIAEventIdsToNVDAEventNames: Dict[int, str] = {
	UIA.UIA_LiveRegionChangedEventId: "liveRegionChange",
	UIA.UIA_SelectionItem_ElementSelectedEventId: "UIA_elementSelected",
	UIA.UIA_MenuOpenedEventId: "gainFocus",
	UIA.UIA_SelectionItem_ElementAddedToSelectionEventId: "stateChange",
	UIA.UIA_SelectionItem_ElementRemovedFromSelectionEventId: "stateChange",
	#UIA_MenuModeEndEventId:"menuModeEnd",
	UIA.UIA_ToolTipOpenedEventId: "UIA_toolTipOpened",
	#UIA_AsyncContentLoadedEventId:"documentLoadComplete",
	#UIA_ToolTipClosedEventId:"hide",
	UIA.UIA_Window_WindowOpenedEventId: "UIA_window_windowOpen",
	UIA.UIA_SystemAlertEventId: "UIA_systemAlert",
	UIA.UIA_LayoutInvalidatedEventId: "UIA_layoutInvalidated",
	UIA.UIA_Drag_DragStartEventId: "stateChange",
	UIA.UIA_Drag_DragCancelEventId: "stateChange",
	UIA.UIA_Drag_DragCompleteEventId: "stateChange",
}

localEventHandlerGroupUIAEventIds = set()

autoSelectDetectionAvailable = False
if winVersion.getWinVer() >= winVersion.WIN10:
	UIAEventIdsToNVDAEventNames.update({
		UIA.UIA_Text_TextSelectionChangedEventId: "caret",
	})
	localEventHandlerGroupUIAEventIds.update({
		UIA.UIA_Text_TextSelectionChangedEventId,
	})
	autoSelectDetectionAvailable = True

globalEventHandlerGroupUIAEventIds = set(UIAEventIdsToNVDAEventNames) - localEventHandlerGroupUIAEventIds

ignoreWinEventsMap = {
	UIA_AutomationPropertyChangedEventId: list(UIAPropertyIdsToNVDAEventNames.keys()),
}
for id in UIAEventIdsToNVDAEventNames.keys():
	ignoreWinEventsMap[id] = [0]


def shouldUseUIAInMSWord(appModule: appModuleHandler.AppModule) -> bool:
	allow = AllowUiaInMSWord.getConfig()
	if allow == AllowUiaInMSWord.ALWAYS:
		log.debug("User has requested UIA in MS Word always")
		return True
	canUseOlderInProcessApproach = bool(appModule.helperLocalBindingHandle)
	if not canUseOlderInProcessApproach:
		log.debug("Using UIA in MS Word as no alternative object model available")
		return True
	if winVersion.getWinVer() < winVersion.WIN11:
		log.debug("Not using UIA in MS Word on pre Windows 11 OS due to missing custom extensions")
		return False
	if allow != AllowUiaInMSWord.WHERE_SUITABLE:
		log.debug("User does not want UIA in MS Word unless necessary")
		return False
	isOfficeApp = appModule.productName.startswith(("Microsoft Office", "Microsoft Outlook"))
	if not isOfficeApp:
		log.debug(f"Unknown Office app: {appModule.productName}")
		return False
	try:
		officeVersion = tuple(int(x) for x in appModule.productVersion.split('.')[:3])
	except Exception:
		log.debugWarning(f"Unable to parse office version: {appModule.productVersion}", exc_info=True)
		return False
	if officeVersion < (16, 0, 15000):
		log.debug(f"MS word too old for suitable UIA, Office version: {officeVersion}")
		return False
	log.debug(f"Using UIA due to suitable Office version: {officeVersion}")
	return True


class UIAHandler(COMObject):
	_com_interfaces_ = [
		UIA.IUIAutomationEventHandler,
		UIA.IUIAutomationFocusChangedEventHandler,
		UIA.IUIAutomationPropertyChangedEventHandler,
		UIA.IUIAutomationNotificationEventHandler,
		UIA.IUIAutomationActiveTextPositionChangedEventHandler,
	]
	_rateLimitedEventHandler: IUnknown | None = None

	#: A cache of UIA notification kinds to friendly names for logging
	_notificationKindsToNamesCache = {
		v: k[len('NotificationKind_'):]
		for k, v in vars(UIA).items()
		if k.startswith('NotificationKind_')
	}

	def getUIANotificationKindDebugString(self, notificationKind: int) -> str:
		"""
		Generates a string representation of the given UIA notification kind,
		suitable for logging.
		This is the name part of the NotificationKind_* constant.
		If a matching constant can not be found,
		then a string representation of the NotificationKind value itself is used.
		E.g. "unknown notification kind 1234".
		"""
		name = self._notificationKindsToNamesCache.get(notificationKind)
		if not name:
			name = f"unknown notification kind {notificationKind}"
		return name

	#: A cache of UIA notification processing values  to friendly names for logging
	_notificationProcessingValuesToNamesCache = {
		v: k[len('NotificationProcessing_'):]
		for k, v in vars(UIA).items()
		if k.startswith('NotificationProcessing_')
	}

	def getUIANotificationProcessingValueDebugString(self, notificationProcessing: int) -> str:
		"""
		Generates a string representation of the given UIA notification processing value,
		suitable for logging.
		This is the name part of the NotificationProcessing_* constant.
		If a matching constant can not be found,
		then a string representation of the NotificationProcessing value itself is used.
		E.g. "unknown notification processing value 1234".
		"""
		name = self._notificationProcessingValuesToNamesCache.get(notificationProcessing)
		if not name:
			name = f"unknown notification processing value {notificationProcessing}"
		return name

	def getUIAPropertyIDDebugString(self, propertyID: int) -> str:
		"""
		Generates a string representation of the given property ID,
		suitable for logging.
		For constant or registered property IDs,
		the name is the programmatic name registered for the property in UIA.
		If no name can be found, then a string representation of the ID itself is used.
		E.g. "unknown property ID 1234".
		"""
		try:
			name = self.clientObject.GetPropertyProgrammaticName(propertyID)
		except COMError:
			name = None
		if not name:
			name = f"unknown property ID {propertyID}"
		return name

	#: A cache of UIA event IDs to friendly names for logging
	_eventIDsToNamesCache = {
		v: k[len('UIA_'):-len('EventId')]
		for k, v in vars(UIA).items()
		if k.endswith('EventId')
	}

	def getUIAEventIDDebugString(self, eventID: int) -> str:
		"""
		Generates a string representation of the given UIA event ID,
		suitable for logging.
		This is the name part of the UIA_*EventId constant.
		If a matching constant can not be found, then a string representation of the ID itself is used.
		E.g. "unknown event ID 1234".
		"""
		name = self._eventIDsToNamesCache.get(eventID)
		if not name:
			name = f"unknown event ID {eventID}"
		return name

	def getUIAElementPropertyDebugString(self, element: UIA.IUIAutomationElement, propertyId: int) -> str:
		"""
		Fetches a property from a UIA element,
		for the specific purpose of logging.
		NULL value and exceptions are also given a string representation.
		"""
		try:
			return element.GetCachedPropertyValue(propertyId) or "[None]"
		except COMError:
			return "[COMError exception]"

	def getWindowHandleDebugString(self, windowHandle: int) -> str:
		"""
		Generates a string representation of the given window handle
		suitable for logging.
		Includes the handle value and the window's class name.
		"""
		windowClassName = winUser.getClassName(windowHandle) or "[unknown]"
		return f"hwnd 0X{windowHandle:X} of class {windowClassName}"

	def getUIAElementDebugString(self, element: UIA.IUIAutomationElement) -> str:
		"""
		Generates a string representation of the given UIA element
		suitable for logging.
		Including info such as name, controlType and automation Id.
		"""
		name = self.getUIAElementPropertyDebugString(element, UIA.UIA_NamePropertyId)
		controlType = self.getUIAElementPropertyDebugString(element, UIA.UIA_LocalizedControlTypePropertyId)
		automationID = self.getUIAElementPropertyDebugString(element, UIA.UIA_AutomationIdPropertyId)
		className = self.getUIAElementPropertyDebugString(element, UIA.UIA_ClassNamePropertyId)
		frameworkID = self.getUIAElementPropertyDebugString(element, UIA.UIA_FrameworkIdPropertyId)
		return (
			f"{name} {controlType} "
			f"with automationID {automationID}, "
			f"className {className} "
			f"and frameworkID {frameworkID}"
		)

	def __init__(self):
		super(UIAHandler,self).__init__()
		self.globalEventHandlerGroup = None
		self.localEventHandlerGroup = None
		self.localEventHandlerGroupWithTextChanges = None
		self._localEventHandlerGroupElements = set()
		self.MTAThreadInitEvent=threading.Event()
		self.MTAThreadQueue = Queue()
		self.MTAThreadInitException=None
		self.MTAThread = threading.Thread(
			name=f"{self.__class__.__module__}.{self.__class__.__qualname__}.MTAThread",
			target=self.MTAThreadFunc,
			daemon=True,
		)
		self.MTAThread.start()
		self.MTAThreadInitEvent.wait(2)
		if self.MTAThreadInitException:
			raise self.MTAThreadInitException

	def terminate(self):
		# Terminate the rate limited event handler if it exists.
		# We must do this from the main thread to totally ensure that the thread is terminated,
		# As this is a c++ thread so Python cannot kill it off at process exit.
		if config.conf["UIA"]["enhancedEventProcessing"]:
			if self._rateLimitedEventHandler:
				log.debug("UIAHandler: Terminating enhanced event processing")
				NVDAHelper.localLib.rateLimitedUIAEventHandler_terminate(self._rateLimitedEventHandler)

		# Terminate the MTA thread
		MTAThreadHandle = ctypes.wintypes.HANDLE(
			windll.kernel32.OpenThread(
				winKernel.SYNCHRONIZE,
				False,
				self.MTAThread.ident
			)
		)
		self.MTAThreadQueue.put_nowait(None)
		# Wait for the MTA thread to die (while still message pumping)
		if windll.user32.MsgWaitForMultipleObjects(1,byref(MTAThreadHandle),False,200,0)!=0:
			log.debugWarning("Timeout or error while waiting for UIAHandler MTA thread")
		windll.kernel32.CloseHandle(MTAThreadHandle)
		del self.MTAThread

	def MTAThreadFunc(self):
		try:
			oledll.ole32.CoInitializeEx(None, comtypes.COINIT_MULTITHREADED)
			self.clientObject = CoCreateInstance(
				UIA.CUIAutomation8._reg_clsid_,
				# Minimum interface is IUIAutomation3 (Windows 8.1).
				interface=UIA.CUIAutomation8._com_interfaces_[1],
				clsctx=CLSCTX_INPROC_SERVER
			)
			# #7345: Instruct UIA to never map MSAA winEvents to UIA propertyChange events.
			# These events are not needed by NVDA, and they can cause the UI Automation client library to become unresponsive if an application firing winEvents has a slow message pump. 
			pfm=self.clientObject.proxyFactoryMapping
			for index in range(pfm.count):
				e=pfm.getEntry(index)
				entryChanged = False
				for eventId, propertyIds in ignoreWinEventsMap.items():
					for propertyId in propertyIds:
						# Check if this proxy has mapped any winEvents to the UIA propertyChange event for this property ID 
						try:
							oldWinEvents=e.getWinEventsForAutomationEvent(eventId,propertyId)
						except IndexError:
							# comtypes does not seem to correctly handle a returned empty SAFEARRAY, raising IndexError
							oldWinEvents=None
						if oldWinEvents:
							# As winEvents were mapped, replace them with an empty list
							e.setWinEventsForAutomationEvent(eventId,propertyId,[])
							entryChanged = True
				if entryChanged:
					# Changes to an entry are not automatically picked up.
					# Therefore remove the entry and re-insert it.
					pfm.removeEntry(index)
					pfm.insertEntry(index,e)
			# #8009: use appropriate interface based on highest supported interface.
			# #8338: made easier by traversing interfaces supported on Windows 8 and later in reverse.
			for interface in reversed(UIA.CUIAutomation8._com_interfaces_):
				try:
					self.clientObject = self.clientObject.QueryInterface(interface)
					break
				except COMError:
					pass
			# Windows 10 RS5 provides new performance features for UI Automation
			# including event coalescing and connection recovery.
			# Enable all of these where available.
			if isinstance(self.clientObject, UIA.IUIAutomation6):
				self.clientObject.CoalesceEvents = UIA.CoalesceEventsOptions_Enabled
				self.clientObject.ConnectionRecoveryBehavior = UIA.ConnectionRecoveryBehaviorOptions_Enabled
			log.info(f"UIAutomation: {self.clientObject.__class__.__mro__[1].__name__}")
			self.windowTreeWalker=self.clientObject.createTreeWalker(self.clientObject.CreateNotCondition(self.clientObject.CreatePropertyCondition(UIA_NativeWindowHandlePropertyId,0)))
			self.windowCacheRequest=self.clientObject.CreateCacheRequest()
			self.windowCacheRequest.AddProperty(UIA_NativeWindowHandlePropertyId)
			self.UIAWindowHandleCache={}
			self.baseTreeWalker=self.clientObject.RawViewWalker
			self.baseCacheRequest=self.windowCacheRequest.Clone()
			for propertyId in baseCachePropertyIDs:
				self.baseCacheRequest.addProperty(propertyId)
			self.baseCacheRequest.addPattern(UIA_TextPatternId)
			self.rootElement=self.clientObject.getRootElementBuildCache(self.baseCacheRequest)
			self.reservedNotSupportedValue=self.clientObject.ReservedNotSupportedValue
			self.ReservedMixedAttributeValue=self.clientObject.ReservedMixedAttributeValue
			if config.conf["UIA"]["enhancedEventProcessing"]:
				handler = self._rateLimitedEventHandler = POINTER(IUnknown)()
				NVDAHelper.localLib.rateLimitedUIAEventHandler_create(
					self._com_pointers_[IUnknown._iid_],
					byref(self._rateLimitedEventHandler)
				)
			else:
				handler = self
			if utils._shouldSelectivelyRegister():
				self._createLocalEventHandlerGroup(handler)
			self._registerGlobalEventHandlers(handler)
			if winVersion.getWinVer() >= winVersion.WIN11:
				UIARemote.initialize(True, self.clientObject)
		except Exception as e:
			self.MTAThreadInitException=e
		finally:
			self.MTAThreadInitEvent.set()
		while True:
			func = self.MTAThreadQueue.get()
			if func:
				try:
					func()
				except Exception:
					log.error("Exception in function queued to UIA MTA thread", exc_info=True)
			else:
				break
		self.clientObject.RemoveAllEventHandlers()
<<<<<<< HEAD
		del self.localEventHandlerGroup
		del self.localEventHandlerGroupWithTextChanges
		del self.globalEventHandlerGroup
		self._rateLimitedEventHandler = None
=======
		if winVersion.getWinVer() >= winVersion.WIN11:
			UIARemote.terminate()
>>>>>>> 74460f53

	def _registerGlobalEventHandlers(self, handler: "UIAHandler"):
		self.clientObject.AddFocusChangedEventHandler(self.baseCacheRequest, handler)
		if isinstance(self.clientObject, UIA.IUIAutomation6):
			self.globalEventHandlerGroup = self.clientObject.CreateEventHandlerGroup()
		else:
			self.globalEventHandlerGroup = utils.FakeEventHandlerGroup(self.clientObject)
		self.globalEventHandlerGroup.AddPropertyChangedEventHandler(
			UIA.TreeScope_Subtree,
			self.baseCacheRequest,
			handler,
			*self.clientObject.IntSafeArrayToNativeArray(
				globalEventHandlerGroupUIAPropertyIds
				if utils._shouldSelectivelyRegister()
				else UIAPropertyIdsToNVDAEventNames
			)
		)
		for eventId in (
			globalEventHandlerGroupUIAEventIds
			if utils._shouldSelectivelyRegister()
			else UIAEventIdsToNVDAEventNames
		):
			self.globalEventHandlerGroup.AddAutomationEventHandler(
				eventId,
				UIA.TreeScope_Subtree,
				self.baseCacheRequest,
				handler
			)
		if (
			not utils._shouldSelectivelyRegister()
			and winVersion.getWinVer() >= winVersion.WIN10
		):
			# #14067: Due to poor performance, textChange requires special handling
			self.globalEventHandlerGroup.AddAutomationEventHandler(
				UIA.UIA_Text_TextChangedEventId,
				UIA.TreeScope_Subtree,
				self.baseCacheRequest,
				handler
			)
		# #7984: add support for notification event (IUIAutomation5, part of Windows 10 build 16299 and later).
		if isinstance(self.clientObject, UIA.IUIAutomation5):
			self.globalEventHandlerGroup.AddNotificationEventHandler(
				UIA.TreeScope_Subtree,
				self.baseCacheRequest,
				handler
			)
		if isinstance(self.clientObject, UIA.IUIAutomation6):
			self.globalEventHandlerGroup.AddActiveTextPositionChangedEventHandler(
				UIA.TreeScope_Subtree,
				self.baseCacheRequest,
				handler
			)
		self.addEventHandlerGroup(self.rootElement, self.globalEventHandlerGroup)

	def _createLocalEventHandlerGroup(self, handler: "UIAHandler"):
		if isinstance(self.clientObject, UIA.IUIAutomation6):
			self.localEventHandlerGroup = self.clientObject.CreateEventHandlerGroup()
			self.localEventHandlerGroupWithTextChanges = self.clientObject.CreateEventHandlerGroup()
		else:
			self.localEventHandlerGroup = utils.FakeEventHandlerGroup(self.clientObject)
			self.localEventHandlerGroupWithTextChanges = utils.FakeEventHandlerGroup(self.clientObject)
		self.localEventHandlerGroup.AddPropertyChangedEventHandler(
			UIA.TreeScope_Ancestors | UIA.TreeScope_Element,
			self.baseCacheRequest,
			handler,
			*self.clientObject.IntSafeArrayToNativeArray(localEventHandlerGroupUIAPropertyIds)
		)
		self.localEventHandlerGroupWithTextChanges.AddPropertyChangedEventHandler(
			UIA.TreeScope_Ancestors | UIA.TreeScope_Element,
			self.baseCacheRequest,
			handler,
			*self.clientObject.IntSafeArrayToNativeArray(localEventHandlerGroupUIAPropertyIds)
		)
		for eventId in localEventHandlerGroupUIAEventIds:
			self.localEventHandlerGroup.AddAutomationEventHandler(
				eventId,
				UIA.TreeScope_Ancestors | UIA.TreeScope_Element,
				self.baseCacheRequest,
				handler
			)
			self.localEventHandlerGroupWithTextChanges.AddAutomationEventHandler(
				eventId,
				UIA.TreeScope_Ancestors | UIA.TreeScope_Element,
				self.baseCacheRequest,
				handler
			)
		self.localEventHandlerGroupWithTextChanges.AddAutomationEventHandler(
			UIA.UIA_Text_TextChangedEventId,
			UIA.TreeScope_Ancestors | UIA.TreeScope_Element,
			self.baseCacheRequest,
			handler
		)

	def addEventHandlerGroup(self, element, eventHandlerGroup):
		if isinstance(eventHandlerGroup, UIA.IUIAutomationEventHandlerGroup):
			self.clientObject.AddEventHandlerGroup(element, eventHandlerGroup)
		elif isinstance(eventHandlerGroup, utils.FakeEventHandlerGroup):
			eventHandlerGroup.registerToClientObject(element)
		else:
			raise NotImplementedError

	def removeEventHandlerGroup(self, element, eventHandlerGroup):
		if isinstance(eventHandlerGroup, UIA.IUIAutomationEventHandlerGroup):
			self.clientObject.RemoveEventHandlerGroup(element, eventHandlerGroup)
		elif isinstance(eventHandlerGroup, utils.FakeEventHandlerGroup):
			eventHandlerGroup.unregisterFromClientObject(element)
		else:
			raise NotImplementedError

	def addLocalEventHandlerGroupToElement(self, element, isFocus=False):
		if not self.localEventHandlerGroup or element in self._localEventHandlerGroupElements:
			return

		def func():
			if isFocus:
				try:
					isStillFocus = self.clientObject.CompareElements(self.clientObject.GetFocusedElement(), element)
				except COMError:
					isStillFocus = False
				if not isStillFocus:
					return
			try:
				if (
					element.currentClassName in textChangeUIAClassNames
					or element.CachedAutomationID in textChangeUIAAutomationIDs
					or (
						not utils._shouldUseWindowsTerminalNotifications()
						and element.currentClassName in windowsTerminalUIAClassNames
					)
				):
					group = self.localEventHandlerGroupWithTextChanges
					logPrefix = "Explicitly"
				else:
					group = self.localEventHandlerGroup
					logPrefix = "Not"

				if _isDebug():
					log.debugWarning(
						f"{logPrefix} registering for textChange events from UIA element "
						f"with class name {repr(element.currentClassName)} "
						f"and automation ID {repr(element.CachedAutomationID)}"
					)
				self.addEventHandlerGroup(element, group)
			except COMError:
				log.error("Could not register for UIA events for element", exc_info=True)
			else:
				self._localEventHandlerGroupElements.add(element)
		self.MTAThreadQueue.put_nowait(func)

	def removeLocalEventHandlerGroupFromElement(self, element):
		if not self.localEventHandlerGroup or element not in self._localEventHandlerGroupElements:
			return

		def func():
			try:
				self.removeEventHandlerGroup(element, self.localEventHandlerGroup)
			except COMError:
				# The old UIAElement has probably died as the window was closed.
				# The system should forget the old event registration itself.
				# Yet, as we don't expect this to happen very often, log a debug warning.
				log.debugWarning("Could not unregister for UIA events for element", exc_info=True)
			self._localEventHandlerGroupElements.remove(element)
		self.MTAThreadQueue.put_nowait(func)

	def IUIAutomationEventHandler_HandleAutomationEvent(self,sender,eventID):
		if _isDebug():
			log.debug(
				f"handleAutomationEvent called with event {self.getUIAEventIDDebugString(eventID)} "
				f"for element {self.getUIAElementDebugString(sender)}"
			)
		if not self.MTAThreadInitEvent.is_set():
			# UIAHandler hasn't finished initialising yet, so just ignore this event.
			if _isDebug():
				log.debug("HandleAutomationEvent: event received while not fully initialized")
			return
		if eventID==UIA_MenuOpenedEventId and eventHandler.isPendingEvents("gainFocus"):
			# We don't need the menuOpened event if focus has been fired,
			# as focus should be more correct.
			if _isDebug():
				log.debug("HandleAutomationEvent: Ignored MenuOpenedEvent while focus event pending")
			return
		if eventID == UIA.UIA_Text_TextChangedEventId:
			if (
				sender.currentClassName in textChangeUIAClassNames
				or sender.CachedAutomationID in textChangeUIAAutomationIDs
				or (
					not utils._shouldUseWindowsTerminalNotifications()
					and sender.currentClassName in windowsTerminalUIAClassNames
				)
			):
				NVDAEventName = "textChange"
			else:
				if _isDebug():
					log.debugWarning(
						"HandleAutomationEvent: Dropping textChange event "
						f"from element {self.getUIAElementDebugString(sender)}"
					)
				return
		else:
			NVDAEventName = UIAEventIdsToNVDAEventNames.get(eventID, None)
		if not NVDAEventName:
			if _isDebug():
				log.debugWarning(f"HandleAutomationEvent: Don't know how to handle event {eventID}")
			return
		obj = None
		focus = api.getFocusObject()
		import NVDAObjects.UIA
		if (
			isinstance(focus, NVDAObjects.UIA.UIA)
			and self.clientObject.compareElements(focus.UIAElement, sender)
		):
			if _isDebug():
				log.debug(
					"handleAutomationEvent: element matches focus. "
					f"Redirecting event to focus NVDAObject {focus}"
				)
			obj = focus
		elif not self.isNativeUIAElement(sender):
			if _isDebug():
				log.debug(
					f"HandleAutomationEvent: Ignoring event {NVDAEventName} for non native element"
				)
			return
		window = obj.windowHandle if obj else self.getNearestWindowHandle(sender)
		if window:
			if _isDebug():
				log.debug(
					f"Checking if should accept NVDA event {NVDAEventName} "
					f"with window {self.getWindowHandleDebugString(window)}"
				)
			if not eventHandler.shouldAcceptEvent(NVDAEventName, windowHandle=window):
				if _isDebug():
					log.debug(
						f"HandleAutomationEvent: Ignoring event {NVDAEventName} for shouldAcceptEvent=False"
					)
				return
		if not obj:
			try:
				obj = NVDAObjects.UIA.UIA(windowHandle=window, UIAElement=sender)
			except Exception:
				if _isDebug():
					log.debugWarning(
						f"HandleAutomationEvent: Exception while creating object for event {NVDAEventName}",
						exc_info=True
					)
				return
			if not obj:
				if _isDebug():
					log.debug("handleAutomationEvent: No NVDAObject could be created")
				return
			if _isDebug():
				log.debug(
					f"handleAutomationEvent: created object {obj} "
				)
		if (
			(NVDAEventName == "gainFocus" and not obj.shouldAllowUIAFocusEvent)
			or (NVDAEventName=="liveRegionChange" and not obj._shouldAllowUIALiveRegionChangeEvent)
		):
			if _isDebug():
				log.debug(
					"HandleAutomationEvent: "
					f"Ignoring event {NVDAEventName} because ignored by object itself"
				)
			return
		if _isDebug():
			log.debug(
				f"handleAutomationEvent: queuing NVDA event {NVDAEventName} "
				f"for NVDAObject {obj} "
			)
		eventHandler.queueEvent(NVDAEventName,obj)

	# The last UIAElement that received a UIA focus event
	# This is updated no matter if this is a native element, the window is UIA blacklisted by NVDA, or  the element is proxied from MSAA 
	lastFocusedUIAElement=None

	def IUIAutomationFocusChangedEventHandler_HandleFocusChangedEvent(self,sender):
		if _isDebug():
			log.debug(f"handleFocusChangedEvent called with element {self.getUIAElementDebugString(sender)}")
		if not self.MTAThreadInitEvent.is_set():
			# UIAHandler hasn't finished initialising yet, so just ignore this event.
			if _isDebug():
				log.debug("HandleFocusChangedEvent: event received while not fully initialized")
			return
		self.lastFocusedUIAElement = sender
		if not self.isNativeUIAElement(sender):
			# #12982: This element may be the root of an MS Word document
			# for which we may be refusing to use UIA as its implementation may be incomplete.
			# However, there are some controls embedded in the MS Word document window
			# such as the Modern comments side track pane
			# for which we do have to use UIA.
			# But, if focus jumps from one of these controls back to the document (E.g. the user presses escape),
			# we receive no MSAA focus event, only a UIA focus event.
			# As we are not treating the Word doc as UIA, we need to manually fire an MSAA focus event on the document.
			self._emitMSAAFocusForWordDocIfNecessary(sender)
			if _isDebug():
				log.debug(f"Ignoring for non native element {self.getUIAElementDebugString(sender)}")
			return
		import NVDAObjects.UIA
		if isinstance(eventHandler.lastQueuedFocusObject,NVDAObjects.UIA.UIA):
			lastFocusObj = eventHandler.lastQueuedFocusObject
			# Ignore duplicate focus events.
			# It seems that it is possible for compareElements to return True, even though the objects are different.
			# Therefore, don't ignore the event if the last focus object has lost its hasKeyboardFocus state.
			try:
				if (
					not lastFocusObj.shouldAllowDuplicateUIAFocusEvent
					and self.clientObject.compareElements(sender, lastFocusObj.UIAElement)
					and lastFocusObj.UIAElement.currentHasKeyboardFocus
				):
					if _isDebug():
						log.debugWarning(
							"HandleFocusChangedEvent: Ignoring duplicate focus event "
						)
					return
			except COMError:
				if _isDebug():
					log.debugWarning(
						"HandleFocusChangedEvent: Couldn't check for duplicate focus event ",
						exc_info=True
					)
		window = self.getNearestWindowHandle(sender)
		if window and not eventHandler.shouldAcceptEvent("gainFocus", windowHandle=window):
			if _isDebug():
				log.debug(
					"HandleFocusChangedEvent: Ignoring for shouldAcceptEvent=False"
				)
			return
		try:
			obj = NVDAObjects.UIA.UIA(windowHandle=window, UIAElement=sender)
		except Exception:
			if _isDebug():
				log.debugWarning(
					"HandleFocusChangedEvent: Exception while creating NVDAObject ",
					exc_info=True
				)
			obj = None
		if not obj:
			if _isDebug():
				log.debug(
					"handleFocusChangedEvent: Could not create an NVDAObject "
				)
			return
		if _isDebug():
			log.debug(f"Created object {obj} for element {self.getUIAElementDebugString(sender)}")
		if not obj.shouldAllowUIAFocusEvent:
			if _isDebug():
				log.debug(
					"HandleFocusChangedEvent: NVDAObject chose to ignore event "
				)
			return
		if _isDebug():
			log.debug(
				"handleFocusChangedEvent: Queuing NVDA gainFocus event "
				f"for obj {obj} "
			)
		eventHandler.queueEvent("gainFocus",obj)

	def IUIAutomationPropertyChangedEventHandler_HandlePropertyChangedEvent(self,sender,propertyId,newValue):
		if _isDebug():
			log.debug(
				f"handlePropertyChangeEvent called with property {self.getUIAPropertyIDDebugString(propertyId)}, "
				f"value {str(newValue.value)[:50]} "
				f"for element {self.getUIAElementDebugString(sender)}"
			)
		# #3867: For now manually force this VARIANT type to empty to get around a nasty double free in comtypes/ctypes.
		# We also don't use the value in this callback.
		newValue.vt=VT_EMPTY
		if not self.MTAThreadInitEvent.is_set():
			# UIAHandler hasn't finished initialising yet, so just ignore this event.
			if _isDebug():
				log.debug("HandlePropertyChangedEvent: event received while not fully initialized")
			return
		try:
			processId = sender.CachedProcessID
		except COMError:
			pass
		else:
			appMod = appModuleHandler.getAppModuleFromProcessID(processId)
			if not appMod.shouldProcessUIAPropertyChangedEvent(sender, propertyId):
				if _isDebug():
					log.debug(
						f"handlePropertyChangeEvent: dropping property {self.getUIAPropertyIDDebugString(propertyId)} "
						f"at request of appModule {appMod.appName}"
					)
				return
		NVDAEventName=UIAPropertyIdsToNVDAEventNames.get(propertyId,None)
		if not NVDAEventName:
			if _isDebug():
				log.debugWarning(f"HandlePropertyChangedEvent: Don't know how to handle property {propertyId}")
			return
		obj = None
		focus = api.getFocusObject()
		import NVDAObjects.UIA
		if (
			isinstance(focus, NVDAObjects.UIA.UIA)
			and self.clientObject.compareElements(focus.UIAElement, sender)
		):
			if _isDebug():
				log.debug(
					"propertyChange event is for focus. "
					f"Redirecting event to focus NVDAObject {focus}"
				)
			obj = focus
		elif not self.isNativeUIAElement(sender):
			if _isDebug():
				log.debug(
					f"HandlePropertyChangedEvent: Ignoring event {NVDAEventName} for non native element"
				)
			return
		window = obj.windowHandle if obj else self.getNearestWindowHandle(sender)
		if window:
			if _isDebug():
				log.debug(
					f"Checking if should accept NVDA event {NVDAEventName} "
					f"with window {self.getWindowHandleDebugString(window)}"
				)
			if not eventHandler.shouldAcceptEvent(NVDAEventName, windowHandle=window):
				if _isDebug():
					log.debug(
						f"HandlePropertyChangedEvent: Ignoring event {NVDAEventName} for shouldAcceptEvent=False"
					)
				return
		if not obj:
			try:
				obj = NVDAObjects.UIA.UIA(windowHandle=window, UIAElement=sender)
			except Exception:
				if _isDebug():
					log.debugWarning(
						f"HandlePropertyChangedEvent: Exception while creating object for event {NVDAEventName}",
						exc_info=True
					)
				return
			if not obj:
				if _isDebug():
					log.debug(f"HandlePropertyChangedEvent: Ignoring event {NVDAEventName} because no object")
				return
			if _isDebug():
				log.debug(
					f"handlePropertyChangeEvent: created object {obj} "
				)
		if _isDebug():
			log.debug(
				f"handlePropertyChangeEvent: queuing NVDA {NVDAEventName} event "
				f"for NVDAObject {obj} "
			)
		eventHandler.queueEvent(NVDAEventName,obj)

	def IUIAutomationNotificationEventHandler_HandleNotificationEvent(
			self,
			sender,
			NotificationKind,
			NotificationProcessing,
			displayString,
			activityId
	):
		if _isDebug():
			log.debug(
				"handleNotificationEvent called "
				f"with notificationKind {self.getUIANotificationKindDebugString(NotificationKind)}, "
				f"notificationProcessing {self.getUIANotificationProcessingValueDebugString(NotificationProcessing)}, "
				f"displayString {str(displayString)[:50]}, "
				f"activityID {activityId}, "
				f"for element {self.getUIAElementDebugString(sender)}"
			)
		if not self.MTAThreadInitEvent.is_set():
			# UIAHandler hasn't finished initialising yet, so just ignore this event.
			if _isDebug():
				log.debug("HandleNotificationEvent: event received while not fully initialized")
			return
		import NVDAObjects.UIA
		try:
			obj = NVDAObjects.UIA.UIA(UIAElement=sender)
		except Exception:
			if _isDebug():
				log.debugWarning(
					"HandleNotificationEvent: Exception while creating object: "
					f"NotificationProcessing={NotificationProcessing} "
					f"displayString={displayString} "
					f"activityId={activityId}",
					exc_info=True
				)
			return
		if not obj:
			# Sometimes notification events can be fired on a UIAElement that has no windowHandle and does not connect through parents back to the desktop.
			# There is nothing we can do with these.
			if _isDebug():
				log.debug(
					"HandleNotificationEvent: Ignoring because no object: "
					f"NotificationProcessing={NotificationProcessing} "
					f"displayString={displayString} "
					f"activityId={activityId}"
				)
			return
		if _isDebug():
			log.debug(
				"Queuing UIA_notification NVDA event "
				f"for NVDAObject {obj}"
			)
		eventHandler.queueEvent("UIA_notification",obj, notificationKind=NotificationKind, notificationProcessing=NotificationProcessing, displayString=displayString, activityId=activityId)

	def IUIAutomationActiveTextPositionChangedEventHandler_HandleActiveTextPositionChangedEvent(
			self,
			sender,
			textRange
	):
		if _isDebug():
			log.debug(
				f"HandleActiveTextPositionChangedEvent called for element {self.getUIAElementDebugString(sender)}"
			)
		if not self.MTAThreadInitEvent.is_set():
			# UIAHandler hasn't finished initialising yet, so just ignore this event.
			if _isDebug():
				log.debug("HandleActiveTextPositionchangedEvent: event received while not fully initialized")
			return
		import NVDAObjects.UIA
		try:
			obj = NVDAObjects.UIA.UIA(UIAElement=sender)
		except Exception:
			if _isDebug():
				log.debugWarning(
					"HandleActiveTextPositionChangedEvent: Exception while creating object: ",
					exc_info=True
				)
			return
		if not obj:
			if _isDebug():
				log.debug(
					"HandleActiveTextPositionchangedEvent: Ignoring because no object: "
				)
			return
		if _isDebug():
			log.debug(
				"handleActiveTextPositionChange: Queuing UIA_activeTextPositionChanged NVDA event "
				f"for NVDAObject {obj}"
			)
		eventHandler.queueEvent("UIA_activeTextPositionChanged", obj, textRange=textRange)

	# C901: '_isUIAWindowHelper' is too complex
	# Note: when working on _isUIAWindowHelper, look for opportunities to simplify
	# and move logic out into smaller helper functions.
	def _isUIAWindowHelper(self, hwnd: int, isDebug=False) -> bool:  # noqa: C901
		if isDebug:
			log.debug(f"checking window {self.getWindowHandleDebugString(hwnd)}")
		# UIA in NVDA's process freezes in Windows 7 and below
		processID=winUser.getWindowThreadProcessID(hwnd)[0]
		if globalVars.appPid == processID:
			if isDebug:
				log.debug("Window is from NVDA's process. Treating as non-UIA")
			return False
		import NVDAObjects.window
		rawWindowClass = winUser.getClassName(hwnd)
		windowClass = NVDAObjects.window.Window.normalizeWindowClassName(rawWindowClass)
		# For certain window classes, we always want to use UIA.
		if windowClass in goodUIAWindowClassNames:
			if isDebug:
				log.debug("Window found in goodUIAWindowClassNames. Treating as UIA")
			return True
		# allow the appModule for the window to also choose if this window is good
		# An appModule should be able to override bad UIA class names as prescribed by core
		appModule=appModuleHandler.getAppModuleFromProcessID(processID)
		if appModule and appModule.isGoodUIAWindow(hwnd):
			if isDebug:
				log.debug(
					f"appModule {appModule.appName} says to treat window as UIA"
				)
			return True
		# There are certain window classes that just had bad UIA implementations
		if windowClass in badUIAWindowClassNames:
			if isDebug:
				log.debug("Window found in baddUIAWindowClassNames. Treating as non-UIA")
			return False
		# allow the appModule for the window to also choose if this window is bad
		if appModule and appModule.isBadUIAWindow(hwnd):
			if isDebug:
				log.debug(
					f"appModule {appModule.appName} says to not treat window as UIA"
				)
			return False
		if windowClass == "NetUIHWND" and appModule:
			# NetUIHWND is used for various controls in MS Office.
			# IAccessible should be used for NetUIHWND in versions older than 2016
			# Fixes: lack of focus reporting (#4207),
			# Fixes: strange reporting of context menu items(#9252),
			# fixes: not being able to report ribbon sections when they starts with an edit  field (#7067)
			# Note that #7067 is not fixed for Office 2016 and never.
			# Using IAccessible for NetUIHWND controls causes focus changes not to be reported
			# when the ribbon is collapsed.
			# Testing shows that these controls emits proper events but they are ignored by NVDA.
			isOfficeApp = appModule.productName.startswith(("Microsoft Office", "Microsoft Outlook"))
			isOffice2013OrOlder = int(appModule.productVersion.split(".")[0]) < 16
			if isOfficeApp and isOffice2013OrOlder:
				parentHwnd = winUser.getAncestor(hwnd, winUser.GA_PARENT)
				while parentHwnd:
					if winUser.getClassName(parentHwnd) in ("Net UI Tool Window", "MsoCommandBar",):
						if isDebug:
							log.debug("Office 2013 ribon or older. Treating as non-UIA")
						return False
					parentHwnd = winUser.getAncestor(parentHwnd, winUser.GA_PARENT)
		# Ask the window if it supports UIA natively
		res=windll.UIAutomationCore.UiaHasServerSideProvider(hwnd)
		if res:
			if isDebug:
				log.debug("window has UIA server side provider")
			canUseOlderInProcessApproach = bool(appModule.helperLocalBindingHandle)
			if windowClass == MS_WORD_DOCUMENT_WINDOW_CLASS:
				# The window does support UIA natively, but MS Word documents now
				# have a fairly usable UI Automation implementation.
				# However, builds of MS Office 2016 before build 15000 or so had bugs which
				# we cannot work around.
				# Therefore, if we can inject in-process, refuse to use UIA and instead
				# fall back to the MS Word object model.
				if not shouldUseUIAInMSWord(appModule):
					if isDebug:
						log.debug("MS word document treated as non-UIA")
					return False
			# MS Excel spreadsheets now have a fairly usable UI Automation implementation.
			# However, builds of MS Office 2016 before build 9000 or so had bugs which we
			# cannot work around.
			# And even current builds of Office 2016 are still missing enough info from UIA
			# that it is still impossible to switch to UIA completely.
			# Therefore, if we can inject in-process, refuse to use UIA and instead fall
			# back to the MS Excel object model.
			elif (
				# An MS Excel spreadsheet window
				windowClass == "EXCEL7"
				# Disabling is only useful if we can inject in-process (and use our older code)
				and appModule.helperLocalBindingHandle
				# Allow the user to explicitly force UIA support for MS Excel spreadsheets
				# no matter the Office version
				and not config.conf['UIA']['useInMSExcelWhenAvailable']
			):
				if isDebug:
					log.debug("MS Excel spreadsheet  treated as non-UIA")
				return False
			elif windowClass == "Chrome_RenderWidgetHostHWND":
				# Unless explicitly allowed, all Chromium implementations (including Edge) should not be UIA,
				# As their IA2 implementation is still better at the moment.
				# However, in cases where Chromium is running under another logon session,
				# the IAccessible2 implementation is unavailable.
				hasAccessToIA2 = not appModule.isRunningUnderDifferentLogonSession
				if (
					AllowUiaInChromium.getConfig() == AllowUiaInChromium.NO
					# Disabling is only useful if we can inject in-process (and use our older code)
					or (
						canUseOlderInProcessApproach
						and hasAccessToIA2
						and AllowUiaInChromium.getConfig() != AllowUiaInChromium.YES  # Users can prefer to use UIA
					)
				):
					if isDebug:
						log.debug("_isUIAWindowHelper:Chromium window treated as non-UIA")
					return False
			elif windowClass == "ConsoleWindowClass":
				if not utils._shouldUseUIAConsole(hwnd):
					if isDebug:
						log.debug("Windows console treated as non-UIA")
					return False
			elif windowClass == "SysListView32":
				# #15283: SysListView32 controls in Windows Forms have a native UIA implementation
				# and lack a MSAA implementation.
				# We need to rely on UIA for these controls, as otherwise parent/child navigation is broken.
				# For other instances however, even when the control advertises a native UIA implementation,
				# the implementation is likely to be incomplete and MSAA should be prefered.
				if isDebug:
					log.debug(f"Checking framework of {rawWindowClass} window ")
				if not utils._isFrameworkIdWinForm(hwnd):
					if isDebug:
						log.debug("SysListView32 treated as non-UIA")
					return False
			if isDebug:
				log.debug("Treating as UIA")
		else:
			if isDebug:
				log.debug("window does not have UIA server side provider. Treating as non-UIA")
		return bool(res)

	def isUIAWindow(self, hwnd: int, isDebug: bool = False) -> bool:
		# debugging for this function is explicitly controled via an argument
		# as this function may be also called from MSAA code.
		now=time.time()
		v=self.UIAWindowHandleCache.get(hwnd,None)
		if not v or (now-v[1])>0.5:
			v = (
				self._isUIAWindowHelper(hwnd, isDebug=isDebug),
				now
			)
			self.UIAWindowHandleCache[hwnd]=v
		elif isDebug:
			log.debug(f"Found cached is UIA window {v[0]} for hwnd {self.getWindowHandleDebugString(hwnd)}")
		return v[0]

	def getNearestWindowHandle(self, UIAElement):
		if hasattr(UIAElement, "_nearestWindowHandle"):
			# Called previously. Use cached result.
			windowHandle = UIAElement._nearestWindowHandle
			if _isDebug():
				log.debug(
					"Got previously cached nearest windowHandle "
					f"of {self.getWindowHandleDebugString(windowHandle)} "
					f"for element {self.getUIAElementDebugString(UIAElement)}"
				)
			return windowHandle
		if _isDebug():
			log.debug(
				"Locating nearest ancestor windowHandle "
				f"for element {self.getUIAElementDebugString(UIAElement)}"
			)
		try:
			processID = UIAElement.cachedProcessID
		except COMError:
			return None
		appModule = appModuleHandler.getAppModuleFromProcessID(processID)
		# WDAG (Windows Defender application Guard) UIA elements should be treated as being from a remote machine, and therefore their window handles are completely invalid on this machine.
		# Unfortunately the remote UIA tree is not parented into the local tree.
		# Therefore, just use the currently active WDAG local window as the nearest window.
		if appModule.appName == WDAG_PROCESS_NAME:
			if _isDebug():
				log.debug("Detected WDAG element")
			gi = winUser.getGUIThreadInfo(0)
			if (
				winUser.getClassName(gi.hwndActive) == WDAG_WINDOW_CLASS_NAME
				and winUser.getWindowThreadProcessID(gi.hwndActive)[0] == processID
			):
				if _isDebug():
					log.debug(
						f"using active WDAG local window {self.getWindowHandleDebugString(gi.hwndActive)}"
					)
				return gi.hwndActive
			else:
				if _isDebug():
					log.debug(
						f"Active window is not WDAG or is wrong instance:  {self.getWindowHandleDebugString(gi.hwndActive)}"
					)
				return None
			condition = utils.createUIAMultiPropertyCondition(
				{UIA.UIA_ClassNamePropertyId: ['ApplicationFrameWindow', 'CabinetWClass']}
			)
			walker = self.clientObject.createTreeWalker(condition)
		else:
			# Not WDAG, just walk up to the nearest valid windowHandle
			walker = self.windowTreeWalker
		cacheRequest = self.windowCacheRequest
		if _isDebug():
			# When debugging we want some extra properties cached for logging.
			cacheRequest = self.baseCacheRequest
		try:
			new = walker.NormalizeElementBuildCache(UIAElement, cacheRequest)
		except COMError:
			log.debugWarning(
				"error walking up to an element with a valid windowHandle", exc_info=True
			)
			return None
		try:
			window = new.cachedNativeWindowHandle
		except COMError:
			if _isDebug():
				log.debugWarning(
					"Unable to get cachedNativeWindowHandle from found ancestor element", exc_info=True
				)
			return None
		if _isDebug():
			log.debug(
				"Found ancestor element "
				f"with valid windowHandle {self.getWindowHandleDebugString(window)}"
			)
		# Cache for future use to improve performance.
		UIAElement._nearestWindowHandle = window
		return window

	def _isNetUIEmbeddedInWordDoc(self, element: UIA.IUIAutomationElement) -> bool:
		"""
		Detects if the given UIA element represents a control in a NetUI container
		embedded within a MS Word document window.
		E.g. the Modern Comments side track pane.
		This method also caches the answer on the element itself
		to both speed up checking later and to allow checking on an already dead element
		E.g. a previous focus.
		"""
		if getattr(element, '_isNetUIEmbeddedInWordDoc', False):
			return True
		windowHandle = self.getNearestWindowHandle(element)
		if winUser.getClassName(windowHandle) != MS_WORD_DOCUMENT_WINDOW_CLASS:
			return False
		condition = utils.createUIAMultiPropertyCondition(
			{UIA.UIA_ClassNamePropertyId: 'NetUIHWNDElement'},
			{UIA.UIA_NativeWindowHandlePropertyId: windowHandle}
		)
		walker = self.clientObject.createTreeWalker(condition)
		cacheRequest = self.clientObject.createCacheRequest()
		cacheRequest.AddProperty(UIA.UIA_ClassNamePropertyId)
		cacheRequest.AddProperty(UIA.UIA_NativeWindowHandlePropertyId)
		ancestor = walker.NormalizeElementBuildCache(element, cacheRequest)
		# ancestor will either be the embedded NetUIElement, or just hit the root of the MS Word document window
		if ancestor.CachedClassName != 'NetUIHWNDElement':
			return False
		element._isNetUIEmbeddedInWordDoc = True
		return True

	def _emitMSAAFocusForWordDocIfNecessary(self, element: UIA.IUIAutomationElement) -> None:
		"""
		Fires an MSAA focus event on the given UIA element
		if the element is the root of a Word document,
		and the focus was previously in a NetUI container embedded in this Word document.
		"""
		import NVDAObjects.UIA
		oldFocus = eventHandler.lastQueuedFocusObject
		if (
			isinstance(oldFocus, NVDAObjects.UIA.UIA)
			and getattr(oldFocus.UIAElement, '_isNetUIEmbeddedInWordDoc', False)
			and element.CachedClassName == MS_WORD_DOCUMENT_WINDOW_CLASS
			and element.CachedControlType == UIA.UIA_DocumentControlTypeId
			and self.getNearestWindowHandle(element) == oldFocus.windowHandle
			and not self.isUIAWindow(oldFocus.windowHandle)
		):
			IAccessibleHandler.internalWinEventHandler.winEventLimiter.addEvent(
				winUser.EVENT_OBJECT_FOCUS, oldFocus.windowHandle, winUser.OBJID_CLIENT, 0, oldFocus.windowThreadID
			)

	def isNativeUIAElement(self,UIAElement):
		if _isDebug():
			log.debug(f"checking if is native UIA  element: {self.getUIAElementDebugString(UIAElement)}")
		#Due to issues dealing with UIA elements coming from the same process, we do not class these UIA elements as usable.
		# It seems to be safe enough to retrieve the cached processID,
		# but using tree walkers or fetching other properties causes a freeze.
		try:
			processID=UIAElement.cachedProcessId
		except COMError:
			if _isDebug():
				log.debug(f"could not fetch processId. {self.getUIAElementDebugString(UIAElement)}")
			return False
		if processID == globalVars.appPid:
			if _isDebug():
				log.debug(
					"element is local to NVDA, "
					"treating as non-native."
				)
			return False
		# Whether this is a native element depends on whether its window natively supports UIA.
		windowHandle=self.getNearestWindowHandle(UIAElement)
		if windowHandle:
			if self.isUIAWindow(windowHandle, isDebug=_isDebug()):
				if _isDebug():
					log.debug(
						"treating element as native due to "
						f"windowHandle {self.getWindowHandleDebugString(windowHandle)}. "
					)
				return True
			# #12982: although NVDA by default may not treat this element's window as native UIA,
			# E.g. it is proxied from MSAA, or NVDA has specifically black listed it,
			# It may be an element from a NetUIcontainer embedded in a Word document,
			# such as the MS Word Modern Comments side track pane.
			# These elements are only exposed via UIA, and not MSAA,
			# thus we must treat these elements as native UIA.
			if self._isNetUIEmbeddedInWordDoc(UIAElement):
				if _isDebug():
					log.debug(
						"treating as native as is a netUI embedded in word doc. "
					)
				return True
			if winUser.getClassName(windowHandle)=="DirectUIHWND" and "IEFRAME.dll" in UIAElement.cachedProviderDescription and UIAElement.currentClassName in ("DownloadBox", "accessiblebutton", "DUIToolbarButton", "PushButton"):
				# This is the IE 9 downloads list.
				# #3354: UiaHasServerSideProvider returns false for the IE 9 downloads list window,
				# so we'd normally use MSAA for this control.
				# However, its MSAA implementation is broken (fires invalid events) if UIA is initialised,
				# whereas its UIA implementation works correctly.
				# Therefore, we must use UIA here.
				if _isDebug():
					log.debug(
						"treating as native as is in IE9 downloads list. "
					)
				return True
		if _isDebug():
			log.debug("Treating element as non-native")
		return False


handler: Optional[UIAHandler] = None


def initialize():
	global handler
	if not config.conf["UIA"]["enabled"]:
		raise RuntimeError("UIA forcefully disabled in configuration")
	try:
		handler = UIAHandler()
	except COMError:
		handler = None
		raise


def terminate():
	global handler
	if handler:
		handler.terminate()
		handler = None

def _isDebug():
	return config.conf["debugLog"]["UIA"]
<|MERGE_RESOLUTION|>--- conflicted
+++ resolved
@@ -1,1459 +1,1456 @@
-# A part of NonVisual Desktop Access (NVDA)
-# Copyright (C) 2008-2023 NV Access Limited, Joseph Lee, Babbage B.V., Leonard de Ruijter, Bill Dengler
-# This file is covered by the GNU General Public License.
-# See the file COPYING for more details.
-
-from typing import Optional
-import ctypes
-import ctypes.wintypes
-from ctypes import (
-	oledll,
-	windll,
-	POINTER,
-	CFUNCTYPE,
-	c_voidp,
-)
-
-import comtypes.client
-from comtypes.automation import VT_EMPTY
-from comtypes import (
-	COMError,
-	COMObject,
-	byref,
-	CLSCTX_INPROC_SERVER,
-	CoCreateInstance,
-	IUnknown,
-)
-
-import threading
-import time
-import IAccessibleHandler.internalWinEventHandler
-import config
-from config import (
-	AllowUiaInChromium,
-	AllowUiaInMSWord,
-)
-import api
-import appModuleHandler
-import controlTypes
-import globalVars
-import winKernel
-import winUser
-import winVersion
-import eventHandler
-from logHandler import log
-from . import utils
-from comInterfaces import UIAutomationClient as UIA
-# F403: unable to detect undefined names
-from comInterfaces.UIAutomationClient import *  # noqa:  F403
-import textInfos
-from typing import Dict
-from queue import Queue
-import aria
-import NVDAHelper
-from . import remote as UIARemote
-
-
-baseCachePropertyIDs = {
-	UIA.UIA_FrameworkIdPropertyId,
-	UIA.UIA_AutomationIdPropertyId,
-	UIA.UIA_ClassNamePropertyId,
-	UIA.UIA_ControlTypePropertyId,
-	UIA.UIA_ProviderDescriptionPropertyId,
-	UIA.UIA_ProcessIdPropertyId,
-	UIA.UIA_IsTextPatternAvailablePropertyId,
-	UIA.UIA_IsContentElementPropertyId,
-	UIA.UIA_IsControlElementPropertyId,
-	UIA.UIA_NamePropertyId,
-	UIA.UIA_LocalizedControlTypePropertyId,
-}
-
-#: The window class name for Microsoft Word documents.
-# Microsoft Word's UI Automation implementation
-# also exposes this value as the document UIA element's classname property.
-MS_WORD_DOCUMENT_WINDOW_CLASS = "_WwG"
-
-HorizontalTextAlignment_Left=0
-HorizontalTextAlignment_Centered=1
-HorizontalTextAlignment_Right=2
-HorizontalTextAlignment_Justified=3
-
-
-
-# The name of the WDAG (Windows Defender Application Guard) process
-WDAG_PROCESS_NAME=u'hvsirdpclient'
-# The window class of the WDAG (Windows Defender Application Guard) main window
-WDAG_WINDOW_CLASS_NAME = "RAIL_WINDOW"
-
-goodUIAWindowClassNames = (
-	# A WDAG (Windows Defender Application Guard) Window is always native UIA, even if it doesn't report as such.
-	'RAIL_WINDOW',
-)
-
-badUIAWindowClassNames = (
-	# UIA events of candidate window interfere with MSAA events.
-	"Microsoft.IME.CandidateWindow.View",
-	"SysTreeView32",
-	"WuDuiListView",
-	"ComboBox",
-	"msctls_progress32",
-	"Edit",
-	"CommonPlacesWrapperWndClass",
-	"SysMonthCal32",
-	"SUPERGRID",  # Outlook 2010 message list
-	"RichEdit",
-	"RichEdit20",
-	"RICHEDIT50W",
-	"Button",
-	# #8944: The Foxit UIA implementation is incomplete and should not be used for now.
-	"FoxitDocWnd",
-)
-
-# #8405: used to detect UIA dialogs prior to Windows 10 RS5.
-UIADialogClassNames=[
-	"#32770",
-	"NUIDialog",
-	"Credential Dialog Xaml Host", # UAC dialog in Anniversary Update and later
-	"Shell_Dialog",
-	"Shell_Flyout",
-	"Shell_SystemDialog", # Various dialogs in Windows 10 Settings app
-]
-
-textChangeUIAAutomationIDs = (
-	"Text Area",  # Windows Console Host
-)
-
-textChangeUIAClassNames = (
-	"_WwG",  # Microsoft Word
-)
-
-windowsTerminalUIAClassNames = (
-	"TermControl",
-	"TermControl2",
-	"WPFTermControl",
-)
-
-NVDAUnitsToUIAUnits: Dict[str, int] = {
-	textInfos.UNIT_CHARACTER: UIA.TextUnit_Character,
-	textInfos.UNIT_WORD: UIA.TextUnit_Word,
-	textInfos.UNIT_LINE: UIA.TextUnit_Line,
-	textInfos.UNIT_PARAGRAPH: UIA.TextUnit_Paragraph,
-	textInfos.UNIT_PAGE: UIA.TextUnit_Page,
-	textInfos.UNIT_READINGCHUNK: UIA.TextUnit_Line,
-	textInfos.UNIT_STORY: UIA.TextUnit_Document,
-	textInfos.UNIT_FORMATFIELD: UIA.TextUnit_Format,
-}
-
-UIAControlTypesToNVDARoles={
-	UIA_ButtonControlTypeId:controlTypes.Role.BUTTON,
-	UIA_CalendarControlTypeId:controlTypes.Role.CALENDAR,
-	UIA_CheckBoxControlTypeId:controlTypes.Role.CHECKBOX,
-	UIA_ComboBoxControlTypeId:controlTypes.Role.COMBOBOX,
-	UIA_EditControlTypeId:controlTypes.Role.EDITABLETEXT,
-	UIA_HyperlinkControlTypeId:controlTypes.Role.LINK,
-	UIA_ImageControlTypeId:controlTypes.Role.GRAPHIC,
-	UIA_ListItemControlTypeId:controlTypes.Role.LISTITEM,
-	UIA_ListControlTypeId:controlTypes.Role.LIST,
-	UIA_MenuControlTypeId:controlTypes.Role.POPUPMENU,
-	UIA_MenuBarControlTypeId:controlTypes.Role.MENUBAR,
-	UIA_MenuItemControlTypeId:controlTypes.Role.MENUITEM,
-	UIA_ProgressBarControlTypeId:controlTypes.Role.PROGRESSBAR,
-	UIA_RadioButtonControlTypeId:controlTypes.Role.RADIOBUTTON,
-	UIA_ScrollBarControlTypeId:controlTypes.Role.SCROLLBAR,
-	UIA_SliderControlTypeId:controlTypes.Role.SLIDER,
-	UIA_SpinnerControlTypeId:controlTypes.Role.SPINBUTTON,
-	UIA_StatusBarControlTypeId:controlTypes.Role.STATUSBAR,
-	UIA_TabControlTypeId:controlTypes.Role.TABCONTROL,
-	UIA_TabItemControlTypeId:controlTypes.Role.TAB,
-	UIA_TextControlTypeId:controlTypes.Role.STATICTEXT,
-	UIA_ToolBarControlTypeId:controlTypes.Role.TOOLBAR,
-	UIA_ToolTipControlTypeId:controlTypes.Role.TOOLTIP,
-	UIA_TreeControlTypeId:controlTypes.Role.TREEVIEW,
-	UIA_TreeItemControlTypeId:controlTypes.Role.TREEVIEWITEM,
-	UIA_CustomControlTypeId:controlTypes.Role.UNKNOWN,
-	UIA_GroupControlTypeId:controlTypes.Role.GROUPING,
-	UIA_ThumbControlTypeId:controlTypes.Role.THUMB,
-	UIA_DataGridControlTypeId:controlTypes.Role.DATAGRID,
-	UIA_DataItemControlTypeId:controlTypes.Role.DATAITEM,
-	UIA_DocumentControlTypeId:controlTypes.Role.DOCUMENT,
-	UIA_SplitButtonControlTypeId:controlTypes.Role.SPLITBUTTON,
-	UIA_WindowControlTypeId:controlTypes.Role.WINDOW,
-	UIA_PaneControlTypeId:controlTypes.Role.PANE,
-	UIA_HeaderControlTypeId:controlTypes.Role.HEADER,
-	UIA_HeaderItemControlTypeId:controlTypes.Role.HEADERITEM,
-	UIA_TableControlTypeId:controlTypes.Role.TABLE,
-	UIA_TitleBarControlTypeId:controlTypes.Role.TITLEBAR,
-	UIA_SeparatorControlTypeId:controlTypes.Role.SEPARATOR,
-}
-
-UIALiveSettingtoNVDAAriaLivePoliteness: Dict[str, aria.AriaLivePoliteness] = {
-	UIA.Off: aria.AriaLivePoliteness.OFF,
-	UIA.Polite: aria.AriaLivePoliteness.POLITE,
-	UIA.Assertive: aria.AriaLivePoliteness.ASSERTIVE,
-}
-
-UIAPropertyIdsToNVDAEventNames={
-	UIA.UIA_NamePropertyId: "nameChange",
-	UIA.UIA_HelpTextPropertyId: "descriptionChange",
-	UIA.UIA_ExpandCollapseExpandCollapseStatePropertyId: "stateChange",
-	UIA.UIA_ToggleToggleStatePropertyId: "stateChange",
-	UIA.UIA_IsEnabledPropertyId: "stateChange",
-	UIA.UIA_ValueValuePropertyId: "valueChange",
-	UIA.UIA_RangeValueValuePropertyId: "valueChange",
-	UIA.UIA_ControllerForPropertyId: "UIA_controllerFor",
-	UIA.UIA_ItemStatusPropertyId: "UIA_itemStatus",
-	UIA.UIA_DragDropEffectPropertyId: "UIA_dragDropEffect",
-	UIA.UIA_DropTargetDropTargetEffectPropertyId: "UIA_dropTargetEffect",
-}
-
-globalEventHandlerGroupUIAPropertyIds = {
-	UIA.UIA_RangeValueValuePropertyId,
-	UIA.UIA_DragDropEffectPropertyId,
-	UIA.UIA_DropTargetDropTargetEffectPropertyId,
-}
-
-localEventHandlerGroupUIAPropertyIds = (
-	set(UIAPropertyIdsToNVDAEventNames)
-	- globalEventHandlerGroupUIAPropertyIds
-)
-
-UIALandmarkTypeIdsToLandmarkNames: Dict[int, str] = {
-	UIA.UIA_FormLandmarkTypeId: "form",
-	UIA.UIA_NavigationLandmarkTypeId: "navigation",
-	UIA.UIA_MainLandmarkTypeId: "main",
-	UIA.UIA_SearchLandmarkTypeId: "search",
-}
-
-UIAEventIdsToNVDAEventNames: Dict[int, str] = {
-	UIA.UIA_LiveRegionChangedEventId: "liveRegionChange",
-	UIA.UIA_SelectionItem_ElementSelectedEventId: "UIA_elementSelected",
-	UIA.UIA_MenuOpenedEventId: "gainFocus",
-	UIA.UIA_SelectionItem_ElementAddedToSelectionEventId: "stateChange",
-	UIA.UIA_SelectionItem_ElementRemovedFromSelectionEventId: "stateChange",
-	#UIA_MenuModeEndEventId:"menuModeEnd",
-	UIA.UIA_ToolTipOpenedEventId: "UIA_toolTipOpened",
-	#UIA_AsyncContentLoadedEventId:"documentLoadComplete",
-	#UIA_ToolTipClosedEventId:"hide",
-	UIA.UIA_Window_WindowOpenedEventId: "UIA_window_windowOpen",
-	UIA.UIA_SystemAlertEventId: "UIA_systemAlert",
-	UIA.UIA_LayoutInvalidatedEventId: "UIA_layoutInvalidated",
-	UIA.UIA_Drag_DragStartEventId: "stateChange",
-	UIA.UIA_Drag_DragCancelEventId: "stateChange",
-	UIA.UIA_Drag_DragCompleteEventId: "stateChange",
-}
-
-localEventHandlerGroupUIAEventIds = set()
-
-autoSelectDetectionAvailable = False
-if winVersion.getWinVer() >= winVersion.WIN10:
-	UIAEventIdsToNVDAEventNames.update({
-		UIA.UIA_Text_TextSelectionChangedEventId: "caret",
-	})
-	localEventHandlerGroupUIAEventIds.update({
-		UIA.UIA_Text_TextSelectionChangedEventId,
-	})
-	autoSelectDetectionAvailable = True
-
-globalEventHandlerGroupUIAEventIds = set(UIAEventIdsToNVDAEventNames) - localEventHandlerGroupUIAEventIds
-
-ignoreWinEventsMap = {
-	UIA_AutomationPropertyChangedEventId: list(UIAPropertyIdsToNVDAEventNames.keys()),
-}
-for id in UIAEventIdsToNVDAEventNames.keys():
-	ignoreWinEventsMap[id] = [0]
-
-
-def shouldUseUIAInMSWord(appModule: appModuleHandler.AppModule) -> bool:
-	allow = AllowUiaInMSWord.getConfig()
-	if allow == AllowUiaInMSWord.ALWAYS:
-		log.debug("User has requested UIA in MS Word always")
-		return True
-	canUseOlderInProcessApproach = bool(appModule.helperLocalBindingHandle)
-	if not canUseOlderInProcessApproach:
-		log.debug("Using UIA in MS Word as no alternative object model available")
-		return True
-	if winVersion.getWinVer() < winVersion.WIN11:
-		log.debug("Not using UIA in MS Word on pre Windows 11 OS due to missing custom extensions")
-		return False
-	if allow != AllowUiaInMSWord.WHERE_SUITABLE:
-		log.debug("User does not want UIA in MS Word unless necessary")
-		return False
-	isOfficeApp = appModule.productName.startswith(("Microsoft Office", "Microsoft Outlook"))
-	if not isOfficeApp:
-		log.debug(f"Unknown Office app: {appModule.productName}")
-		return False
-	try:
-		officeVersion = tuple(int(x) for x in appModule.productVersion.split('.')[:3])
-	except Exception:
-		log.debugWarning(f"Unable to parse office version: {appModule.productVersion}", exc_info=True)
-		return False
-	if officeVersion < (16, 0, 15000):
-		log.debug(f"MS word too old for suitable UIA, Office version: {officeVersion}")
-		return False
-	log.debug(f"Using UIA due to suitable Office version: {officeVersion}")
-	return True
-
-
-class UIAHandler(COMObject):
-	_com_interfaces_ = [
-		UIA.IUIAutomationEventHandler,
-		UIA.IUIAutomationFocusChangedEventHandler,
-		UIA.IUIAutomationPropertyChangedEventHandler,
-		UIA.IUIAutomationNotificationEventHandler,
-		UIA.IUIAutomationActiveTextPositionChangedEventHandler,
-	]
-	_rateLimitedEventHandler: IUnknown | None = None
-
-	#: A cache of UIA notification kinds to friendly names for logging
-	_notificationKindsToNamesCache = {
-		v: k[len('NotificationKind_'):]
-		for k, v in vars(UIA).items()
-		if k.startswith('NotificationKind_')
-	}
-
-	def getUIANotificationKindDebugString(self, notificationKind: int) -> str:
-		"""
-		Generates a string representation of the given UIA notification kind,
-		suitable for logging.
-		This is the name part of the NotificationKind_* constant.
-		If a matching constant can not be found,
-		then a string representation of the NotificationKind value itself is used.
-		E.g. "unknown notification kind 1234".
-		"""
-		name = self._notificationKindsToNamesCache.get(notificationKind)
-		if not name:
-			name = f"unknown notification kind {notificationKind}"
-		return name
-
-	#: A cache of UIA notification processing values  to friendly names for logging
-	_notificationProcessingValuesToNamesCache = {
-		v: k[len('NotificationProcessing_'):]
-		for k, v in vars(UIA).items()
-		if k.startswith('NotificationProcessing_')
-	}
-
-	def getUIANotificationProcessingValueDebugString(self, notificationProcessing: int) -> str:
-		"""
-		Generates a string representation of the given UIA notification processing value,
-		suitable for logging.
-		This is the name part of the NotificationProcessing_* constant.
-		If a matching constant can not be found,
-		then a string representation of the NotificationProcessing value itself is used.
-		E.g. "unknown notification processing value 1234".
-		"""
-		name = self._notificationProcessingValuesToNamesCache.get(notificationProcessing)
-		if not name:
-			name = f"unknown notification processing value {notificationProcessing}"
-		return name
-
-	def getUIAPropertyIDDebugString(self, propertyID: int) -> str:
-		"""
-		Generates a string representation of the given property ID,
-		suitable for logging.
-		For constant or registered property IDs,
-		the name is the programmatic name registered for the property in UIA.
-		If no name can be found, then a string representation of the ID itself is used.
-		E.g. "unknown property ID 1234".
-		"""
-		try:
-			name = self.clientObject.GetPropertyProgrammaticName(propertyID)
-		except COMError:
-			name = None
-		if not name:
-			name = f"unknown property ID {propertyID}"
-		return name
-
-	#: A cache of UIA event IDs to friendly names for logging
-	_eventIDsToNamesCache = {
-		v: k[len('UIA_'):-len('EventId')]
-		for k, v in vars(UIA).items()
-		if k.endswith('EventId')
-	}
-
-	def getUIAEventIDDebugString(self, eventID: int) -> str:
-		"""
-		Generates a string representation of the given UIA event ID,
-		suitable for logging.
-		This is the name part of the UIA_*EventId constant.
-		If a matching constant can not be found, then a string representation of the ID itself is used.
-		E.g. "unknown event ID 1234".
-		"""
-		name = self._eventIDsToNamesCache.get(eventID)
-		if not name:
-			name = f"unknown event ID {eventID}"
-		return name
-
-	def getUIAElementPropertyDebugString(self, element: UIA.IUIAutomationElement, propertyId: int) -> str:
-		"""
-		Fetches a property from a UIA element,
-		for the specific purpose of logging.
-		NULL value and exceptions are also given a string representation.
-		"""
-		try:
-			return element.GetCachedPropertyValue(propertyId) or "[None]"
-		except COMError:
-			return "[COMError exception]"
-
-	def getWindowHandleDebugString(self, windowHandle: int) -> str:
-		"""
-		Generates a string representation of the given window handle
-		suitable for logging.
-		Includes the handle value and the window's class name.
-		"""
-		windowClassName = winUser.getClassName(windowHandle) or "[unknown]"
-		return f"hwnd 0X{windowHandle:X} of class {windowClassName}"
-
-	def getUIAElementDebugString(self, element: UIA.IUIAutomationElement) -> str:
-		"""
-		Generates a string representation of the given UIA element
-		suitable for logging.
-		Including info such as name, controlType and automation Id.
-		"""
-		name = self.getUIAElementPropertyDebugString(element, UIA.UIA_NamePropertyId)
-		controlType = self.getUIAElementPropertyDebugString(element, UIA.UIA_LocalizedControlTypePropertyId)
-		automationID = self.getUIAElementPropertyDebugString(element, UIA.UIA_AutomationIdPropertyId)
-		className = self.getUIAElementPropertyDebugString(element, UIA.UIA_ClassNamePropertyId)
-		frameworkID = self.getUIAElementPropertyDebugString(element, UIA.UIA_FrameworkIdPropertyId)
-		return (
-			f"{name} {controlType} "
-			f"with automationID {automationID}, "
-			f"className {className} "
-			f"and frameworkID {frameworkID}"
-		)
-
-	def __init__(self):
-		super(UIAHandler,self).__init__()
-		self.globalEventHandlerGroup = None
-		self.localEventHandlerGroup = None
-		self.localEventHandlerGroupWithTextChanges = None
-		self._localEventHandlerGroupElements = set()
-		self.MTAThreadInitEvent=threading.Event()
-		self.MTAThreadQueue = Queue()
-		self.MTAThreadInitException=None
-		self.MTAThread = threading.Thread(
-			name=f"{self.__class__.__module__}.{self.__class__.__qualname__}.MTAThread",
-			target=self.MTAThreadFunc,
-			daemon=True,
-		)
-		self.MTAThread.start()
-		self.MTAThreadInitEvent.wait(2)
-		if self.MTAThreadInitException:
-			raise self.MTAThreadInitException
-
-	def terminate(self):
-		# Terminate the rate limited event handler if it exists.
-		# We must do this from the main thread to totally ensure that the thread is terminated,
-		# As this is a c++ thread so Python cannot kill it off at process exit.
-		if config.conf["UIA"]["enhancedEventProcessing"]:
-			if self._rateLimitedEventHandler:
-				log.debug("UIAHandler: Terminating enhanced event processing")
-				NVDAHelper.localLib.rateLimitedUIAEventHandler_terminate(self._rateLimitedEventHandler)
-
-		# Terminate the MTA thread
-		MTAThreadHandle = ctypes.wintypes.HANDLE(
-			windll.kernel32.OpenThread(
-				winKernel.SYNCHRONIZE,
-				False,
-				self.MTAThread.ident
-			)
-		)
-		self.MTAThreadQueue.put_nowait(None)
-		# Wait for the MTA thread to die (while still message pumping)
-		if windll.user32.MsgWaitForMultipleObjects(1,byref(MTAThreadHandle),False,200,0)!=0:
-			log.debugWarning("Timeout or error while waiting for UIAHandler MTA thread")
-		windll.kernel32.CloseHandle(MTAThreadHandle)
-		del self.MTAThread
-
-	def MTAThreadFunc(self):
-		try:
-			oledll.ole32.CoInitializeEx(None, comtypes.COINIT_MULTITHREADED)
-			self.clientObject = CoCreateInstance(
-				UIA.CUIAutomation8._reg_clsid_,
-				# Minimum interface is IUIAutomation3 (Windows 8.1).
-				interface=UIA.CUIAutomation8._com_interfaces_[1],
-				clsctx=CLSCTX_INPROC_SERVER
-			)
-			# #7345: Instruct UIA to never map MSAA winEvents to UIA propertyChange events.
-			# These events are not needed by NVDA, and they can cause the UI Automation client library to become unresponsive if an application firing winEvents has a slow message pump. 
-			pfm=self.clientObject.proxyFactoryMapping
-			for index in range(pfm.count):
-				e=pfm.getEntry(index)
-				entryChanged = False
-				for eventId, propertyIds in ignoreWinEventsMap.items():
-					for propertyId in propertyIds:
-						# Check if this proxy has mapped any winEvents to the UIA propertyChange event for this property ID 
-						try:
-							oldWinEvents=e.getWinEventsForAutomationEvent(eventId,propertyId)
-						except IndexError:
-							# comtypes does not seem to correctly handle a returned empty SAFEARRAY, raising IndexError
-							oldWinEvents=None
-						if oldWinEvents:
-							# As winEvents were mapped, replace them with an empty list
-							e.setWinEventsForAutomationEvent(eventId,propertyId,[])
-							entryChanged = True
-				if entryChanged:
-					# Changes to an entry are not automatically picked up.
-					# Therefore remove the entry and re-insert it.
-					pfm.removeEntry(index)
-					pfm.insertEntry(index,e)
-			# #8009: use appropriate interface based on highest supported interface.
-			# #8338: made easier by traversing interfaces supported on Windows 8 and later in reverse.
-			for interface in reversed(UIA.CUIAutomation8._com_interfaces_):
-				try:
-					self.clientObject = self.clientObject.QueryInterface(interface)
-					break
-				except COMError:
-					pass
-			# Windows 10 RS5 provides new performance features for UI Automation
-			# including event coalescing and connection recovery.
-			# Enable all of these where available.
-			if isinstance(self.clientObject, UIA.IUIAutomation6):
-				self.clientObject.CoalesceEvents = UIA.CoalesceEventsOptions_Enabled
-				self.clientObject.ConnectionRecoveryBehavior = UIA.ConnectionRecoveryBehaviorOptions_Enabled
-			log.info(f"UIAutomation: {self.clientObject.__class__.__mro__[1].__name__}")
-			self.windowTreeWalker=self.clientObject.createTreeWalker(self.clientObject.CreateNotCondition(self.clientObject.CreatePropertyCondition(UIA_NativeWindowHandlePropertyId,0)))
-			self.windowCacheRequest=self.clientObject.CreateCacheRequest()
-			self.windowCacheRequest.AddProperty(UIA_NativeWindowHandlePropertyId)
-			self.UIAWindowHandleCache={}
-			self.baseTreeWalker=self.clientObject.RawViewWalker
-			self.baseCacheRequest=self.windowCacheRequest.Clone()
-			for propertyId in baseCachePropertyIDs:
-				self.baseCacheRequest.addProperty(propertyId)
-			self.baseCacheRequest.addPattern(UIA_TextPatternId)
-			self.rootElement=self.clientObject.getRootElementBuildCache(self.baseCacheRequest)
-			self.reservedNotSupportedValue=self.clientObject.ReservedNotSupportedValue
-			self.ReservedMixedAttributeValue=self.clientObject.ReservedMixedAttributeValue
-			if config.conf["UIA"]["enhancedEventProcessing"]:
-				handler = self._rateLimitedEventHandler = POINTER(IUnknown)()
-				NVDAHelper.localLib.rateLimitedUIAEventHandler_create(
-					self._com_pointers_[IUnknown._iid_],
-					byref(self._rateLimitedEventHandler)
-				)
-			else:
-				handler = self
-			if utils._shouldSelectivelyRegister():
-				self._createLocalEventHandlerGroup(handler)
-			self._registerGlobalEventHandlers(handler)
-			if winVersion.getWinVer() >= winVersion.WIN11:
-				UIARemote.initialize(True, self.clientObject)
-		except Exception as e:
-			self.MTAThreadInitException=e
-		finally:
-			self.MTAThreadInitEvent.set()
-		while True:
-			func = self.MTAThreadQueue.get()
-			if func:
-				try:
-					func()
-				except Exception:
-					log.error("Exception in function queued to UIA MTA thread", exc_info=True)
-			else:
-				break
-		self.clientObject.RemoveAllEventHandlers()
-<<<<<<< HEAD
-		del self.localEventHandlerGroup
-		del self.localEventHandlerGroupWithTextChanges
-		del self.globalEventHandlerGroup
-		self._rateLimitedEventHandler = None
-=======
-		if winVersion.getWinVer() >= winVersion.WIN11:
-			UIARemote.terminate()
->>>>>>> 74460f53
-
-	def _registerGlobalEventHandlers(self, handler: "UIAHandler"):
-		self.clientObject.AddFocusChangedEventHandler(self.baseCacheRequest, handler)
-		if isinstance(self.clientObject, UIA.IUIAutomation6):
-			self.globalEventHandlerGroup = self.clientObject.CreateEventHandlerGroup()
-		else:
-			self.globalEventHandlerGroup = utils.FakeEventHandlerGroup(self.clientObject)
-		self.globalEventHandlerGroup.AddPropertyChangedEventHandler(
-			UIA.TreeScope_Subtree,
-			self.baseCacheRequest,
-			handler,
-			*self.clientObject.IntSafeArrayToNativeArray(
-				globalEventHandlerGroupUIAPropertyIds
-				if utils._shouldSelectivelyRegister()
-				else UIAPropertyIdsToNVDAEventNames
-			)
-		)
-		for eventId in (
-			globalEventHandlerGroupUIAEventIds
-			if utils._shouldSelectivelyRegister()
-			else UIAEventIdsToNVDAEventNames
-		):
-			self.globalEventHandlerGroup.AddAutomationEventHandler(
-				eventId,
-				UIA.TreeScope_Subtree,
-				self.baseCacheRequest,
-				handler
-			)
-		if (
-			not utils._shouldSelectivelyRegister()
-			and winVersion.getWinVer() >= winVersion.WIN10
-		):
-			# #14067: Due to poor performance, textChange requires special handling
-			self.globalEventHandlerGroup.AddAutomationEventHandler(
-				UIA.UIA_Text_TextChangedEventId,
-				UIA.TreeScope_Subtree,
-				self.baseCacheRequest,
-				handler
-			)
-		# #7984: add support for notification event (IUIAutomation5, part of Windows 10 build 16299 and later).
-		if isinstance(self.clientObject, UIA.IUIAutomation5):
-			self.globalEventHandlerGroup.AddNotificationEventHandler(
-				UIA.TreeScope_Subtree,
-				self.baseCacheRequest,
-				handler
-			)
-		if isinstance(self.clientObject, UIA.IUIAutomation6):
-			self.globalEventHandlerGroup.AddActiveTextPositionChangedEventHandler(
-				UIA.TreeScope_Subtree,
-				self.baseCacheRequest,
-				handler
-			)
-		self.addEventHandlerGroup(self.rootElement, self.globalEventHandlerGroup)
-
-	def _createLocalEventHandlerGroup(self, handler: "UIAHandler"):
-		if isinstance(self.clientObject, UIA.IUIAutomation6):
-			self.localEventHandlerGroup = self.clientObject.CreateEventHandlerGroup()
-			self.localEventHandlerGroupWithTextChanges = self.clientObject.CreateEventHandlerGroup()
-		else:
-			self.localEventHandlerGroup = utils.FakeEventHandlerGroup(self.clientObject)
-			self.localEventHandlerGroupWithTextChanges = utils.FakeEventHandlerGroup(self.clientObject)
-		self.localEventHandlerGroup.AddPropertyChangedEventHandler(
-			UIA.TreeScope_Ancestors | UIA.TreeScope_Element,
-			self.baseCacheRequest,
-			handler,
-			*self.clientObject.IntSafeArrayToNativeArray(localEventHandlerGroupUIAPropertyIds)
-		)
-		self.localEventHandlerGroupWithTextChanges.AddPropertyChangedEventHandler(
-			UIA.TreeScope_Ancestors | UIA.TreeScope_Element,
-			self.baseCacheRequest,
-			handler,
-			*self.clientObject.IntSafeArrayToNativeArray(localEventHandlerGroupUIAPropertyIds)
-		)
-		for eventId in localEventHandlerGroupUIAEventIds:
-			self.localEventHandlerGroup.AddAutomationEventHandler(
-				eventId,
-				UIA.TreeScope_Ancestors | UIA.TreeScope_Element,
-				self.baseCacheRequest,
-				handler
-			)
-			self.localEventHandlerGroupWithTextChanges.AddAutomationEventHandler(
-				eventId,
-				UIA.TreeScope_Ancestors | UIA.TreeScope_Element,
-				self.baseCacheRequest,
-				handler
-			)
-		self.localEventHandlerGroupWithTextChanges.AddAutomationEventHandler(
-			UIA.UIA_Text_TextChangedEventId,
-			UIA.TreeScope_Ancestors | UIA.TreeScope_Element,
-			self.baseCacheRequest,
-			handler
-		)
-
-	def addEventHandlerGroup(self, element, eventHandlerGroup):
-		if isinstance(eventHandlerGroup, UIA.IUIAutomationEventHandlerGroup):
-			self.clientObject.AddEventHandlerGroup(element, eventHandlerGroup)
-		elif isinstance(eventHandlerGroup, utils.FakeEventHandlerGroup):
-			eventHandlerGroup.registerToClientObject(element)
-		else:
-			raise NotImplementedError
-
-	def removeEventHandlerGroup(self, element, eventHandlerGroup):
-		if isinstance(eventHandlerGroup, UIA.IUIAutomationEventHandlerGroup):
-			self.clientObject.RemoveEventHandlerGroup(element, eventHandlerGroup)
-		elif isinstance(eventHandlerGroup, utils.FakeEventHandlerGroup):
-			eventHandlerGroup.unregisterFromClientObject(element)
-		else:
-			raise NotImplementedError
-
-	def addLocalEventHandlerGroupToElement(self, element, isFocus=False):
-		if not self.localEventHandlerGroup or element in self._localEventHandlerGroupElements:
-			return
-
-		def func():
-			if isFocus:
-				try:
-					isStillFocus = self.clientObject.CompareElements(self.clientObject.GetFocusedElement(), element)
-				except COMError:
-					isStillFocus = False
-				if not isStillFocus:
-					return
-			try:
-				if (
-					element.currentClassName in textChangeUIAClassNames
-					or element.CachedAutomationID in textChangeUIAAutomationIDs
-					or (
-						not utils._shouldUseWindowsTerminalNotifications()
-						and element.currentClassName in windowsTerminalUIAClassNames
-					)
-				):
-					group = self.localEventHandlerGroupWithTextChanges
-					logPrefix = "Explicitly"
-				else:
-					group = self.localEventHandlerGroup
-					logPrefix = "Not"
-
-				if _isDebug():
-					log.debugWarning(
-						f"{logPrefix} registering for textChange events from UIA element "
-						f"with class name {repr(element.currentClassName)} "
-						f"and automation ID {repr(element.CachedAutomationID)}"
-					)
-				self.addEventHandlerGroup(element, group)
-			except COMError:
-				log.error("Could not register for UIA events for element", exc_info=True)
-			else:
-				self._localEventHandlerGroupElements.add(element)
-		self.MTAThreadQueue.put_nowait(func)
-
-	def removeLocalEventHandlerGroupFromElement(self, element):
-		if not self.localEventHandlerGroup or element not in self._localEventHandlerGroupElements:
-			return
-
-		def func():
-			try:
-				self.removeEventHandlerGroup(element, self.localEventHandlerGroup)
-			except COMError:
-				# The old UIAElement has probably died as the window was closed.
-				# The system should forget the old event registration itself.
-				# Yet, as we don't expect this to happen very often, log a debug warning.
-				log.debugWarning("Could not unregister for UIA events for element", exc_info=True)
-			self._localEventHandlerGroupElements.remove(element)
-		self.MTAThreadQueue.put_nowait(func)
-
-	def IUIAutomationEventHandler_HandleAutomationEvent(self,sender,eventID):
-		if _isDebug():
-			log.debug(
-				f"handleAutomationEvent called with event {self.getUIAEventIDDebugString(eventID)} "
-				f"for element {self.getUIAElementDebugString(sender)}"
-			)
-		if not self.MTAThreadInitEvent.is_set():
-			# UIAHandler hasn't finished initialising yet, so just ignore this event.
-			if _isDebug():
-				log.debug("HandleAutomationEvent: event received while not fully initialized")
-			return
-		if eventID==UIA_MenuOpenedEventId and eventHandler.isPendingEvents("gainFocus"):
-			# We don't need the menuOpened event if focus has been fired,
-			# as focus should be more correct.
-			if _isDebug():
-				log.debug("HandleAutomationEvent: Ignored MenuOpenedEvent while focus event pending")
-			return
-		if eventID == UIA.UIA_Text_TextChangedEventId:
-			if (
-				sender.currentClassName in textChangeUIAClassNames
-				or sender.CachedAutomationID in textChangeUIAAutomationIDs
-				or (
-					not utils._shouldUseWindowsTerminalNotifications()
-					and sender.currentClassName in windowsTerminalUIAClassNames
-				)
-			):
-				NVDAEventName = "textChange"
-			else:
-				if _isDebug():
-					log.debugWarning(
-						"HandleAutomationEvent: Dropping textChange event "
-						f"from element {self.getUIAElementDebugString(sender)}"
-					)
-				return
-		else:
-			NVDAEventName = UIAEventIdsToNVDAEventNames.get(eventID, None)
-		if not NVDAEventName:
-			if _isDebug():
-				log.debugWarning(f"HandleAutomationEvent: Don't know how to handle event {eventID}")
-			return
-		obj = None
-		focus = api.getFocusObject()
-		import NVDAObjects.UIA
-		if (
-			isinstance(focus, NVDAObjects.UIA.UIA)
-			and self.clientObject.compareElements(focus.UIAElement, sender)
-		):
-			if _isDebug():
-				log.debug(
-					"handleAutomationEvent: element matches focus. "
-					f"Redirecting event to focus NVDAObject {focus}"
-				)
-			obj = focus
-		elif not self.isNativeUIAElement(sender):
-			if _isDebug():
-				log.debug(
-					f"HandleAutomationEvent: Ignoring event {NVDAEventName} for non native element"
-				)
-			return
-		window = obj.windowHandle if obj else self.getNearestWindowHandle(sender)
-		if window:
-			if _isDebug():
-				log.debug(
-					f"Checking if should accept NVDA event {NVDAEventName} "
-					f"with window {self.getWindowHandleDebugString(window)}"
-				)
-			if not eventHandler.shouldAcceptEvent(NVDAEventName, windowHandle=window):
-				if _isDebug():
-					log.debug(
-						f"HandleAutomationEvent: Ignoring event {NVDAEventName} for shouldAcceptEvent=False"
-					)
-				return
-		if not obj:
-			try:
-				obj = NVDAObjects.UIA.UIA(windowHandle=window, UIAElement=sender)
-			except Exception:
-				if _isDebug():
-					log.debugWarning(
-						f"HandleAutomationEvent: Exception while creating object for event {NVDAEventName}",
-						exc_info=True
-					)
-				return
-			if not obj:
-				if _isDebug():
-					log.debug("handleAutomationEvent: No NVDAObject could be created")
-				return
-			if _isDebug():
-				log.debug(
-					f"handleAutomationEvent: created object {obj} "
-				)
-		if (
-			(NVDAEventName == "gainFocus" and not obj.shouldAllowUIAFocusEvent)
-			or (NVDAEventName=="liveRegionChange" and not obj._shouldAllowUIALiveRegionChangeEvent)
-		):
-			if _isDebug():
-				log.debug(
-					"HandleAutomationEvent: "
-					f"Ignoring event {NVDAEventName} because ignored by object itself"
-				)
-			return
-		if _isDebug():
-			log.debug(
-				f"handleAutomationEvent: queuing NVDA event {NVDAEventName} "
-				f"for NVDAObject {obj} "
-			)
-		eventHandler.queueEvent(NVDAEventName,obj)
-
-	# The last UIAElement that received a UIA focus event
-	# This is updated no matter if this is a native element, the window is UIA blacklisted by NVDA, or  the element is proxied from MSAA 
-	lastFocusedUIAElement=None
-
-	def IUIAutomationFocusChangedEventHandler_HandleFocusChangedEvent(self,sender):
-		if _isDebug():
-			log.debug(f"handleFocusChangedEvent called with element {self.getUIAElementDebugString(sender)}")
-		if not self.MTAThreadInitEvent.is_set():
-			# UIAHandler hasn't finished initialising yet, so just ignore this event.
-			if _isDebug():
-				log.debug("HandleFocusChangedEvent: event received while not fully initialized")
-			return
-		self.lastFocusedUIAElement = sender
-		if not self.isNativeUIAElement(sender):
-			# #12982: This element may be the root of an MS Word document
-			# for which we may be refusing to use UIA as its implementation may be incomplete.
-			# However, there are some controls embedded in the MS Word document window
-			# such as the Modern comments side track pane
-			# for which we do have to use UIA.
-			# But, if focus jumps from one of these controls back to the document (E.g. the user presses escape),
-			# we receive no MSAA focus event, only a UIA focus event.
-			# As we are not treating the Word doc as UIA, we need to manually fire an MSAA focus event on the document.
-			self._emitMSAAFocusForWordDocIfNecessary(sender)
-			if _isDebug():
-				log.debug(f"Ignoring for non native element {self.getUIAElementDebugString(sender)}")
-			return
-		import NVDAObjects.UIA
-		if isinstance(eventHandler.lastQueuedFocusObject,NVDAObjects.UIA.UIA):
-			lastFocusObj = eventHandler.lastQueuedFocusObject
-			# Ignore duplicate focus events.
-			# It seems that it is possible for compareElements to return True, even though the objects are different.
-			# Therefore, don't ignore the event if the last focus object has lost its hasKeyboardFocus state.
-			try:
-				if (
-					not lastFocusObj.shouldAllowDuplicateUIAFocusEvent
-					and self.clientObject.compareElements(sender, lastFocusObj.UIAElement)
-					and lastFocusObj.UIAElement.currentHasKeyboardFocus
-				):
-					if _isDebug():
-						log.debugWarning(
-							"HandleFocusChangedEvent: Ignoring duplicate focus event "
-						)
-					return
-			except COMError:
-				if _isDebug():
-					log.debugWarning(
-						"HandleFocusChangedEvent: Couldn't check for duplicate focus event ",
-						exc_info=True
-					)
-		window = self.getNearestWindowHandle(sender)
-		if window and not eventHandler.shouldAcceptEvent("gainFocus", windowHandle=window):
-			if _isDebug():
-				log.debug(
-					"HandleFocusChangedEvent: Ignoring for shouldAcceptEvent=False"
-				)
-			return
-		try:
-			obj = NVDAObjects.UIA.UIA(windowHandle=window, UIAElement=sender)
-		except Exception:
-			if _isDebug():
-				log.debugWarning(
-					"HandleFocusChangedEvent: Exception while creating NVDAObject ",
-					exc_info=True
-				)
-			obj = None
-		if not obj:
-			if _isDebug():
-				log.debug(
-					"handleFocusChangedEvent: Could not create an NVDAObject "
-				)
-			return
-		if _isDebug():
-			log.debug(f"Created object {obj} for element {self.getUIAElementDebugString(sender)}")
-		if not obj.shouldAllowUIAFocusEvent:
-			if _isDebug():
-				log.debug(
-					"HandleFocusChangedEvent: NVDAObject chose to ignore event "
-				)
-			return
-		if _isDebug():
-			log.debug(
-				"handleFocusChangedEvent: Queuing NVDA gainFocus event "
-				f"for obj {obj} "
-			)
-		eventHandler.queueEvent("gainFocus",obj)
-
-	def IUIAutomationPropertyChangedEventHandler_HandlePropertyChangedEvent(self,sender,propertyId,newValue):
-		if _isDebug():
-			log.debug(
-				f"handlePropertyChangeEvent called with property {self.getUIAPropertyIDDebugString(propertyId)}, "
-				f"value {str(newValue.value)[:50]} "
-				f"for element {self.getUIAElementDebugString(sender)}"
-			)
-		# #3867: For now manually force this VARIANT type to empty to get around a nasty double free in comtypes/ctypes.
-		# We also don't use the value in this callback.
-		newValue.vt=VT_EMPTY
-		if not self.MTAThreadInitEvent.is_set():
-			# UIAHandler hasn't finished initialising yet, so just ignore this event.
-			if _isDebug():
-				log.debug("HandlePropertyChangedEvent: event received while not fully initialized")
-			return
-		try:
-			processId = sender.CachedProcessID
-		except COMError:
-			pass
-		else:
-			appMod = appModuleHandler.getAppModuleFromProcessID(processId)
-			if not appMod.shouldProcessUIAPropertyChangedEvent(sender, propertyId):
-				if _isDebug():
-					log.debug(
-						f"handlePropertyChangeEvent: dropping property {self.getUIAPropertyIDDebugString(propertyId)} "
-						f"at request of appModule {appMod.appName}"
-					)
-				return
-		NVDAEventName=UIAPropertyIdsToNVDAEventNames.get(propertyId,None)
-		if not NVDAEventName:
-			if _isDebug():
-				log.debugWarning(f"HandlePropertyChangedEvent: Don't know how to handle property {propertyId}")
-			return
-		obj = None
-		focus = api.getFocusObject()
-		import NVDAObjects.UIA
-		if (
-			isinstance(focus, NVDAObjects.UIA.UIA)
-			and self.clientObject.compareElements(focus.UIAElement, sender)
-		):
-			if _isDebug():
-				log.debug(
-					"propertyChange event is for focus. "
-					f"Redirecting event to focus NVDAObject {focus}"
-				)
-			obj = focus
-		elif not self.isNativeUIAElement(sender):
-			if _isDebug():
-				log.debug(
-					f"HandlePropertyChangedEvent: Ignoring event {NVDAEventName} for non native element"
-				)
-			return
-		window = obj.windowHandle if obj else self.getNearestWindowHandle(sender)
-		if window:
-			if _isDebug():
-				log.debug(
-					f"Checking if should accept NVDA event {NVDAEventName} "
-					f"with window {self.getWindowHandleDebugString(window)}"
-				)
-			if not eventHandler.shouldAcceptEvent(NVDAEventName, windowHandle=window):
-				if _isDebug():
-					log.debug(
-						f"HandlePropertyChangedEvent: Ignoring event {NVDAEventName} for shouldAcceptEvent=False"
-					)
-				return
-		if not obj:
-			try:
-				obj = NVDAObjects.UIA.UIA(windowHandle=window, UIAElement=sender)
-			except Exception:
-				if _isDebug():
-					log.debugWarning(
-						f"HandlePropertyChangedEvent: Exception while creating object for event {NVDAEventName}",
-						exc_info=True
-					)
-				return
-			if not obj:
-				if _isDebug():
-					log.debug(f"HandlePropertyChangedEvent: Ignoring event {NVDAEventName} because no object")
-				return
-			if _isDebug():
-				log.debug(
-					f"handlePropertyChangeEvent: created object {obj} "
-				)
-		if _isDebug():
-			log.debug(
-				f"handlePropertyChangeEvent: queuing NVDA {NVDAEventName} event "
-				f"for NVDAObject {obj} "
-			)
-		eventHandler.queueEvent(NVDAEventName,obj)
-
-	def IUIAutomationNotificationEventHandler_HandleNotificationEvent(
-			self,
-			sender,
-			NotificationKind,
-			NotificationProcessing,
-			displayString,
-			activityId
-	):
-		if _isDebug():
-			log.debug(
-				"handleNotificationEvent called "
-				f"with notificationKind {self.getUIANotificationKindDebugString(NotificationKind)}, "
-				f"notificationProcessing {self.getUIANotificationProcessingValueDebugString(NotificationProcessing)}, "
-				f"displayString {str(displayString)[:50]}, "
-				f"activityID {activityId}, "
-				f"for element {self.getUIAElementDebugString(sender)}"
-			)
-		if not self.MTAThreadInitEvent.is_set():
-			# UIAHandler hasn't finished initialising yet, so just ignore this event.
-			if _isDebug():
-				log.debug("HandleNotificationEvent: event received while not fully initialized")
-			return
-		import NVDAObjects.UIA
-		try:
-			obj = NVDAObjects.UIA.UIA(UIAElement=sender)
-		except Exception:
-			if _isDebug():
-				log.debugWarning(
-					"HandleNotificationEvent: Exception while creating object: "
-					f"NotificationProcessing={NotificationProcessing} "
-					f"displayString={displayString} "
-					f"activityId={activityId}",
-					exc_info=True
-				)
-			return
-		if not obj:
-			# Sometimes notification events can be fired on a UIAElement that has no windowHandle and does not connect through parents back to the desktop.
-			# There is nothing we can do with these.
-			if _isDebug():
-				log.debug(
-					"HandleNotificationEvent: Ignoring because no object: "
-					f"NotificationProcessing={NotificationProcessing} "
-					f"displayString={displayString} "
-					f"activityId={activityId}"
-				)
-			return
-		if _isDebug():
-			log.debug(
-				"Queuing UIA_notification NVDA event "
-				f"for NVDAObject {obj}"
-			)
-		eventHandler.queueEvent("UIA_notification",obj, notificationKind=NotificationKind, notificationProcessing=NotificationProcessing, displayString=displayString, activityId=activityId)
-
-	def IUIAutomationActiveTextPositionChangedEventHandler_HandleActiveTextPositionChangedEvent(
-			self,
-			sender,
-			textRange
-	):
-		if _isDebug():
-			log.debug(
-				f"HandleActiveTextPositionChangedEvent called for element {self.getUIAElementDebugString(sender)}"
-			)
-		if not self.MTAThreadInitEvent.is_set():
-			# UIAHandler hasn't finished initialising yet, so just ignore this event.
-			if _isDebug():
-				log.debug("HandleActiveTextPositionchangedEvent: event received while not fully initialized")
-			return
-		import NVDAObjects.UIA
-		try:
-			obj = NVDAObjects.UIA.UIA(UIAElement=sender)
-		except Exception:
-			if _isDebug():
-				log.debugWarning(
-					"HandleActiveTextPositionChangedEvent: Exception while creating object: ",
-					exc_info=True
-				)
-			return
-		if not obj:
-			if _isDebug():
-				log.debug(
-					"HandleActiveTextPositionchangedEvent: Ignoring because no object: "
-				)
-			return
-		if _isDebug():
-			log.debug(
-				"handleActiveTextPositionChange: Queuing UIA_activeTextPositionChanged NVDA event "
-				f"for NVDAObject {obj}"
-			)
-		eventHandler.queueEvent("UIA_activeTextPositionChanged", obj, textRange=textRange)
-
-	# C901: '_isUIAWindowHelper' is too complex
-	# Note: when working on _isUIAWindowHelper, look for opportunities to simplify
-	# and move logic out into smaller helper functions.
-	def _isUIAWindowHelper(self, hwnd: int, isDebug=False) -> bool:  # noqa: C901
-		if isDebug:
-			log.debug(f"checking window {self.getWindowHandleDebugString(hwnd)}")
-		# UIA in NVDA's process freezes in Windows 7 and below
-		processID=winUser.getWindowThreadProcessID(hwnd)[0]
-		if globalVars.appPid == processID:
-			if isDebug:
-				log.debug("Window is from NVDA's process. Treating as non-UIA")
-			return False
-		import NVDAObjects.window
-		rawWindowClass = winUser.getClassName(hwnd)
-		windowClass = NVDAObjects.window.Window.normalizeWindowClassName(rawWindowClass)
-		# For certain window classes, we always want to use UIA.
-		if windowClass in goodUIAWindowClassNames:
-			if isDebug:
-				log.debug("Window found in goodUIAWindowClassNames. Treating as UIA")
-			return True
-		# allow the appModule for the window to also choose if this window is good
-		# An appModule should be able to override bad UIA class names as prescribed by core
-		appModule=appModuleHandler.getAppModuleFromProcessID(processID)
-		if appModule and appModule.isGoodUIAWindow(hwnd):
-			if isDebug:
-				log.debug(
-					f"appModule {appModule.appName} says to treat window as UIA"
-				)
-			return True
-		# There are certain window classes that just had bad UIA implementations
-		if windowClass in badUIAWindowClassNames:
-			if isDebug:
-				log.debug("Window found in baddUIAWindowClassNames. Treating as non-UIA")
-			return False
-		# allow the appModule for the window to also choose if this window is bad
-		if appModule and appModule.isBadUIAWindow(hwnd):
-			if isDebug:
-				log.debug(
-					f"appModule {appModule.appName} says to not treat window as UIA"
-				)
-			return False
-		if windowClass == "NetUIHWND" and appModule:
-			# NetUIHWND is used for various controls in MS Office.
-			# IAccessible should be used for NetUIHWND in versions older than 2016
-			# Fixes: lack of focus reporting (#4207),
-			# Fixes: strange reporting of context menu items(#9252),
-			# fixes: not being able to report ribbon sections when they starts with an edit  field (#7067)
-			# Note that #7067 is not fixed for Office 2016 and never.
-			# Using IAccessible for NetUIHWND controls causes focus changes not to be reported
-			# when the ribbon is collapsed.
-			# Testing shows that these controls emits proper events but they are ignored by NVDA.
-			isOfficeApp = appModule.productName.startswith(("Microsoft Office", "Microsoft Outlook"))
-			isOffice2013OrOlder = int(appModule.productVersion.split(".")[0]) < 16
-			if isOfficeApp and isOffice2013OrOlder:
-				parentHwnd = winUser.getAncestor(hwnd, winUser.GA_PARENT)
-				while parentHwnd:
-					if winUser.getClassName(parentHwnd) in ("Net UI Tool Window", "MsoCommandBar",):
-						if isDebug:
-							log.debug("Office 2013 ribon or older. Treating as non-UIA")
-						return False
-					parentHwnd = winUser.getAncestor(parentHwnd, winUser.GA_PARENT)
-		# Ask the window if it supports UIA natively
-		res=windll.UIAutomationCore.UiaHasServerSideProvider(hwnd)
-		if res:
-			if isDebug:
-				log.debug("window has UIA server side provider")
-			canUseOlderInProcessApproach = bool(appModule.helperLocalBindingHandle)
-			if windowClass == MS_WORD_DOCUMENT_WINDOW_CLASS:
-				# The window does support UIA natively, but MS Word documents now
-				# have a fairly usable UI Automation implementation.
-				# However, builds of MS Office 2016 before build 15000 or so had bugs which
-				# we cannot work around.
-				# Therefore, if we can inject in-process, refuse to use UIA and instead
-				# fall back to the MS Word object model.
-				if not shouldUseUIAInMSWord(appModule):
-					if isDebug:
-						log.debug("MS word document treated as non-UIA")
-					return False
-			# MS Excel spreadsheets now have a fairly usable UI Automation implementation.
-			# However, builds of MS Office 2016 before build 9000 or so had bugs which we
-			# cannot work around.
-			# And even current builds of Office 2016 are still missing enough info from UIA
-			# that it is still impossible to switch to UIA completely.
-			# Therefore, if we can inject in-process, refuse to use UIA and instead fall
-			# back to the MS Excel object model.
-			elif (
-				# An MS Excel spreadsheet window
-				windowClass == "EXCEL7"
-				# Disabling is only useful if we can inject in-process (and use our older code)
-				and appModule.helperLocalBindingHandle
-				# Allow the user to explicitly force UIA support for MS Excel spreadsheets
-				# no matter the Office version
-				and not config.conf['UIA']['useInMSExcelWhenAvailable']
-			):
-				if isDebug:
-					log.debug("MS Excel spreadsheet  treated as non-UIA")
-				return False
-			elif windowClass == "Chrome_RenderWidgetHostHWND":
-				# Unless explicitly allowed, all Chromium implementations (including Edge) should not be UIA,
-				# As their IA2 implementation is still better at the moment.
-				# However, in cases where Chromium is running under another logon session,
-				# the IAccessible2 implementation is unavailable.
-				hasAccessToIA2 = not appModule.isRunningUnderDifferentLogonSession
-				if (
-					AllowUiaInChromium.getConfig() == AllowUiaInChromium.NO
-					# Disabling is only useful if we can inject in-process (and use our older code)
-					or (
-						canUseOlderInProcessApproach
-						and hasAccessToIA2
-						and AllowUiaInChromium.getConfig() != AllowUiaInChromium.YES  # Users can prefer to use UIA
-					)
-				):
-					if isDebug:
-						log.debug("_isUIAWindowHelper:Chromium window treated as non-UIA")
-					return False
-			elif windowClass == "ConsoleWindowClass":
-				if not utils._shouldUseUIAConsole(hwnd):
-					if isDebug:
-						log.debug("Windows console treated as non-UIA")
-					return False
-			elif windowClass == "SysListView32":
-				# #15283: SysListView32 controls in Windows Forms have a native UIA implementation
-				# and lack a MSAA implementation.
-				# We need to rely on UIA for these controls, as otherwise parent/child navigation is broken.
-				# For other instances however, even when the control advertises a native UIA implementation,
-				# the implementation is likely to be incomplete and MSAA should be prefered.
-				if isDebug:
-					log.debug(f"Checking framework of {rawWindowClass} window ")
-				if not utils._isFrameworkIdWinForm(hwnd):
-					if isDebug:
-						log.debug("SysListView32 treated as non-UIA")
-					return False
-			if isDebug:
-				log.debug("Treating as UIA")
-		else:
-			if isDebug:
-				log.debug("window does not have UIA server side provider. Treating as non-UIA")
-		return bool(res)
-
-	def isUIAWindow(self, hwnd: int, isDebug: bool = False) -> bool:
-		# debugging for this function is explicitly controled via an argument
-		# as this function may be also called from MSAA code.
-		now=time.time()
-		v=self.UIAWindowHandleCache.get(hwnd,None)
-		if not v or (now-v[1])>0.5:
-			v = (
-				self._isUIAWindowHelper(hwnd, isDebug=isDebug),
-				now
-			)
-			self.UIAWindowHandleCache[hwnd]=v
-		elif isDebug:
-			log.debug(f"Found cached is UIA window {v[0]} for hwnd {self.getWindowHandleDebugString(hwnd)}")
-		return v[0]
-
-	def getNearestWindowHandle(self, UIAElement):
-		if hasattr(UIAElement, "_nearestWindowHandle"):
-			# Called previously. Use cached result.
-			windowHandle = UIAElement._nearestWindowHandle
-			if _isDebug():
-				log.debug(
-					"Got previously cached nearest windowHandle "
-					f"of {self.getWindowHandleDebugString(windowHandle)} "
-					f"for element {self.getUIAElementDebugString(UIAElement)}"
-				)
-			return windowHandle
-		if _isDebug():
-			log.debug(
-				"Locating nearest ancestor windowHandle "
-				f"for element {self.getUIAElementDebugString(UIAElement)}"
-			)
-		try:
-			processID = UIAElement.cachedProcessID
-		except COMError:
-			return None
-		appModule = appModuleHandler.getAppModuleFromProcessID(processID)
-		# WDAG (Windows Defender application Guard) UIA elements should be treated as being from a remote machine, and therefore their window handles are completely invalid on this machine.
-		# Unfortunately the remote UIA tree is not parented into the local tree.
-		# Therefore, just use the currently active WDAG local window as the nearest window.
-		if appModule.appName == WDAG_PROCESS_NAME:
-			if _isDebug():
-				log.debug("Detected WDAG element")
-			gi = winUser.getGUIThreadInfo(0)
-			if (
-				winUser.getClassName(gi.hwndActive) == WDAG_WINDOW_CLASS_NAME
-				and winUser.getWindowThreadProcessID(gi.hwndActive)[0] == processID
-			):
-				if _isDebug():
-					log.debug(
-						f"using active WDAG local window {self.getWindowHandleDebugString(gi.hwndActive)}"
-					)
-				return gi.hwndActive
-			else:
-				if _isDebug():
-					log.debug(
-						f"Active window is not WDAG or is wrong instance:  {self.getWindowHandleDebugString(gi.hwndActive)}"
-					)
-				return None
-			condition = utils.createUIAMultiPropertyCondition(
-				{UIA.UIA_ClassNamePropertyId: ['ApplicationFrameWindow', 'CabinetWClass']}
-			)
-			walker = self.clientObject.createTreeWalker(condition)
-		else:
-			# Not WDAG, just walk up to the nearest valid windowHandle
-			walker = self.windowTreeWalker
-		cacheRequest = self.windowCacheRequest
-		if _isDebug():
-			# When debugging we want some extra properties cached for logging.
-			cacheRequest = self.baseCacheRequest
-		try:
-			new = walker.NormalizeElementBuildCache(UIAElement, cacheRequest)
-		except COMError:
-			log.debugWarning(
-				"error walking up to an element with a valid windowHandle", exc_info=True
-			)
-			return None
-		try:
-			window = new.cachedNativeWindowHandle
-		except COMError:
-			if _isDebug():
-				log.debugWarning(
-					"Unable to get cachedNativeWindowHandle from found ancestor element", exc_info=True
-				)
-			return None
-		if _isDebug():
-			log.debug(
-				"Found ancestor element "
-				f"with valid windowHandle {self.getWindowHandleDebugString(window)}"
-			)
-		# Cache for future use to improve performance.
-		UIAElement._nearestWindowHandle = window
-		return window
-
-	def _isNetUIEmbeddedInWordDoc(self, element: UIA.IUIAutomationElement) -> bool:
-		"""
-		Detects if the given UIA element represents a control in a NetUI container
-		embedded within a MS Word document window.
-		E.g. the Modern Comments side track pane.
-		This method also caches the answer on the element itself
-		to both speed up checking later and to allow checking on an already dead element
-		E.g. a previous focus.
-		"""
-		if getattr(element, '_isNetUIEmbeddedInWordDoc', False):
-			return True
-		windowHandle = self.getNearestWindowHandle(element)
-		if winUser.getClassName(windowHandle) != MS_WORD_DOCUMENT_WINDOW_CLASS:
-			return False
-		condition = utils.createUIAMultiPropertyCondition(
-			{UIA.UIA_ClassNamePropertyId: 'NetUIHWNDElement'},
-			{UIA.UIA_NativeWindowHandlePropertyId: windowHandle}
-		)
-		walker = self.clientObject.createTreeWalker(condition)
-		cacheRequest = self.clientObject.createCacheRequest()
-		cacheRequest.AddProperty(UIA.UIA_ClassNamePropertyId)
-		cacheRequest.AddProperty(UIA.UIA_NativeWindowHandlePropertyId)
-		ancestor = walker.NormalizeElementBuildCache(element, cacheRequest)
-		# ancestor will either be the embedded NetUIElement, or just hit the root of the MS Word document window
-		if ancestor.CachedClassName != 'NetUIHWNDElement':
-			return False
-		element._isNetUIEmbeddedInWordDoc = True
-		return True
-
-	def _emitMSAAFocusForWordDocIfNecessary(self, element: UIA.IUIAutomationElement) -> None:
-		"""
-		Fires an MSAA focus event on the given UIA element
-		if the element is the root of a Word document,
-		and the focus was previously in a NetUI container embedded in this Word document.
-		"""
-		import NVDAObjects.UIA
-		oldFocus = eventHandler.lastQueuedFocusObject
-		if (
-			isinstance(oldFocus, NVDAObjects.UIA.UIA)
-			and getattr(oldFocus.UIAElement, '_isNetUIEmbeddedInWordDoc', False)
-			and element.CachedClassName == MS_WORD_DOCUMENT_WINDOW_CLASS
-			and element.CachedControlType == UIA.UIA_DocumentControlTypeId
-			and self.getNearestWindowHandle(element) == oldFocus.windowHandle
-			and not self.isUIAWindow(oldFocus.windowHandle)
-		):
-			IAccessibleHandler.internalWinEventHandler.winEventLimiter.addEvent(
-				winUser.EVENT_OBJECT_FOCUS, oldFocus.windowHandle, winUser.OBJID_CLIENT, 0, oldFocus.windowThreadID
-			)
-
-	def isNativeUIAElement(self,UIAElement):
-		if _isDebug():
-			log.debug(f"checking if is native UIA  element: {self.getUIAElementDebugString(UIAElement)}")
-		#Due to issues dealing with UIA elements coming from the same process, we do not class these UIA elements as usable.
-		# It seems to be safe enough to retrieve the cached processID,
-		# but using tree walkers or fetching other properties causes a freeze.
-		try:
-			processID=UIAElement.cachedProcessId
-		except COMError:
-			if _isDebug():
-				log.debug(f"could not fetch processId. {self.getUIAElementDebugString(UIAElement)}")
-			return False
-		if processID == globalVars.appPid:
-			if _isDebug():
-				log.debug(
-					"element is local to NVDA, "
-					"treating as non-native."
-				)
-			return False
-		# Whether this is a native element depends on whether its window natively supports UIA.
-		windowHandle=self.getNearestWindowHandle(UIAElement)
-		if windowHandle:
-			if self.isUIAWindow(windowHandle, isDebug=_isDebug()):
-				if _isDebug():
-					log.debug(
-						"treating element as native due to "
-						f"windowHandle {self.getWindowHandleDebugString(windowHandle)}. "
-					)
-				return True
-			# #12982: although NVDA by default may not treat this element's window as native UIA,
-			# E.g. it is proxied from MSAA, or NVDA has specifically black listed it,
-			# It may be an element from a NetUIcontainer embedded in a Word document,
-			# such as the MS Word Modern Comments side track pane.
-			# These elements are only exposed via UIA, and not MSAA,
-			# thus we must treat these elements as native UIA.
-			if self._isNetUIEmbeddedInWordDoc(UIAElement):
-				if _isDebug():
-					log.debug(
-						"treating as native as is a netUI embedded in word doc. "
-					)
-				return True
-			if winUser.getClassName(windowHandle)=="DirectUIHWND" and "IEFRAME.dll" in UIAElement.cachedProviderDescription and UIAElement.currentClassName in ("DownloadBox", "accessiblebutton", "DUIToolbarButton", "PushButton"):
-				# This is the IE 9 downloads list.
-				# #3354: UiaHasServerSideProvider returns false for the IE 9 downloads list window,
-				# so we'd normally use MSAA for this control.
-				# However, its MSAA implementation is broken (fires invalid events) if UIA is initialised,
-				# whereas its UIA implementation works correctly.
-				# Therefore, we must use UIA here.
-				if _isDebug():
-					log.debug(
-						"treating as native as is in IE9 downloads list. "
-					)
-				return True
-		if _isDebug():
-			log.debug("Treating element as non-native")
-		return False
-
-
-handler: Optional[UIAHandler] = None
-
-
-def initialize():
-	global handler
-	if not config.conf["UIA"]["enabled"]:
-		raise RuntimeError("UIA forcefully disabled in configuration")
-	try:
-		handler = UIAHandler()
-	except COMError:
-		handler = None
-		raise
-
-
-def terminate():
-	global handler
-	if handler:
-		handler.terminate()
-		handler = None
-
-def _isDebug():
-	return config.conf["debugLog"]["UIA"]
+# A part of NonVisual Desktop Access (NVDA)
+# Copyright (C) 2008-2023 NV Access Limited, Joseph Lee, Babbage B.V., Leonard de Ruijter, Bill Dengler
+# This file is covered by the GNU General Public License.
+# See the file COPYING for more details.
+
+from typing import Optional
+import ctypes
+import ctypes.wintypes
+from ctypes import (
+	oledll,
+	windll,
+	POINTER,
+	CFUNCTYPE,
+	c_voidp,
+)
+
+import comtypes.client
+from comtypes.automation import VT_EMPTY
+from comtypes import (
+	COMError,
+	COMObject,
+	byref,
+	CLSCTX_INPROC_SERVER,
+	CoCreateInstance,
+	IUnknown,
+)
+
+import threading
+import time
+import IAccessibleHandler.internalWinEventHandler
+import config
+from config import (
+	AllowUiaInChromium,
+	AllowUiaInMSWord,
+)
+import api
+import appModuleHandler
+import controlTypes
+import globalVars
+import winKernel
+import winUser
+import winVersion
+import eventHandler
+from logHandler import log
+from . import utils
+from comInterfaces import UIAutomationClient as UIA
+# F403: unable to detect undefined names
+from comInterfaces.UIAutomationClient import *  # noqa:  F403
+import textInfos
+from typing import Dict
+from queue import Queue
+import aria
+import NVDAHelper
+from . import remote as UIARemote
+
+
+baseCachePropertyIDs = {
+	UIA.UIA_FrameworkIdPropertyId,
+	UIA.UIA_AutomationIdPropertyId,
+	UIA.UIA_ClassNamePropertyId,
+	UIA.UIA_ControlTypePropertyId,
+	UIA.UIA_ProviderDescriptionPropertyId,
+	UIA.UIA_ProcessIdPropertyId,
+	UIA.UIA_IsTextPatternAvailablePropertyId,
+	UIA.UIA_IsContentElementPropertyId,
+	UIA.UIA_IsControlElementPropertyId,
+	UIA.UIA_NamePropertyId,
+	UIA.UIA_LocalizedControlTypePropertyId,
+}
+
+#: The window class name for Microsoft Word documents.
+# Microsoft Word's UI Automation implementation
+# also exposes this value as the document UIA element's classname property.
+MS_WORD_DOCUMENT_WINDOW_CLASS = "_WwG"
+
+HorizontalTextAlignment_Left=0
+HorizontalTextAlignment_Centered=1
+HorizontalTextAlignment_Right=2
+HorizontalTextAlignment_Justified=3
+
+
+
+# The name of the WDAG (Windows Defender Application Guard) process
+WDAG_PROCESS_NAME=u'hvsirdpclient'
+# The window class of the WDAG (Windows Defender Application Guard) main window
+WDAG_WINDOW_CLASS_NAME = "RAIL_WINDOW"
+
+goodUIAWindowClassNames = (
+	# A WDAG (Windows Defender Application Guard) Window is always native UIA, even if it doesn't report as such.
+	'RAIL_WINDOW',
+)
+
+badUIAWindowClassNames = (
+	# UIA events of candidate window interfere with MSAA events.
+	"Microsoft.IME.CandidateWindow.View",
+	"SysTreeView32",
+	"WuDuiListView",
+	"ComboBox",
+	"msctls_progress32",
+	"Edit",
+	"CommonPlacesWrapperWndClass",
+	"SysMonthCal32",
+	"SUPERGRID",  # Outlook 2010 message list
+	"RichEdit",
+	"RichEdit20",
+	"RICHEDIT50W",
+	"Button",
+	# #8944: The Foxit UIA implementation is incomplete and should not be used for now.
+	"FoxitDocWnd",
+)
+
+# #8405: used to detect UIA dialogs prior to Windows 10 RS5.
+UIADialogClassNames=[
+	"#32770",
+	"NUIDialog",
+	"Credential Dialog Xaml Host", # UAC dialog in Anniversary Update and later
+	"Shell_Dialog",
+	"Shell_Flyout",
+	"Shell_SystemDialog", # Various dialogs in Windows 10 Settings app
+]
+
+textChangeUIAAutomationIDs = (
+	"Text Area",  # Windows Console Host
+)
+
+textChangeUIAClassNames = (
+	"_WwG",  # Microsoft Word
+)
+
+windowsTerminalUIAClassNames = (
+	"TermControl",
+	"TermControl2",
+	"WPFTermControl",
+)
+
+NVDAUnitsToUIAUnits: Dict[str, int] = {
+	textInfos.UNIT_CHARACTER: UIA.TextUnit_Character,
+	textInfos.UNIT_WORD: UIA.TextUnit_Word,
+	textInfos.UNIT_LINE: UIA.TextUnit_Line,
+	textInfos.UNIT_PARAGRAPH: UIA.TextUnit_Paragraph,
+	textInfos.UNIT_PAGE: UIA.TextUnit_Page,
+	textInfos.UNIT_READINGCHUNK: UIA.TextUnit_Line,
+	textInfos.UNIT_STORY: UIA.TextUnit_Document,
+	textInfos.UNIT_FORMATFIELD: UIA.TextUnit_Format,
+}
+
+UIAControlTypesToNVDARoles={
+	UIA_ButtonControlTypeId:controlTypes.Role.BUTTON,
+	UIA_CalendarControlTypeId:controlTypes.Role.CALENDAR,
+	UIA_CheckBoxControlTypeId:controlTypes.Role.CHECKBOX,
+	UIA_ComboBoxControlTypeId:controlTypes.Role.COMBOBOX,
+	UIA_EditControlTypeId:controlTypes.Role.EDITABLETEXT,
+	UIA_HyperlinkControlTypeId:controlTypes.Role.LINK,
+	UIA_ImageControlTypeId:controlTypes.Role.GRAPHIC,
+	UIA_ListItemControlTypeId:controlTypes.Role.LISTITEM,
+	UIA_ListControlTypeId:controlTypes.Role.LIST,
+	UIA_MenuControlTypeId:controlTypes.Role.POPUPMENU,
+	UIA_MenuBarControlTypeId:controlTypes.Role.MENUBAR,
+	UIA_MenuItemControlTypeId:controlTypes.Role.MENUITEM,
+	UIA_ProgressBarControlTypeId:controlTypes.Role.PROGRESSBAR,
+	UIA_RadioButtonControlTypeId:controlTypes.Role.RADIOBUTTON,
+	UIA_ScrollBarControlTypeId:controlTypes.Role.SCROLLBAR,
+	UIA_SliderControlTypeId:controlTypes.Role.SLIDER,
+	UIA_SpinnerControlTypeId:controlTypes.Role.SPINBUTTON,
+	UIA_StatusBarControlTypeId:controlTypes.Role.STATUSBAR,
+	UIA_TabControlTypeId:controlTypes.Role.TABCONTROL,
+	UIA_TabItemControlTypeId:controlTypes.Role.TAB,
+	UIA_TextControlTypeId:controlTypes.Role.STATICTEXT,
+	UIA_ToolBarControlTypeId:controlTypes.Role.TOOLBAR,
+	UIA_ToolTipControlTypeId:controlTypes.Role.TOOLTIP,
+	UIA_TreeControlTypeId:controlTypes.Role.TREEVIEW,
+	UIA_TreeItemControlTypeId:controlTypes.Role.TREEVIEWITEM,
+	UIA_CustomControlTypeId:controlTypes.Role.UNKNOWN,
+	UIA_GroupControlTypeId:controlTypes.Role.GROUPING,
+	UIA_ThumbControlTypeId:controlTypes.Role.THUMB,
+	UIA_DataGridControlTypeId:controlTypes.Role.DATAGRID,
+	UIA_DataItemControlTypeId:controlTypes.Role.DATAITEM,
+	UIA_DocumentControlTypeId:controlTypes.Role.DOCUMENT,
+	UIA_SplitButtonControlTypeId:controlTypes.Role.SPLITBUTTON,
+	UIA_WindowControlTypeId:controlTypes.Role.WINDOW,
+	UIA_PaneControlTypeId:controlTypes.Role.PANE,
+	UIA_HeaderControlTypeId:controlTypes.Role.HEADER,
+	UIA_HeaderItemControlTypeId:controlTypes.Role.HEADERITEM,
+	UIA_TableControlTypeId:controlTypes.Role.TABLE,
+	UIA_TitleBarControlTypeId:controlTypes.Role.TITLEBAR,
+	UIA_SeparatorControlTypeId:controlTypes.Role.SEPARATOR,
+}
+
+UIALiveSettingtoNVDAAriaLivePoliteness: Dict[str, aria.AriaLivePoliteness] = {
+	UIA.Off: aria.AriaLivePoliteness.OFF,
+	UIA.Polite: aria.AriaLivePoliteness.POLITE,
+	UIA.Assertive: aria.AriaLivePoliteness.ASSERTIVE,
+}
+
+UIAPropertyIdsToNVDAEventNames={
+	UIA.UIA_NamePropertyId: "nameChange",
+	UIA.UIA_HelpTextPropertyId: "descriptionChange",
+	UIA.UIA_ExpandCollapseExpandCollapseStatePropertyId: "stateChange",
+	UIA.UIA_ToggleToggleStatePropertyId: "stateChange",
+	UIA.UIA_IsEnabledPropertyId: "stateChange",
+	UIA.UIA_ValueValuePropertyId: "valueChange",
+	UIA.UIA_RangeValueValuePropertyId: "valueChange",
+	UIA.UIA_ControllerForPropertyId: "UIA_controllerFor",
+	UIA.UIA_ItemStatusPropertyId: "UIA_itemStatus",
+	UIA.UIA_DragDropEffectPropertyId: "UIA_dragDropEffect",
+	UIA.UIA_DropTargetDropTargetEffectPropertyId: "UIA_dropTargetEffect",
+}
+
+globalEventHandlerGroupUIAPropertyIds = {
+	UIA.UIA_RangeValueValuePropertyId,
+	UIA.UIA_DragDropEffectPropertyId,
+	UIA.UIA_DropTargetDropTargetEffectPropertyId,
+}
+
+localEventHandlerGroupUIAPropertyIds = (
+	set(UIAPropertyIdsToNVDAEventNames)
+	- globalEventHandlerGroupUIAPropertyIds
+)
+
+UIALandmarkTypeIdsToLandmarkNames: Dict[int, str] = {
+	UIA.UIA_FormLandmarkTypeId: "form",
+	UIA.UIA_NavigationLandmarkTypeId: "navigation",
+	UIA.UIA_MainLandmarkTypeId: "main",
+	UIA.UIA_SearchLandmarkTypeId: "search",
+}
+
+UIAEventIdsToNVDAEventNames: Dict[int, str] = {
+	UIA.UIA_LiveRegionChangedEventId: "liveRegionChange",
+	UIA.UIA_SelectionItem_ElementSelectedEventId: "UIA_elementSelected",
+	UIA.UIA_MenuOpenedEventId: "gainFocus",
+	UIA.UIA_SelectionItem_ElementAddedToSelectionEventId: "stateChange",
+	UIA.UIA_SelectionItem_ElementRemovedFromSelectionEventId: "stateChange",
+	#UIA_MenuModeEndEventId:"menuModeEnd",
+	UIA.UIA_ToolTipOpenedEventId: "UIA_toolTipOpened",
+	#UIA_AsyncContentLoadedEventId:"documentLoadComplete",
+	#UIA_ToolTipClosedEventId:"hide",
+	UIA.UIA_Window_WindowOpenedEventId: "UIA_window_windowOpen",
+	UIA.UIA_SystemAlertEventId: "UIA_systemAlert",
+	UIA.UIA_LayoutInvalidatedEventId: "UIA_layoutInvalidated",
+	UIA.UIA_Drag_DragStartEventId: "stateChange",
+	UIA.UIA_Drag_DragCancelEventId: "stateChange",
+	UIA.UIA_Drag_DragCompleteEventId: "stateChange",
+}
+
+localEventHandlerGroupUIAEventIds = set()
+
+autoSelectDetectionAvailable = False
+if winVersion.getWinVer() >= winVersion.WIN10:
+	UIAEventIdsToNVDAEventNames.update({
+		UIA.UIA_Text_TextSelectionChangedEventId: "caret",
+	})
+	localEventHandlerGroupUIAEventIds.update({
+		UIA.UIA_Text_TextSelectionChangedEventId,
+	})
+	autoSelectDetectionAvailable = True
+
+globalEventHandlerGroupUIAEventIds = set(UIAEventIdsToNVDAEventNames) - localEventHandlerGroupUIAEventIds
+
+ignoreWinEventsMap = {
+	UIA_AutomationPropertyChangedEventId: list(UIAPropertyIdsToNVDAEventNames.keys()),
+}
+for id in UIAEventIdsToNVDAEventNames.keys():
+	ignoreWinEventsMap[id] = [0]
+
+
+def shouldUseUIAInMSWord(appModule: appModuleHandler.AppModule) -> bool:
+	allow = AllowUiaInMSWord.getConfig()
+	if allow == AllowUiaInMSWord.ALWAYS:
+		log.debug("User has requested UIA in MS Word always")
+		return True
+	canUseOlderInProcessApproach = bool(appModule.helperLocalBindingHandle)
+	if not canUseOlderInProcessApproach:
+		log.debug("Using UIA in MS Word as no alternative object model available")
+		return True
+	if winVersion.getWinVer() < winVersion.WIN11:
+		log.debug("Not using UIA in MS Word on pre Windows 11 OS due to missing custom extensions")
+		return False
+	if allow != AllowUiaInMSWord.WHERE_SUITABLE:
+		log.debug("User does not want UIA in MS Word unless necessary")
+		return False
+	isOfficeApp = appModule.productName.startswith(("Microsoft Office", "Microsoft Outlook"))
+	if not isOfficeApp:
+		log.debug(f"Unknown Office app: {appModule.productName}")
+		return False
+	try:
+		officeVersion = tuple(int(x) for x in appModule.productVersion.split('.')[:3])
+	except Exception:
+		log.debugWarning(f"Unable to parse office version: {appModule.productVersion}", exc_info=True)
+		return False
+	if officeVersion < (16, 0, 15000):
+		log.debug(f"MS word too old for suitable UIA, Office version: {officeVersion}")
+		return False
+	log.debug(f"Using UIA due to suitable Office version: {officeVersion}")
+	return True
+
+
+class UIAHandler(COMObject):
+	_com_interfaces_ = [
+		UIA.IUIAutomationEventHandler,
+		UIA.IUIAutomationFocusChangedEventHandler,
+		UIA.IUIAutomationPropertyChangedEventHandler,
+		UIA.IUIAutomationNotificationEventHandler,
+		UIA.IUIAutomationActiveTextPositionChangedEventHandler,
+	]
+	_rateLimitedEventHandler: IUnknown | None = None
+
+	#: A cache of UIA notification kinds to friendly names for logging
+	_notificationKindsToNamesCache = {
+		v: k[len('NotificationKind_'):]
+		for k, v in vars(UIA).items()
+		if k.startswith('NotificationKind_')
+	}
+
+	def getUIANotificationKindDebugString(self, notificationKind: int) -> str:
+		"""
+		Generates a string representation of the given UIA notification kind,
+		suitable for logging.
+		This is the name part of the NotificationKind_* constant.
+		If a matching constant can not be found,
+		then a string representation of the NotificationKind value itself is used.
+		E.g. "unknown notification kind 1234".
+		"""
+		name = self._notificationKindsToNamesCache.get(notificationKind)
+		if not name:
+			name = f"unknown notification kind {notificationKind}"
+		return name
+
+	#: A cache of UIA notification processing values  to friendly names for logging
+	_notificationProcessingValuesToNamesCache = {
+		v: k[len('NotificationProcessing_'):]
+		for k, v in vars(UIA).items()
+		if k.startswith('NotificationProcessing_')
+	}
+
+	def getUIANotificationProcessingValueDebugString(self, notificationProcessing: int) -> str:
+		"""
+		Generates a string representation of the given UIA notification processing value,
+		suitable for logging.
+		This is the name part of the NotificationProcessing_* constant.
+		If a matching constant can not be found,
+		then a string representation of the NotificationProcessing value itself is used.
+		E.g. "unknown notification processing value 1234".
+		"""
+		name = self._notificationProcessingValuesToNamesCache.get(notificationProcessing)
+		if not name:
+			name = f"unknown notification processing value {notificationProcessing}"
+		return name
+
+	def getUIAPropertyIDDebugString(self, propertyID: int) -> str:
+		"""
+		Generates a string representation of the given property ID,
+		suitable for logging.
+		For constant or registered property IDs,
+		the name is the programmatic name registered for the property in UIA.
+		If no name can be found, then a string representation of the ID itself is used.
+		E.g. "unknown property ID 1234".
+		"""
+		try:
+			name = self.clientObject.GetPropertyProgrammaticName(propertyID)
+		except COMError:
+			name = None
+		if not name:
+			name = f"unknown property ID {propertyID}"
+		return name
+
+	#: A cache of UIA event IDs to friendly names for logging
+	_eventIDsToNamesCache = {
+		v: k[len('UIA_'):-len('EventId')]
+		for k, v in vars(UIA).items()
+		if k.endswith('EventId')
+	}
+
+	def getUIAEventIDDebugString(self, eventID: int) -> str:
+		"""
+		Generates a string representation of the given UIA event ID,
+		suitable for logging.
+		This is the name part of the UIA_*EventId constant.
+		If a matching constant can not be found, then a string representation of the ID itself is used.
+		E.g. "unknown event ID 1234".
+		"""
+		name = self._eventIDsToNamesCache.get(eventID)
+		if not name:
+			name = f"unknown event ID {eventID}"
+		return name
+
+	def getUIAElementPropertyDebugString(self, element: UIA.IUIAutomationElement, propertyId: int) -> str:
+		"""
+		Fetches a property from a UIA element,
+		for the specific purpose of logging.
+		NULL value and exceptions are also given a string representation.
+		"""
+		try:
+			return element.GetCachedPropertyValue(propertyId) or "[None]"
+		except COMError:
+			return "[COMError exception]"
+
+	def getWindowHandleDebugString(self, windowHandle: int) -> str:
+		"""
+		Generates a string representation of the given window handle
+		suitable for logging.
+		Includes the handle value and the window's class name.
+		"""
+		windowClassName = winUser.getClassName(windowHandle) or "[unknown]"
+		return f"hwnd 0X{windowHandle:X} of class {windowClassName}"
+
+	def getUIAElementDebugString(self, element: UIA.IUIAutomationElement) -> str:
+		"""
+		Generates a string representation of the given UIA element
+		suitable for logging.
+		Including info such as name, controlType and automation Id.
+		"""
+		name = self.getUIAElementPropertyDebugString(element, UIA.UIA_NamePropertyId)
+		controlType = self.getUIAElementPropertyDebugString(element, UIA.UIA_LocalizedControlTypePropertyId)
+		automationID = self.getUIAElementPropertyDebugString(element, UIA.UIA_AutomationIdPropertyId)
+		className = self.getUIAElementPropertyDebugString(element, UIA.UIA_ClassNamePropertyId)
+		frameworkID = self.getUIAElementPropertyDebugString(element, UIA.UIA_FrameworkIdPropertyId)
+		return (
+			f"{name} {controlType} "
+			f"with automationID {automationID}, "
+			f"className {className} "
+			f"and frameworkID {frameworkID}"
+		)
+
+	def __init__(self):
+		super(UIAHandler,self).__init__()
+		self.globalEventHandlerGroup = None
+		self.localEventHandlerGroup = None
+		self.localEventHandlerGroupWithTextChanges = None
+		self._localEventHandlerGroupElements = set()
+		self.MTAThreadInitEvent=threading.Event()
+		self.MTAThreadQueue = Queue()
+		self.MTAThreadInitException=None
+		self.MTAThread = threading.Thread(
+			name=f"{self.__class__.__module__}.{self.__class__.__qualname__}.MTAThread",
+			target=self.MTAThreadFunc,
+			daemon=True,
+		)
+		self.MTAThread.start()
+		self.MTAThreadInitEvent.wait(2)
+		if self.MTAThreadInitException:
+			raise self.MTAThreadInitException
+
+	def terminate(self):
+		# Terminate the rate limited event handler if it exists.
+		# We must do this from the main thread to totally ensure that the thread is terminated,
+		# As this is a c++ thread so Python cannot kill it off at process exit.
+		if config.conf["UIA"]["enhancedEventProcessing"]:
+			if self._rateLimitedEventHandler:
+				log.debug("UIAHandler: Terminating enhanced event processing")
+				NVDAHelper.localLib.rateLimitedUIAEventHandler_terminate(self._rateLimitedEventHandler)
+
+		# Terminate the MTA thread
+		MTAThreadHandle = ctypes.wintypes.HANDLE(
+			windll.kernel32.OpenThread(
+				winKernel.SYNCHRONIZE,
+				False,
+				self.MTAThread.ident
+			)
+		)
+		self.MTAThreadQueue.put_nowait(None)
+		# Wait for the MTA thread to die (while still message pumping)
+		if windll.user32.MsgWaitForMultipleObjects(1,byref(MTAThreadHandle),False,200,0)!=0:
+			log.debugWarning("Timeout or error while waiting for UIAHandler MTA thread")
+		windll.kernel32.CloseHandle(MTAThreadHandle)
+		del self.MTAThread
+
+	def MTAThreadFunc(self):
+		try:
+			oledll.ole32.CoInitializeEx(None, comtypes.COINIT_MULTITHREADED)
+			self.clientObject = CoCreateInstance(
+				UIA.CUIAutomation8._reg_clsid_,
+				# Minimum interface is IUIAutomation3 (Windows 8.1).
+				interface=UIA.CUIAutomation8._com_interfaces_[1],
+				clsctx=CLSCTX_INPROC_SERVER
+			)
+			# #7345: Instruct UIA to never map MSAA winEvents to UIA propertyChange events.
+			# These events are not needed by NVDA, and they can cause the UI Automation client library to become unresponsive if an application firing winEvents has a slow message pump. 
+			pfm=self.clientObject.proxyFactoryMapping
+			for index in range(pfm.count):
+				e=pfm.getEntry(index)
+				entryChanged = False
+				for eventId, propertyIds in ignoreWinEventsMap.items():
+					for propertyId in propertyIds:
+						# Check if this proxy has mapped any winEvents to the UIA propertyChange event for this property ID 
+						try:
+							oldWinEvents=e.getWinEventsForAutomationEvent(eventId,propertyId)
+						except IndexError:
+							# comtypes does not seem to correctly handle a returned empty SAFEARRAY, raising IndexError
+							oldWinEvents=None
+						if oldWinEvents:
+							# As winEvents were mapped, replace them with an empty list
+							e.setWinEventsForAutomationEvent(eventId,propertyId,[])
+							entryChanged = True
+				if entryChanged:
+					# Changes to an entry are not automatically picked up.
+					# Therefore remove the entry and re-insert it.
+					pfm.removeEntry(index)
+					pfm.insertEntry(index,e)
+			# #8009: use appropriate interface based on highest supported interface.
+			# #8338: made easier by traversing interfaces supported on Windows 8 and later in reverse.
+			for interface in reversed(UIA.CUIAutomation8._com_interfaces_):
+				try:
+					self.clientObject = self.clientObject.QueryInterface(interface)
+					break
+				except COMError:
+					pass
+			# Windows 10 RS5 provides new performance features for UI Automation
+			# including event coalescing and connection recovery.
+			# Enable all of these where available.
+			if isinstance(self.clientObject, UIA.IUIAutomation6):
+				self.clientObject.CoalesceEvents = UIA.CoalesceEventsOptions_Enabled
+				self.clientObject.ConnectionRecoveryBehavior = UIA.ConnectionRecoveryBehaviorOptions_Enabled
+			log.info(f"UIAutomation: {self.clientObject.__class__.__mro__[1].__name__}")
+			self.windowTreeWalker=self.clientObject.createTreeWalker(self.clientObject.CreateNotCondition(self.clientObject.CreatePropertyCondition(UIA_NativeWindowHandlePropertyId,0)))
+			self.windowCacheRequest=self.clientObject.CreateCacheRequest()
+			self.windowCacheRequest.AddProperty(UIA_NativeWindowHandlePropertyId)
+			self.UIAWindowHandleCache={}
+			self.baseTreeWalker=self.clientObject.RawViewWalker
+			self.baseCacheRequest=self.windowCacheRequest.Clone()
+			for propertyId in baseCachePropertyIDs:
+				self.baseCacheRequest.addProperty(propertyId)
+			self.baseCacheRequest.addPattern(UIA_TextPatternId)
+			self.rootElement=self.clientObject.getRootElementBuildCache(self.baseCacheRequest)
+			self.reservedNotSupportedValue=self.clientObject.ReservedNotSupportedValue
+			self.ReservedMixedAttributeValue=self.clientObject.ReservedMixedAttributeValue
+			if config.conf["UIA"]["enhancedEventProcessing"]:
+				handler = self._rateLimitedEventHandler = POINTER(IUnknown)()
+				NVDAHelper.localLib.rateLimitedUIAEventHandler_create(
+					self._com_pointers_[IUnknown._iid_],
+					byref(self._rateLimitedEventHandler)
+				)
+			else:
+				handler = self
+			if utils._shouldSelectivelyRegister():
+				self._createLocalEventHandlerGroup(handler)
+			self._registerGlobalEventHandlers(handler)
+			if winVersion.getWinVer() >= winVersion.WIN11:
+				UIARemote.initialize(True, self.clientObject)
+		except Exception as e:
+			self.MTAThreadInitException=e
+		finally:
+			self.MTAThreadInitEvent.set()
+		while True:
+			func = self.MTAThreadQueue.get()
+			if func:
+				try:
+					func()
+				except Exception:
+					log.error("Exception in function queued to UIA MTA thread", exc_info=True)
+			else:
+				break
+		self.clientObject.RemoveAllEventHandlers()
+		del self.localEventHandlerGroup
+		del self.localEventHandlerGroupWithTextChanges
+		del self.globalEventHandlerGroup
+		self._rateLimitedEventHandler = None
+		if winVersion.getWinVer() >= winVersion.WIN11:
+			UIARemote.terminate()
+
+	def _registerGlobalEventHandlers(self, handler: "UIAHandler"):
+		self.clientObject.AddFocusChangedEventHandler(self.baseCacheRequest, handler)
+		if isinstance(self.clientObject, UIA.IUIAutomation6):
+			self.globalEventHandlerGroup = self.clientObject.CreateEventHandlerGroup()
+		else:
+			self.globalEventHandlerGroup = utils.FakeEventHandlerGroup(self.clientObject)
+		self.globalEventHandlerGroup.AddPropertyChangedEventHandler(
+			UIA.TreeScope_Subtree,
+			self.baseCacheRequest,
+			handler,
+			*self.clientObject.IntSafeArrayToNativeArray(
+				globalEventHandlerGroupUIAPropertyIds
+				if utils._shouldSelectivelyRegister()
+				else UIAPropertyIdsToNVDAEventNames
+			)
+		)
+		for eventId in (
+			globalEventHandlerGroupUIAEventIds
+			if utils._shouldSelectivelyRegister()
+			else UIAEventIdsToNVDAEventNames
+		):
+			self.globalEventHandlerGroup.AddAutomationEventHandler(
+				eventId,
+				UIA.TreeScope_Subtree,
+				self.baseCacheRequest,
+				handler
+			)
+		if (
+			not utils._shouldSelectivelyRegister()
+			and winVersion.getWinVer() >= winVersion.WIN10
+		):
+			# #14067: Due to poor performance, textChange requires special handling
+			self.globalEventHandlerGroup.AddAutomationEventHandler(
+				UIA.UIA_Text_TextChangedEventId,
+				UIA.TreeScope_Subtree,
+				self.baseCacheRequest,
+				handler
+			)
+		# #7984: add support for notification event (IUIAutomation5, part of Windows 10 build 16299 and later).
+		if isinstance(self.clientObject, UIA.IUIAutomation5):
+			self.globalEventHandlerGroup.AddNotificationEventHandler(
+				UIA.TreeScope_Subtree,
+				self.baseCacheRequest,
+				handler
+			)
+		if isinstance(self.clientObject, UIA.IUIAutomation6):
+			self.globalEventHandlerGroup.AddActiveTextPositionChangedEventHandler(
+				UIA.TreeScope_Subtree,
+				self.baseCacheRequest,
+				handler
+			)
+		self.addEventHandlerGroup(self.rootElement, self.globalEventHandlerGroup)
+
+	def _createLocalEventHandlerGroup(self, handler: "UIAHandler"):
+		if isinstance(self.clientObject, UIA.IUIAutomation6):
+			self.localEventHandlerGroup = self.clientObject.CreateEventHandlerGroup()
+			self.localEventHandlerGroupWithTextChanges = self.clientObject.CreateEventHandlerGroup()
+		else:
+			self.localEventHandlerGroup = utils.FakeEventHandlerGroup(self.clientObject)
+			self.localEventHandlerGroupWithTextChanges = utils.FakeEventHandlerGroup(self.clientObject)
+		self.localEventHandlerGroup.AddPropertyChangedEventHandler(
+			UIA.TreeScope_Ancestors | UIA.TreeScope_Element,
+			self.baseCacheRequest,
+			handler,
+			*self.clientObject.IntSafeArrayToNativeArray(localEventHandlerGroupUIAPropertyIds)
+		)
+		self.localEventHandlerGroupWithTextChanges.AddPropertyChangedEventHandler(
+			UIA.TreeScope_Ancestors | UIA.TreeScope_Element,
+			self.baseCacheRequest,
+			handler,
+			*self.clientObject.IntSafeArrayToNativeArray(localEventHandlerGroupUIAPropertyIds)
+		)
+		for eventId in localEventHandlerGroupUIAEventIds:
+			self.localEventHandlerGroup.AddAutomationEventHandler(
+				eventId,
+				UIA.TreeScope_Ancestors | UIA.TreeScope_Element,
+				self.baseCacheRequest,
+				handler
+			)
+			self.localEventHandlerGroupWithTextChanges.AddAutomationEventHandler(
+				eventId,
+				UIA.TreeScope_Ancestors | UIA.TreeScope_Element,
+				self.baseCacheRequest,
+				handler
+			)
+		self.localEventHandlerGroupWithTextChanges.AddAutomationEventHandler(
+			UIA.UIA_Text_TextChangedEventId,
+			UIA.TreeScope_Ancestors | UIA.TreeScope_Element,
+			self.baseCacheRequest,
+			handler
+		)
+
+	def addEventHandlerGroup(self, element, eventHandlerGroup):
+		if isinstance(eventHandlerGroup, UIA.IUIAutomationEventHandlerGroup):
+			self.clientObject.AddEventHandlerGroup(element, eventHandlerGroup)
+		elif isinstance(eventHandlerGroup, utils.FakeEventHandlerGroup):
+			eventHandlerGroup.registerToClientObject(element)
+		else:
+			raise NotImplementedError
+
+	def removeEventHandlerGroup(self, element, eventHandlerGroup):
+		if isinstance(eventHandlerGroup, UIA.IUIAutomationEventHandlerGroup):
+			self.clientObject.RemoveEventHandlerGroup(element, eventHandlerGroup)
+		elif isinstance(eventHandlerGroup, utils.FakeEventHandlerGroup):
+			eventHandlerGroup.unregisterFromClientObject(element)
+		else:
+			raise NotImplementedError
+
+	def addLocalEventHandlerGroupToElement(self, element, isFocus=False):
+		if not self.localEventHandlerGroup or element in self._localEventHandlerGroupElements:
+			return
+
+		def func():
+			if isFocus:
+				try:
+					isStillFocus = self.clientObject.CompareElements(self.clientObject.GetFocusedElement(), element)
+				except COMError:
+					isStillFocus = False
+				if not isStillFocus:
+					return
+			try:
+				if (
+					element.currentClassName in textChangeUIAClassNames
+					or element.CachedAutomationID in textChangeUIAAutomationIDs
+					or (
+						not utils._shouldUseWindowsTerminalNotifications()
+						and element.currentClassName in windowsTerminalUIAClassNames
+					)
+				):
+					group = self.localEventHandlerGroupWithTextChanges
+					logPrefix = "Explicitly"
+				else:
+					group = self.localEventHandlerGroup
+					logPrefix = "Not"
+
+				if _isDebug():
+					log.debugWarning(
+						f"{logPrefix} registering for textChange events from UIA element "
+						f"with class name {repr(element.currentClassName)} "
+						f"and automation ID {repr(element.CachedAutomationID)}"
+					)
+				self.addEventHandlerGroup(element, group)
+			except COMError:
+				log.error("Could not register for UIA events for element", exc_info=True)
+			else:
+				self._localEventHandlerGroupElements.add(element)
+		self.MTAThreadQueue.put_nowait(func)
+
+	def removeLocalEventHandlerGroupFromElement(self, element):
+		if not self.localEventHandlerGroup or element not in self._localEventHandlerGroupElements:
+			return
+
+		def func():
+			try:
+				self.removeEventHandlerGroup(element, self.localEventHandlerGroup)
+			except COMError:
+				# The old UIAElement has probably died as the window was closed.
+				# The system should forget the old event registration itself.
+				# Yet, as we don't expect this to happen very often, log a debug warning.
+				log.debugWarning("Could not unregister for UIA events for element", exc_info=True)
+			self._localEventHandlerGroupElements.remove(element)
+		self.MTAThreadQueue.put_nowait(func)
+
+	def IUIAutomationEventHandler_HandleAutomationEvent(self,sender,eventID):
+		if _isDebug():
+			log.debug(
+				f"handleAutomationEvent called with event {self.getUIAEventIDDebugString(eventID)} "
+				f"for element {self.getUIAElementDebugString(sender)}"
+			)
+		if not self.MTAThreadInitEvent.is_set():
+			# UIAHandler hasn't finished initialising yet, so just ignore this event.
+			if _isDebug():
+				log.debug("HandleAutomationEvent: event received while not fully initialized")
+			return
+		if eventID==UIA_MenuOpenedEventId and eventHandler.isPendingEvents("gainFocus"):
+			# We don't need the menuOpened event if focus has been fired,
+			# as focus should be more correct.
+			if _isDebug():
+				log.debug("HandleAutomationEvent: Ignored MenuOpenedEvent while focus event pending")
+			return
+		if eventID == UIA.UIA_Text_TextChangedEventId:
+			if (
+				sender.currentClassName in textChangeUIAClassNames
+				or sender.CachedAutomationID in textChangeUIAAutomationIDs
+				or (
+					not utils._shouldUseWindowsTerminalNotifications()
+					and sender.currentClassName in windowsTerminalUIAClassNames
+				)
+			):
+				NVDAEventName = "textChange"
+			else:
+				if _isDebug():
+					log.debugWarning(
+						"HandleAutomationEvent: Dropping textChange event "
+						f"from element {self.getUIAElementDebugString(sender)}"
+					)
+				return
+		else:
+			NVDAEventName = UIAEventIdsToNVDAEventNames.get(eventID, None)
+		if not NVDAEventName:
+			if _isDebug():
+				log.debugWarning(f"HandleAutomationEvent: Don't know how to handle event {eventID}")
+			return
+		obj = None
+		focus = api.getFocusObject()
+		import NVDAObjects.UIA
+		if (
+			isinstance(focus, NVDAObjects.UIA.UIA)
+			and self.clientObject.compareElements(focus.UIAElement, sender)
+		):
+			if _isDebug():
+				log.debug(
+					"handleAutomationEvent: element matches focus. "
+					f"Redirecting event to focus NVDAObject {focus}"
+				)
+			obj = focus
+		elif not self.isNativeUIAElement(sender):
+			if _isDebug():
+				log.debug(
+					f"HandleAutomationEvent: Ignoring event {NVDAEventName} for non native element"
+				)
+			return
+		window = obj.windowHandle if obj else self.getNearestWindowHandle(sender)
+		if window:
+			if _isDebug():
+				log.debug(
+					f"Checking if should accept NVDA event {NVDAEventName} "
+					f"with window {self.getWindowHandleDebugString(window)}"
+				)
+			if not eventHandler.shouldAcceptEvent(NVDAEventName, windowHandle=window):
+				if _isDebug():
+					log.debug(
+						f"HandleAutomationEvent: Ignoring event {NVDAEventName} for shouldAcceptEvent=False"
+					)
+				return
+		if not obj:
+			try:
+				obj = NVDAObjects.UIA.UIA(windowHandle=window, UIAElement=sender)
+			except Exception:
+				if _isDebug():
+					log.debugWarning(
+						f"HandleAutomationEvent: Exception while creating object for event {NVDAEventName}",
+						exc_info=True
+					)
+				return
+			if not obj:
+				if _isDebug():
+					log.debug("handleAutomationEvent: No NVDAObject could be created")
+				return
+			if _isDebug():
+				log.debug(
+					f"handleAutomationEvent: created object {obj} "
+				)
+		if (
+			(NVDAEventName == "gainFocus" and not obj.shouldAllowUIAFocusEvent)
+			or (NVDAEventName=="liveRegionChange" and not obj._shouldAllowUIALiveRegionChangeEvent)
+		):
+			if _isDebug():
+				log.debug(
+					"HandleAutomationEvent: "
+					f"Ignoring event {NVDAEventName} because ignored by object itself"
+				)
+			return
+		if _isDebug():
+			log.debug(
+				f"handleAutomationEvent: queuing NVDA event {NVDAEventName} "
+				f"for NVDAObject {obj} "
+			)
+		eventHandler.queueEvent(NVDAEventName,obj)
+
+	# The last UIAElement that received a UIA focus event
+	# This is updated no matter if this is a native element, the window is UIA blacklisted by NVDA, or  the element is proxied from MSAA 
+	lastFocusedUIAElement=None
+
+	def IUIAutomationFocusChangedEventHandler_HandleFocusChangedEvent(self,sender):
+		if _isDebug():
+			log.debug(f"handleFocusChangedEvent called with element {self.getUIAElementDebugString(sender)}")
+		if not self.MTAThreadInitEvent.is_set():
+			# UIAHandler hasn't finished initialising yet, so just ignore this event.
+			if _isDebug():
+				log.debug("HandleFocusChangedEvent: event received while not fully initialized")
+			return
+		self.lastFocusedUIAElement = sender
+		if not self.isNativeUIAElement(sender):
+			# #12982: This element may be the root of an MS Word document
+			# for which we may be refusing to use UIA as its implementation may be incomplete.
+			# However, there are some controls embedded in the MS Word document window
+			# such as the Modern comments side track pane
+			# for which we do have to use UIA.
+			# But, if focus jumps from one of these controls back to the document (E.g. the user presses escape),
+			# we receive no MSAA focus event, only a UIA focus event.
+			# As we are not treating the Word doc as UIA, we need to manually fire an MSAA focus event on the document.
+			self._emitMSAAFocusForWordDocIfNecessary(sender)
+			if _isDebug():
+				log.debug(f"Ignoring for non native element {self.getUIAElementDebugString(sender)}")
+			return
+		import NVDAObjects.UIA
+		if isinstance(eventHandler.lastQueuedFocusObject,NVDAObjects.UIA.UIA):
+			lastFocusObj = eventHandler.lastQueuedFocusObject
+			# Ignore duplicate focus events.
+			# It seems that it is possible for compareElements to return True, even though the objects are different.
+			# Therefore, don't ignore the event if the last focus object has lost its hasKeyboardFocus state.
+			try:
+				if (
+					not lastFocusObj.shouldAllowDuplicateUIAFocusEvent
+					and self.clientObject.compareElements(sender, lastFocusObj.UIAElement)
+					and lastFocusObj.UIAElement.currentHasKeyboardFocus
+				):
+					if _isDebug():
+						log.debugWarning(
+							"HandleFocusChangedEvent: Ignoring duplicate focus event "
+						)
+					return
+			except COMError:
+				if _isDebug():
+					log.debugWarning(
+						"HandleFocusChangedEvent: Couldn't check for duplicate focus event ",
+						exc_info=True
+					)
+		window = self.getNearestWindowHandle(sender)
+		if window and not eventHandler.shouldAcceptEvent("gainFocus", windowHandle=window):
+			if _isDebug():
+				log.debug(
+					"HandleFocusChangedEvent: Ignoring for shouldAcceptEvent=False"
+				)
+			return
+		try:
+			obj = NVDAObjects.UIA.UIA(windowHandle=window, UIAElement=sender)
+		except Exception:
+			if _isDebug():
+				log.debugWarning(
+					"HandleFocusChangedEvent: Exception while creating NVDAObject ",
+					exc_info=True
+				)
+			obj = None
+		if not obj:
+			if _isDebug():
+				log.debug(
+					"handleFocusChangedEvent: Could not create an NVDAObject "
+				)
+			return
+		if _isDebug():
+			log.debug(f"Created object {obj} for element {self.getUIAElementDebugString(sender)}")
+		if not obj.shouldAllowUIAFocusEvent:
+			if _isDebug():
+				log.debug(
+					"HandleFocusChangedEvent: NVDAObject chose to ignore event "
+				)
+			return
+		if _isDebug():
+			log.debug(
+				"handleFocusChangedEvent: Queuing NVDA gainFocus event "
+				f"for obj {obj} "
+			)
+		eventHandler.queueEvent("gainFocus",obj)
+
+	def IUIAutomationPropertyChangedEventHandler_HandlePropertyChangedEvent(self,sender,propertyId,newValue):
+		if _isDebug():
+			log.debug(
+				f"handlePropertyChangeEvent called with property {self.getUIAPropertyIDDebugString(propertyId)}, "
+				f"value {str(newValue.value)[:50]} "
+				f"for element {self.getUIAElementDebugString(sender)}"
+			)
+		# #3867: For now manually force this VARIANT type to empty to get around a nasty double free in comtypes/ctypes.
+		# We also don't use the value in this callback.
+		newValue.vt=VT_EMPTY
+		if not self.MTAThreadInitEvent.is_set():
+			# UIAHandler hasn't finished initialising yet, so just ignore this event.
+			if _isDebug():
+				log.debug("HandlePropertyChangedEvent: event received while not fully initialized")
+			return
+		try:
+			processId = sender.CachedProcessID
+		except COMError:
+			pass
+		else:
+			appMod = appModuleHandler.getAppModuleFromProcessID(processId)
+			if not appMod.shouldProcessUIAPropertyChangedEvent(sender, propertyId):
+				if _isDebug():
+					log.debug(
+						f"handlePropertyChangeEvent: dropping property {self.getUIAPropertyIDDebugString(propertyId)} "
+						f"at request of appModule {appMod.appName}"
+					)
+				return
+		NVDAEventName=UIAPropertyIdsToNVDAEventNames.get(propertyId,None)
+		if not NVDAEventName:
+			if _isDebug():
+				log.debugWarning(f"HandlePropertyChangedEvent: Don't know how to handle property {propertyId}")
+			return
+		obj = None
+		focus = api.getFocusObject()
+		import NVDAObjects.UIA
+		if (
+			isinstance(focus, NVDAObjects.UIA.UIA)
+			and self.clientObject.compareElements(focus.UIAElement, sender)
+		):
+			if _isDebug():
+				log.debug(
+					"propertyChange event is for focus. "
+					f"Redirecting event to focus NVDAObject {focus}"
+				)
+			obj = focus
+		elif not self.isNativeUIAElement(sender):
+			if _isDebug():
+				log.debug(
+					f"HandlePropertyChangedEvent: Ignoring event {NVDAEventName} for non native element"
+				)
+			return
+		window = obj.windowHandle if obj else self.getNearestWindowHandle(sender)
+		if window:
+			if _isDebug():
+				log.debug(
+					f"Checking if should accept NVDA event {NVDAEventName} "
+					f"with window {self.getWindowHandleDebugString(window)}"
+				)
+			if not eventHandler.shouldAcceptEvent(NVDAEventName, windowHandle=window):
+				if _isDebug():
+					log.debug(
+						f"HandlePropertyChangedEvent: Ignoring event {NVDAEventName} for shouldAcceptEvent=False"
+					)
+				return
+		if not obj:
+			try:
+				obj = NVDAObjects.UIA.UIA(windowHandle=window, UIAElement=sender)
+			except Exception:
+				if _isDebug():
+					log.debugWarning(
+						f"HandlePropertyChangedEvent: Exception while creating object for event {NVDAEventName}",
+						exc_info=True
+					)
+				return
+			if not obj:
+				if _isDebug():
+					log.debug(f"HandlePropertyChangedEvent: Ignoring event {NVDAEventName} because no object")
+				return
+			if _isDebug():
+				log.debug(
+					f"handlePropertyChangeEvent: created object {obj} "
+				)
+		if _isDebug():
+			log.debug(
+				f"handlePropertyChangeEvent: queuing NVDA {NVDAEventName} event "
+				f"for NVDAObject {obj} "
+			)
+		eventHandler.queueEvent(NVDAEventName,obj)
+
+	def IUIAutomationNotificationEventHandler_HandleNotificationEvent(
+			self,
+			sender,
+			NotificationKind,
+			NotificationProcessing,
+			displayString,
+			activityId
+	):
+		if _isDebug():
+			log.debug(
+				"handleNotificationEvent called "
+				f"with notificationKind {self.getUIANotificationKindDebugString(NotificationKind)}, "
+				f"notificationProcessing {self.getUIANotificationProcessingValueDebugString(NotificationProcessing)}, "
+				f"displayString {str(displayString)[:50]}, "
+				f"activityID {activityId}, "
+				f"for element {self.getUIAElementDebugString(sender)}"
+			)
+		if not self.MTAThreadInitEvent.is_set():
+			# UIAHandler hasn't finished initialising yet, so just ignore this event.
+			if _isDebug():
+				log.debug("HandleNotificationEvent: event received while not fully initialized")
+			return
+		import NVDAObjects.UIA
+		try:
+			obj = NVDAObjects.UIA.UIA(UIAElement=sender)
+		except Exception:
+			if _isDebug():
+				log.debugWarning(
+					"HandleNotificationEvent: Exception while creating object: "
+					f"NotificationProcessing={NotificationProcessing} "
+					f"displayString={displayString} "
+					f"activityId={activityId}",
+					exc_info=True
+				)
+			return
+		if not obj:
+			# Sometimes notification events can be fired on a UIAElement that has no windowHandle and does not connect through parents back to the desktop.
+			# There is nothing we can do with these.
+			if _isDebug():
+				log.debug(
+					"HandleNotificationEvent: Ignoring because no object: "
+					f"NotificationProcessing={NotificationProcessing} "
+					f"displayString={displayString} "
+					f"activityId={activityId}"
+				)
+			return
+		if _isDebug():
+			log.debug(
+				"Queuing UIA_notification NVDA event "
+				f"for NVDAObject {obj}"
+			)
+		eventHandler.queueEvent("UIA_notification",obj, notificationKind=NotificationKind, notificationProcessing=NotificationProcessing, displayString=displayString, activityId=activityId)
+
+	def IUIAutomationActiveTextPositionChangedEventHandler_HandleActiveTextPositionChangedEvent(
+			self,
+			sender,
+			textRange
+	):
+		if _isDebug():
+			log.debug(
+				f"HandleActiveTextPositionChangedEvent called for element {self.getUIAElementDebugString(sender)}"
+			)
+		if not self.MTAThreadInitEvent.is_set():
+			# UIAHandler hasn't finished initialising yet, so just ignore this event.
+			if _isDebug():
+				log.debug("HandleActiveTextPositionchangedEvent: event received while not fully initialized")
+			return
+		import NVDAObjects.UIA
+		try:
+			obj = NVDAObjects.UIA.UIA(UIAElement=sender)
+		except Exception:
+			if _isDebug():
+				log.debugWarning(
+					"HandleActiveTextPositionChangedEvent: Exception while creating object: ",
+					exc_info=True
+				)
+			return
+		if not obj:
+			if _isDebug():
+				log.debug(
+					"HandleActiveTextPositionchangedEvent: Ignoring because no object: "
+				)
+			return
+		if _isDebug():
+			log.debug(
+				"handleActiveTextPositionChange: Queuing UIA_activeTextPositionChanged NVDA event "
+				f"for NVDAObject {obj}"
+			)
+		eventHandler.queueEvent("UIA_activeTextPositionChanged", obj, textRange=textRange)
+
+	# C901: '_isUIAWindowHelper' is too complex
+	# Note: when working on _isUIAWindowHelper, look for opportunities to simplify
+	# and move logic out into smaller helper functions.
+	def _isUIAWindowHelper(self, hwnd: int, isDebug=False) -> bool:  # noqa: C901
+		if isDebug:
+			log.debug(f"checking window {self.getWindowHandleDebugString(hwnd)}")
+		# UIA in NVDA's process freezes in Windows 7 and below
+		processID=winUser.getWindowThreadProcessID(hwnd)[0]
+		if globalVars.appPid == processID:
+			if isDebug:
+				log.debug("Window is from NVDA's process. Treating as non-UIA")
+			return False
+		import NVDAObjects.window
+		rawWindowClass = winUser.getClassName(hwnd)
+		windowClass = NVDAObjects.window.Window.normalizeWindowClassName(rawWindowClass)
+		# For certain window classes, we always want to use UIA.
+		if windowClass in goodUIAWindowClassNames:
+			if isDebug:
+				log.debug("Window found in goodUIAWindowClassNames. Treating as UIA")
+			return True
+		# allow the appModule for the window to also choose if this window is good
+		# An appModule should be able to override bad UIA class names as prescribed by core
+		appModule=appModuleHandler.getAppModuleFromProcessID(processID)
+		if appModule and appModule.isGoodUIAWindow(hwnd):
+			if isDebug:
+				log.debug(
+					f"appModule {appModule.appName} says to treat window as UIA"
+				)
+			return True
+		# There are certain window classes that just had bad UIA implementations
+		if windowClass in badUIAWindowClassNames:
+			if isDebug:
+				log.debug("Window found in baddUIAWindowClassNames. Treating as non-UIA")
+			return False
+		# allow the appModule for the window to also choose if this window is bad
+		if appModule and appModule.isBadUIAWindow(hwnd):
+			if isDebug:
+				log.debug(
+					f"appModule {appModule.appName} says to not treat window as UIA"
+				)
+			return False
+		if windowClass == "NetUIHWND" and appModule:
+			# NetUIHWND is used for various controls in MS Office.
+			# IAccessible should be used for NetUIHWND in versions older than 2016
+			# Fixes: lack of focus reporting (#4207),
+			# Fixes: strange reporting of context menu items(#9252),
+			# fixes: not being able to report ribbon sections when they starts with an edit  field (#7067)
+			# Note that #7067 is not fixed for Office 2016 and never.
+			# Using IAccessible for NetUIHWND controls causes focus changes not to be reported
+			# when the ribbon is collapsed.
+			# Testing shows that these controls emits proper events but they are ignored by NVDA.
+			isOfficeApp = appModule.productName.startswith(("Microsoft Office", "Microsoft Outlook"))
+			isOffice2013OrOlder = int(appModule.productVersion.split(".")[0]) < 16
+			if isOfficeApp and isOffice2013OrOlder:
+				parentHwnd = winUser.getAncestor(hwnd, winUser.GA_PARENT)
+				while parentHwnd:
+					if winUser.getClassName(parentHwnd) in ("Net UI Tool Window", "MsoCommandBar",):
+						if isDebug:
+							log.debug("Office 2013 ribon or older. Treating as non-UIA")
+						return False
+					parentHwnd = winUser.getAncestor(parentHwnd, winUser.GA_PARENT)
+		# Ask the window if it supports UIA natively
+		res=windll.UIAutomationCore.UiaHasServerSideProvider(hwnd)
+		if res:
+			if isDebug:
+				log.debug("window has UIA server side provider")
+			canUseOlderInProcessApproach = bool(appModule.helperLocalBindingHandle)
+			if windowClass == MS_WORD_DOCUMENT_WINDOW_CLASS:
+				# The window does support UIA natively, but MS Word documents now
+				# have a fairly usable UI Automation implementation.
+				# However, builds of MS Office 2016 before build 15000 or so had bugs which
+				# we cannot work around.
+				# Therefore, if we can inject in-process, refuse to use UIA and instead
+				# fall back to the MS Word object model.
+				if not shouldUseUIAInMSWord(appModule):
+					if isDebug:
+						log.debug("MS word document treated as non-UIA")
+					return False
+			# MS Excel spreadsheets now have a fairly usable UI Automation implementation.
+			# However, builds of MS Office 2016 before build 9000 or so had bugs which we
+			# cannot work around.
+			# And even current builds of Office 2016 are still missing enough info from UIA
+			# that it is still impossible to switch to UIA completely.
+			# Therefore, if we can inject in-process, refuse to use UIA and instead fall
+			# back to the MS Excel object model.
+			elif (
+				# An MS Excel spreadsheet window
+				windowClass == "EXCEL7"
+				# Disabling is only useful if we can inject in-process (and use our older code)
+				and appModule.helperLocalBindingHandle
+				# Allow the user to explicitly force UIA support for MS Excel spreadsheets
+				# no matter the Office version
+				and not config.conf['UIA']['useInMSExcelWhenAvailable']
+			):
+				if isDebug:
+					log.debug("MS Excel spreadsheet  treated as non-UIA")
+				return False
+			elif windowClass == "Chrome_RenderWidgetHostHWND":
+				# Unless explicitly allowed, all Chromium implementations (including Edge) should not be UIA,
+				# As their IA2 implementation is still better at the moment.
+				# However, in cases where Chromium is running under another logon session,
+				# the IAccessible2 implementation is unavailable.
+				hasAccessToIA2 = not appModule.isRunningUnderDifferentLogonSession
+				if (
+					AllowUiaInChromium.getConfig() == AllowUiaInChromium.NO
+					# Disabling is only useful if we can inject in-process (and use our older code)
+					or (
+						canUseOlderInProcessApproach
+						and hasAccessToIA2
+						and AllowUiaInChromium.getConfig() != AllowUiaInChromium.YES  # Users can prefer to use UIA
+					)
+				):
+					if isDebug:
+						log.debug("_isUIAWindowHelper:Chromium window treated as non-UIA")
+					return False
+			elif windowClass == "ConsoleWindowClass":
+				if not utils._shouldUseUIAConsole(hwnd):
+					if isDebug:
+						log.debug("Windows console treated as non-UIA")
+					return False
+			elif windowClass == "SysListView32":
+				# #15283: SysListView32 controls in Windows Forms have a native UIA implementation
+				# and lack a MSAA implementation.
+				# We need to rely on UIA for these controls, as otherwise parent/child navigation is broken.
+				# For other instances however, even when the control advertises a native UIA implementation,
+				# the implementation is likely to be incomplete and MSAA should be prefered.
+				if isDebug:
+					log.debug(f"Checking framework of {rawWindowClass} window ")
+				if not utils._isFrameworkIdWinForm(hwnd):
+					if isDebug:
+						log.debug("SysListView32 treated as non-UIA")
+					return False
+			if isDebug:
+				log.debug("Treating as UIA")
+		else:
+			if isDebug:
+				log.debug("window does not have UIA server side provider. Treating as non-UIA")
+		return bool(res)
+
+	def isUIAWindow(self, hwnd: int, isDebug: bool = False) -> bool:
+		# debugging for this function is explicitly controled via an argument
+		# as this function may be also called from MSAA code.
+		now=time.time()
+		v=self.UIAWindowHandleCache.get(hwnd,None)
+		if not v or (now-v[1])>0.5:
+			v = (
+				self._isUIAWindowHelper(hwnd, isDebug=isDebug),
+				now
+			)
+			self.UIAWindowHandleCache[hwnd]=v
+		elif isDebug:
+			log.debug(f"Found cached is UIA window {v[0]} for hwnd {self.getWindowHandleDebugString(hwnd)}")
+		return v[0]
+
+	def getNearestWindowHandle(self, UIAElement):
+		if hasattr(UIAElement, "_nearestWindowHandle"):
+			# Called previously. Use cached result.
+			windowHandle = UIAElement._nearestWindowHandle
+			if _isDebug():
+				log.debug(
+					"Got previously cached nearest windowHandle "
+					f"of {self.getWindowHandleDebugString(windowHandle)} "
+					f"for element {self.getUIAElementDebugString(UIAElement)}"
+				)
+			return windowHandle
+		if _isDebug():
+			log.debug(
+				"Locating nearest ancestor windowHandle "
+				f"for element {self.getUIAElementDebugString(UIAElement)}"
+			)
+		try:
+			processID = UIAElement.cachedProcessID
+		except COMError:
+			return None
+		appModule = appModuleHandler.getAppModuleFromProcessID(processID)
+		# WDAG (Windows Defender application Guard) UIA elements should be treated as being from a remote machine, and therefore their window handles are completely invalid on this machine.
+		# Unfortunately the remote UIA tree is not parented into the local tree.
+		# Therefore, just use the currently active WDAG local window as the nearest window.
+		if appModule.appName == WDAG_PROCESS_NAME:
+			if _isDebug():
+				log.debug("Detected WDAG element")
+			gi = winUser.getGUIThreadInfo(0)
+			if (
+				winUser.getClassName(gi.hwndActive) == WDAG_WINDOW_CLASS_NAME
+				and winUser.getWindowThreadProcessID(gi.hwndActive)[0] == processID
+			):
+				if _isDebug():
+					log.debug(
+						f"using active WDAG local window {self.getWindowHandleDebugString(gi.hwndActive)}"
+					)
+				return gi.hwndActive
+			else:
+				if _isDebug():
+					log.debug(
+						f"Active window is not WDAG or is wrong instance:  {self.getWindowHandleDebugString(gi.hwndActive)}"
+					)
+				return None
+			condition = utils.createUIAMultiPropertyCondition(
+				{UIA.UIA_ClassNamePropertyId: ['ApplicationFrameWindow', 'CabinetWClass']}
+			)
+			walker = self.clientObject.createTreeWalker(condition)
+		else:
+			# Not WDAG, just walk up to the nearest valid windowHandle
+			walker = self.windowTreeWalker
+		cacheRequest = self.windowCacheRequest
+		if _isDebug():
+			# When debugging we want some extra properties cached for logging.
+			cacheRequest = self.baseCacheRequest
+		try:
+			new = walker.NormalizeElementBuildCache(UIAElement, cacheRequest)
+		except COMError:
+			log.debugWarning(
+				"error walking up to an element with a valid windowHandle", exc_info=True
+			)
+			return None
+		try:
+			window = new.cachedNativeWindowHandle
+		except COMError:
+			if _isDebug():
+				log.debugWarning(
+					"Unable to get cachedNativeWindowHandle from found ancestor element", exc_info=True
+				)
+			return None
+		if _isDebug():
+			log.debug(
+				"Found ancestor element "
+				f"with valid windowHandle {self.getWindowHandleDebugString(window)}"
+			)
+		# Cache for future use to improve performance.
+		UIAElement._nearestWindowHandle = window
+		return window
+
+	def _isNetUIEmbeddedInWordDoc(self, element: UIA.IUIAutomationElement) -> bool:
+		"""
+		Detects if the given UIA element represents a control in a NetUI container
+		embedded within a MS Word document window.
+		E.g. the Modern Comments side track pane.
+		This method also caches the answer on the element itself
+		to both speed up checking later and to allow checking on an already dead element
+		E.g. a previous focus.
+		"""
+		if getattr(element, '_isNetUIEmbeddedInWordDoc', False):
+			return True
+		windowHandle = self.getNearestWindowHandle(element)
+		if winUser.getClassName(windowHandle) != MS_WORD_DOCUMENT_WINDOW_CLASS:
+			return False
+		condition = utils.createUIAMultiPropertyCondition(
+			{UIA.UIA_ClassNamePropertyId: 'NetUIHWNDElement'},
+			{UIA.UIA_NativeWindowHandlePropertyId: windowHandle}
+		)
+		walker = self.clientObject.createTreeWalker(condition)
+		cacheRequest = self.clientObject.createCacheRequest()
+		cacheRequest.AddProperty(UIA.UIA_ClassNamePropertyId)
+		cacheRequest.AddProperty(UIA.UIA_NativeWindowHandlePropertyId)
+		ancestor = walker.NormalizeElementBuildCache(element, cacheRequest)
+		# ancestor will either be the embedded NetUIElement, or just hit the root of the MS Word document window
+		if ancestor.CachedClassName != 'NetUIHWNDElement':
+			return False
+		element._isNetUIEmbeddedInWordDoc = True
+		return True
+
+	def _emitMSAAFocusForWordDocIfNecessary(self, element: UIA.IUIAutomationElement) -> None:
+		"""
+		Fires an MSAA focus event on the given UIA element
+		if the element is the root of a Word document,
+		and the focus was previously in a NetUI container embedded in this Word document.
+		"""
+		import NVDAObjects.UIA
+		oldFocus = eventHandler.lastQueuedFocusObject
+		if (
+			isinstance(oldFocus, NVDAObjects.UIA.UIA)
+			and getattr(oldFocus.UIAElement, '_isNetUIEmbeddedInWordDoc', False)
+			and element.CachedClassName == MS_WORD_DOCUMENT_WINDOW_CLASS
+			and element.CachedControlType == UIA.UIA_DocumentControlTypeId
+			and self.getNearestWindowHandle(element) == oldFocus.windowHandle
+			and not self.isUIAWindow(oldFocus.windowHandle)
+		):
+			IAccessibleHandler.internalWinEventHandler.winEventLimiter.addEvent(
+				winUser.EVENT_OBJECT_FOCUS, oldFocus.windowHandle, winUser.OBJID_CLIENT, 0, oldFocus.windowThreadID
+			)
+
+	def isNativeUIAElement(self,UIAElement):
+		if _isDebug():
+			log.debug(f"checking if is native UIA  element: {self.getUIAElementDebugString(UIAElement)}")
+		#Due to issues dealing with UIA elements coming from the same process, we do not class these UIA elements as usable.
+		# It seems to be safe enough to retrieve the cached processID,
+		# but using tree walkers or fetching other properties causes a freeze.
+		try:
+			processID=UIAElement.cachedProcessId
+		except COMError:
+			if _isDebug():
+				log.debug(f"could not fetch processId. {self.getUIAElementDebugString(UIAElement)}")
+			return False
+		if processID == globalVars.appPid:
+			if _isDebug():
+				log.debug(
+					"element is local to NVDA, "
+					"treating as non-native."
+				)
+			return False
+		# Whether this is a native element depends on whether its window natively supports UIA.
+		windowHandle=self.getNearestWindowHandle(UIAElement)
+		if windowHandle:
+			if self.isUIAWindow(windowHandle, isDebug=_isDebug()):
+				if _isDebug():
+					log.debug(
+						"treating element as native due to "
+						f"windowHandle {self.getWindowHandleDebugString(windowHandle)}. "
+					)
+				return True
+			# #12982: although NVDA by default may not treat this element's window as native UIA,
+			# E.g. it is proxied from MSAA, or NVDA has specifically black listed it,
+			# It may be an element from a NetUIcontainer embedded in a Word document,
+			# such as the MS Word Modern Comments side track pane.
+			# These elements are only exposed via UIA, and not MSAA,
+			# thus we must treat these elements as native UIA.
+			if self._isNetUIEmbeddedInWordDoc(UIAElement):
+				if _isDebug():
+					log.debug(
+						"treating as native as is a netUI embedded in word doc. "
+					)
+				return True
+			if winUser.getClassName(windowHandle)=="DirectUIHWND" and "IEFRAME.dll" in UIAElement.cachedProviderDescription and UIAElement.currentClassName in ("DownloadBox", "accessiblebutton", "DUIToolbarButton", "PushButton"):
+				# This is the IE 9 downloads list.
+				# #3354: UiaHasServerSideProvider returns false for the IE 9 downloads list window,
+				# so we'd normally use MSAA for this control.
+				# However, its MSAA implementation is broken (fires invalid events) if UIA is initialised,
+				# whereas its UIA implementation works correctly.
+				# Therefore, we must use UIA here.
+				if _isDebug():
+					log.debug(
+						"treating as native as is in IE9 downloads list. "
+					)
+				return True
+		if _isDebug():
+			log.debug("Treating element as non-native")
+		return False
+
+
+handler: Optional[UIAHandler] = None
+
+
+def initialize():
+	global handler
+	if not config.conf["UIA"]["enabled"]:
+		raise RuntimeError("UIA forcefully disabled in configuration")
+	try:
+		handler = UIAHandler()
+	except COMError:
+		handler = None
+		raise
+
+
+def terminate():
+	global handler
+	if handler:
+		handler.terminate()
+		handler = None
+
+def _isDebug():
+	return config.conf["debugLog"]["UIA"]