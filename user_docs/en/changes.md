# What's New in NVDA

## 2024.4

### Important notes

### New Features

* Enhanced Microsoft Word comment command: press twice to present comment content in browsable message. (#16800, @Cary-Rowen)
* Enhanced Microsoft Excel notes command: press twice to present notes content in browsable message. (#16878, @Cary-Rowen)
* NVDA can now be configured to report font attributes in speech and braille separately. (#16755)
* It is now possible to change the way NVDA displays certain text formatting attributes in braille.
The available options are:
  * Liblouis (default): Uses formatting markers defined in the selected braille table.
  * Tags: Uses start and end tags to denote where certain font attributes begin and end. (#16864)
* When the "Read by paragraph" option is enabled, NVDA can now be configured to indicate the start of paragraphs in braille. (#16895,  @nvdaes)
* The timeout to perform a multiple keypress is now configurable; this may be especially useful for people with dexterity impairment. (#11929, @CyrilleB79)
* When performing a braille cursor routing action, NVDA can now automatically speak the character at the cursor. (#8072, @LeonarddeR)
  * This option is disabled by default. You can enable "Speak character when routing cursor in text" in NVDA's braille settings.

### Changes

* The `-c`/`--config-path` and `--disable-addons` command line options are now respected when launching an update from within NVDA. (#16937)
* The Report link destination, Character formatting information, and Speak selection dialogs, now include "Close" and "Copy" buttons for user convenience. (#16369, @XLTechie)

### Bug Fixes

* NVDA once again relies on events for caret movement in several cases, rather than only on manual querying of the caret position.
  * UIA for XAML and WPF text controls. (#16817, @LeonarddeR)
  * IAccessible2 for browsers such as Firefox and Chromium based browsers. (#11545, #16815, @LeonarddeR)
  * UIA in Windows Terminal. (#16873, @codeofdusk)
* When accessing Microsoft Word without UI Automation, NVDA no longer outputs garbage characters in braille in table headers defined with the set row and column header commands. (#7212)
* The Seika Notetaker driver now correctly generates braille input for space, backspace and dots with space/backspace gestures. (#16642, @school510587)
* Braille cursor routing is now much more reliable when a line contains one or more Unicode variation selectors or decomposed characters. (#10960, @mltony, @LeonarddeR)
* In on-demand speech mode, NVDA does not talk anymore when a message is opened in Outlook, when a new page is loaded in a browser or during the slideshow in PowerPoint. (#16825, @CyrilleB79)
* In Mozilla Firefox, moving the mouse over text before or after a link now reliably reports the text. (#15990, @jcsteh)
* NVDA no longer throws an error when panning the braille display forward in some empty edit controls. (#16927)
* NVDA no longer occasionally fails to open browsable messages (such as pressing `NVDA+f` twice). (#16806, @LeonarddeR)
* NVDA is no longer unstable after restarting NVDA during an automatic Braille Bluetooth scan. (#16933)

### Changes for Developers

Please refer to [the developer guide](https://www.nvaccess.org/files/nvda/documentation/developerGuide.html#API) for information on NVDA's API deprecation and removal process.

* Component updates:
  * Updated py2exe to 0.13.0.2 (#16907, @dpy013)
  * Updated setuptools to 72.0 (#16907, @dpy013)
  * Updated Ruff to 0.5.6. (#16868, @LeonarddeR)
* Added a `.editorconfig` file to NVDA's repository in order for several IDEs to pick up basic NVDA code style rules by default. (#16795, @LeonarddeR)
* Added support for custom speech symbol dictionaries. (#16739, #16823, @LeonarddeR)
  * Dictionaries can be provided in locale specific folders in an add-on package, e.g. `locale\en`.
  * Dictionary metadata can be added to an optional `symbolDictionaries` section in the add-on manifest.
  * Please consult the [Custom speech symbol dictionaries section in the developer guide](https://www.nvaccess.org/files/nvda/documentation/developerGuide.html#AddonSymbolDictionaries) for more details.
* It is now possible to redirect objects retrieved from on-screen coordinates, by using the `NVDAObject.objectFromPointRedirect` method. (#16788, @Emil-18)
* Running SCons with the parameter `--all-cores` will automatically pick the maximum number of available CPU cores. (#16943, #16868, @LeonarddeR)
<<<<<<< HEAD
* `ui.browseableMessage` may now be called with options to present a button for copying to clipboard, and/or a button for closing the window. (#16369, @XLTechie)
=======
* Developer info now includes information on app architecture (such as AMD64) for the navigator object. (#16488, @josephsl)
>>>>>>> 19aaf75f

#### Deprecations

* The `bool` configuration key `[documentFormatting][reportFontAttributes]` is deprecated for removal in 2025.1, instead use `[fontAttributeReporting]`. (#16748)
  * The new key has an `int` value matching an `OutputMode` `enum` with options for speech, braille, speech and braille and off.
  * API consumers can use the `bool` value as previously, or check the `OutputMode` if handling speech or braille specifically.
  * These keys are currently synchronized until 2025.1.
* `NVDAObjects.UIA.InaccurateTextChangeEventEmittingEditableText` is deprecated with no replacement. (#16817, @LeonarddeR)

## 2024.3

The Add-on Store will now notify you if any add-on updates are available on NVDA startup.

There are now options to apply Unicode normalization to speech and braille output.
This can be useful when reading characters that are unknown to a particular speech synthesizer or braille table and which have a compatible alternative, like the bold and italic characters commonly used on social media.
It also allows reading of equations in the Microsoft Word equation editor.

Help Tech Activator Pro braille displays are now supported.

Unassigned commands have been added to scroll the mouse wheel vertically and horizontally.

There are several bug fixes, particularly for the Windows 11 Emoji Panel and Clipboard history.
For web browsers, there are fixes for reporting error messages, figures, captions, table labels and checkbox/radio button menu items.

LibLouis has been updated, adding new Braille tables for Cyrillic Serbian, Yiddish, several ancient languages, Turkish, and the International Phonetic Alphabet.
eSpeak has been updated, adding support for the Karakalpak language.
Unicode CLDR has also been updated.

### New Features

* New key commands:
  * Added unassigned commands for vertical and horizontal scrolling of the mouse wheel, to enhance navigation on web pages and apps with dynamic content, such as Dism++. (#16462, @Cary-Rowen)
* Added support for Unicode Normalization to speech and braille output. (#11570, #16466 @LeonarddeR).
  * This can be useful when reading characters that are unknown to a particular speech synthesizer or braille table and which have a compatible alternative, like the bold and italic characters commonly used on social media.
  * It also allows reading of equations in the Microsoft Word equation editor. (#4631)
  * You can enable this functionality for both speech and braille in their respective settings categories in the NVDA Settings dialog.
* By default, after NVDA startup, you will be notified if any add-on updates are available. (#15035)
  * This can be disabled in the "Add-on Store" category of settings.
  * NVDA checks daily for add-on updates.
  * Only updates within the same channel will be checked (e.g. installed beta add-ons will only notify for updates in the beta channel).
* Added support for the Help Tech Activator Pro displays. (#16668)

### Changes

* Component updates:
  * eSpeak NG has been updated to 1.52-dev commit `54ee11a79`. (#16495)
    * Added new language Karakalpak.
  * Updated Unicode CLDR to version 45.0. (#16507, @OzancanKaratas)
  * Updated fast_diff_match_patch (used to detect changes in terminals and other dynamic content) to version 2.1.0. (#16508, @codeofdusk)
  * Updated LibLouis braille translator to [3.30.0](https://github.com/liblouis/liblouis/releases/tag/v3.30.0). (#16652, @codeofdusk)
    * New braille tables:
      * Cyrillic Serbian.
      * Yiddish.
      * Several ancient languages: Biblical Hebrew, Akkadian, Syriac, Ugaritic and transliterated Cuneiform text.
      * Turkish grade 2. (#16735)
      * International Phonetic Alphabet. (#16773)
  * Updated NSIS to 3.10 (#16674, @dpy013)
  * Updated markdown to 3.6 (#16725, @dpy013)
  * Updated nh3 to 0.2.17 (#16725, @dpy013)
* The fallback braille input table is now equal to the fallback output table, which is Unified English Braille Code grade 1. (#9863, @JulienCochuyt, @LeonarddeR)
* NVDA will now report figures with no accessible children, but with a label or description. (#14514)
* When reading by line in browse mode, "caption" is no longer reported on each line of a long figure or table caption. (#14874)
* In the Python console, the last unexecuted command will no longer be lost when moving in the input history. (#16653, @CyrilleB79)
* A unique anonymous ID is now sent as part of optional NVDA usage statistics gathering. (#16266)
* By default, a new folder will be created when making a portable copy.
A warning message will inform you if you try writing to a non-empty directory. (#16686)

### Bug Fixes

* Windows 11 fixes:
  * NVDA will no longer appear to get stuck when closing the clipboard history and emoji panel. (#16346, #16347, @josephsl)
  * NVDA will announce visible candidates again when opening the IME interface. (#14023, @josephsl)
  * NVDA will no longer announce "clipboard history" twice when navigating through the emoji panel menu items. (#16532, @josephsl)
  * NVDA will no longer cut off speech and braille when reviewing kaomojis and symbols in the emoji panel. (#16533, @josephsl)
* Web browser fixes:
  * Error messages referenced with `aria-errormessage` are now reported in Google Chrome and Mozilla Firefox. (#8318)
  * If present, NVDA will now use `aria-labelledby` to provide accessible names for tables in Mozilla Firefox. (#5183)
  * NVDA will correctly announce radio and checkbox menu items when first entering sub-menus in Google Chrome and Mozilla Firefox. (#14550)
  * NVDA's browse mode find functionality is now more accurate when the page contains emojis. (#16317, @LeonarddeR)
  * In Mozilla Firefox, NVDA now correctly reports the current character, word and line when the cursor is at the insertion point at the end of a line. (#3156, @jcsteh)
  * No longer cause Google Chrome to crash when closing a document or exiting Chrome. (#16893)
* NVDA will announce correctly the autocomplete suggestions in Eclipse and other Eclipse-based environments on Windows 11. (#16416, @thgcode)
* Improved reliability of automatic text readout, particularly in terminal applications. (#15850, #16027, @Danstiv)
* It is once again possible to reset the configuration to factory defaults reliably. (#16755, @Emil-18)
* NVDA will correctly announce selection changes when editing a cell's text in Microsoft Excel. (#15843)
* In applications using Java Access Bridge, NVDA will now correctly read the last blank line of a text instead of repeating the previous line. (#9376, @dmitrii-drobotov)
* In LibreOffice Writer (version 24.8 and newer), when toggling text formatting (bold, italic, underline, subscript/superscript, alignment) using the corresponding keyboard shortcut, NVDA announces the new formatting attribute (e.g. "Bold on", "Bold off"). (#4248, @michaelweghorn)
* When navigating with the cursor keys in text boxes in applications which use UI Automation, NVDA no longer sometimes reports the wrong character, word, etc. (#16711, @jcsteh)
* When pasting into the Windows 10/11 Calculator, NVDA now correctly reports the full number pasted. (#16573, @TristanBurchett)
* Speech is no longer silent after disconnecting from and reconnecting to a Remote Desktop session. (#16722, @jcsteh)
* Support added for text review commands for an object's name in Visual Studio Code. (#16248, @Cary-Rowen)
* Playing NVDA sounds no longer fails on a mono audio device. (#16770, @jcsteh)
* NVDA will report addresses when arrowing through To/CC/BCC fields in outlook.com / Modern Outlook. (#16856)
* NVDA now handles add-on installation failures more gracefully. (#16704)

### Changes for Developers

* NVDA now uses Ruff instead of flake8 for linting. (#14817)
* Fixed NVDA's build system to work properly when using Visual Studio 2022 version 17.10 and above. (#16480, @LeonarddeR)
* A fixed width font is now used in Log Viewer and in the NVDA Python Console so that the cursor remains in the same column during vertical navigation.
It is especially useful to read the error location markers in tracebacks. (#16321, @CyrilleB79)
* Support for custom braille tables has been added. (#3304, #16208, @JulienCochuyt, @LeonarddeR)
  * Tables can be provided in the `brailleTables` folder in an add-on package.
  * Table metadata can be added to an optional `brailleTables` section in the add-on manifest or to a `.ini` file with the same format found in the brailleTables subdirectory of the scratchpad directory.
  * Please consult the [braille translation tables section in the developer guide](https://www.nvaccess.org/files/nvda/documentation/developerGuide.html#BrailleTables) for more details.
* When a `gainFocus` event is queued with an object that has a valid `focusRedirect` property, the object pointed to by the `focusRedirect` property is now held by `eventHandler.lastQueuedFocusObject`, rather than the originally queued object. (#15843)
* NVDA will log its executable architecture (x86) at startup. (#16432, @josephsl)
* `wx.CallAfter`, which is wrapped in `monkeyPatches/wxMonkeyPatches.py`, now includes proper `functools.wraps` indication. (#16520, @XLTechie)
* There is a new module for scheduling tasks `utils.schedule`, using the pip module `schedule`. (#16636)
  * You can use `scheduleThread.scheduleDailyJobAtStartUp` to automatically schedule a job that happens after NVDA starts, and every 24 hours after that.
  Jobs are scheduled with a delay to avoid conflicts.
  * `scheduleThread.scheduleDailyJob` and `scheduleJob` can be used to schedule jobs at custom times, where a `JobClashError` will be raised on a known job scheduling clash.
* It is now possible to create app modules for apps hosting Edge WebView2 (msedgewebview2.exe) controls. (#16705, @josephsl)

## 2024.2

There is a new feature called sound split.
This allows splitting NVDA sounds into one channel (e.g. left) while sounds from all other applications are directed to the other channel (e.g. right).

There are new commands for modifying the synth settings ring, allowing users to jump to the first or last setting, and to increase or decrease the current setting in larger steps.
There are also new quick navigation commands, allowing users to bind gestures to quickly jump between: paragraph, vertically aligned paragraph, same style text, different style text, menu item, toggle button, progress bar, figure, and math formula.

There are many new braille features and bug fixes.
A new braille mode called "display speech output" has been added.
When active, the braille display shows exactly what NVDA speaks.
Support was also added for the BrailleEdgeS2 and BrailleEdgeS3 displays.
LibLouis was updated, adding new detailed (with capital letters indicated) Belarusian and Ukrainian Braille tables, a Lao table, and a Spanish table for reading Greek texts.

eSpeak was updated, adding new language Tigrinya.

There are many minor bug fixes for applications, such as Thunderbird, Adobe Reader, web browsers, Nudi and Geekbench.

### New Features

* New key commands:
  * New Quick Navigation command `p` for jumping to next/previous text paragraph in browse mode. (#15998, @mltony)
  * New unassigned Quick Navigation commands, which can be used to jump to the next/previous:
    * figure (#10826)
    * vertically aligned paragraph (#15999, @mltony)
    * menu item (#16001, @mltony)
    * toggle button (#16001, @mltony)
    * progress bar (#16001, @mltony)
    * math formula (#16001, @mltony)
    * same style text (#16000, @mltony)
    * different style text (#16000, @mltony)
  * Added commands to jump first, last, forward and backward through the synth settings ring. (#13768, #16095, @rmcpantoja)
    * Setting the first/last setting in the synth settings ring has no assigned gesture. (#13768)
    * Decrease and increase the current setting of the synth settings ring in a larger step (#13768):
      * Desktop: `NVDA+control+pageUp` and `NVDA+control+pageDown`.
      * Laptop: `NVDA+control+shift+pageUp` and `NVDA+control+shift+pageDown`.
  * Added a new unassigned input gesture to toggle the reporting of figures and captions. (#10826, #14349)
* Braille:
  * Added support for the BrailleEdgeS2 and BrailleEdgeS3 displays. (#16033, #16279, @EdKweon)
  * A new braille mode called "display speech output" has been added. (#15898, @Emil-18)
    * When active, the braille display shows exactly what NVDA speaks.
    * It can be toggled by pressing `NVDA+alt+t`, or from the braille settings dialog.
* Sound split: (#12985, @mltony)
  * Allows splitting NVDA sounds into one channel (e.g. left) while sounds from all other applications are directed to the other channel (e.g. right).
  * Toggled by `NVDA+alt+s`.
* Reporting row and column headers is now supported in contenteditable HTML elements. (#14113)
* Added an option to disable the reporting of figures and captions in Document Formatting settings. (#10826, #14349)
* In Windows 11, NVDA will announce alerts from voice typing and suggested actions including the top suggestion when copying data such as phone numbers to the clipboard (Windows 11 2022 Update and later). (#16009, @josephsl)
* NVDA will keep the audio device awake after speech stops, in order to prevent the start of the next speech being clipped with some audio devices such as Bluetooth headphones. (#14386, @jcsteh, @mltony)
* HP Secure Browser is now supported. (#16377)

### Changes

* Add-on Store:
  * The minimum and the last tested NVDA version for an add-on are now displayed in the "other details" area. (#15776, @Nael-Sayegh)
  * The community reviews action will be available in all tabs of the store. (#16179, @nvdaes)
* Component updates:
  * Updated LibLouis Braille translator to [3.29.0](https://github.com/liblouis/liblouis/releases/tag/v3.29.0). (#16259, @codeofdusk)
    * New detailed (with capital letters indicated) Belarusian and Ukrainian Braille tables.
    * New Spanish table for reading Greek texts.
    * New table for Lao Grade 1. (#16470)
  * eSpeak NG has been updated to 1.52-dev commit `cb62d93fd7`. (#15913)
    * Added new language Tigrinya.
* Changed several gestures for BrailleSense devices to avoid conflicts with characters of the French braille table. (#15306)
  * `alt+leftArrow` is now mapped to `dot2+dot7+space`
  * `alt+rightArrow` is now mapped to `dot5+dot7+space`
  * `alt+upArrow` is now mapped to `dot2+dot3+dot7+space`
  * `alt+downArrow` is now mapped to `dot5+dot6+dot7+space`
* Padding dots commonly used in tables of contents are not reported anymore at low punctuation levels. (#15845, @CyrilleB79)

### Bug Fixes

* Windows 11 fixes:
  * NVDA will once again announce hardware keyboard input suggestions. (#16283, @josephsl)
  * In Version 24H2 (2024 Update and Windows Server 2025), mouse and touch interaction can be used in quick settings. (#16348, @josephsl)
* Add-on Store:
  * When pressing `ctrl+tab`, focus properly moves to the new current tab title. (#14986, @ABuffEr)
  * If cache files are not correct, NVDA no longer will restart. (#16362, @nvdaes)
* Fixes for Chromium-based browsers when used with UIA:
  * Fixed bugs causing NVDA to hang. (#16393, #16394)
  * Backspace key is now working correctly in Gmail sign-in fields. (#16395)
* Backspace now works correctly when using Nudi 6.1 with NVDA's "Handle keys from other applications" setting enabled. (#15822, @jcsteh)
* Fixed a bug where audio coordinates would be played while the application is in sleep mode when "Play audio coordinates when mouse moves" is enabled. (#8059, @hwf1324)
* In Adobe Reader, NVDA no longer ignores alternative text set on formulas in PDFs. (#12715)
* Fixed a bug causing NVDA to fail to read the ribbon and options within Geekbench. (#16251, @mzanm)
* Fixed a rare case when saving the configuration may fail to save all profiles. (#16343, @CyrilleB79)
* In Firefox and Chromium-based browsers, NVDA will correctly enter focus mode when pressing enter when positioned within a presentational list (ul / ol) inside editable content. (#16325)
* Column state change is now correctly reported when selecting columns to display in Thunderbird message list. (#16323)
* The command line switch `-h`/`--help` works properly again. (#16522, @XLTechie)
* NVDA's support for the Poedit translation software version 3.4 or higher correctly functions when translating languages with 1 or more than 2 plural forms (e.g. Chinese, Polish). (#16318)

### Changes for Developers

Please refer to [the developer guide](https://www.nvaccess.org/files/nvda/documentation/developerGuide.html#API) for information on NVDA's API deprecation and removal process.

* Instantiating `winVersion.WinVersion` objects with unknown Windows versions above 10.0.22000 such as 10.0.25398 returns "Windows 11 unknown" instead of "Windows 10 unknown" for release name. (#15992, @josephsl)
* Make the AppVeyor build process easier for NVDA forks, by adding configurable variables in appveyor.yml to disable or modify NV Access specific portions of the build scripts. (#16216, @XLTechie)
* Added a how-to document, explaining the process of building NVDA forks on AppVeyor. (#16293, @XLTechie)

## 2024.1

A new "on-demand" speech mode has been added.
When speech is on-demand, NVDA does not speak automatically (e.g. when moving the cursor) but still speaks when calling commands whose goal is explicitly to report something (e.g. report window title).
In the Speech category of NVDA's settings, it is now possible to exclude unwanted speech modes from the Cycle speech modes command (`NVDA+s`).

A new Native Selection mode (toggled by `NVDA+shift+f10`) is now available in NVDA's browse mode for Mozilla Firefox.
When turned on, selecting text in browse mode will also manipulate Firefox's own native selection.
Copying text with `control+c` will pass straight through to Firefox, thus copying the rich content, rather than NVDA's plain text representation.

The Add-on Store now supports bulk actions (e.g. installing, enabling add-ons) by selecting multiple add-ons
There is a new action to open a reviews webpage for the selected add-on.

The audio output device and ducking mode options have been removed from the "Select Synthesizer" dialog.
They can be found in the audio settings panel which can be opened with `NVDA+control+u`.

eSpeak-NG, LibLouis braille translator, and Unicode CLDR have been updated.
New Thai, Filipino and Romanian braille tables are available.

There are many bug fixes, particularly for the Add-on Store, braille, Libre Office, Microsoft Office and audio.

### Important notes

* This release breaks compatibility with existing add-ons.
* Windows 7, and Windows 8 are no longer supported.
Windows 8.1 is the minimum Windows version supported.

### New Features

* Add-on Store:
  * The Add-on Store now supports bulk actions (e.g. installing, enabling add-ons) by selecting multiple add-ons. (#15350, #15623, @CyrilleB79)
  * A new action has been added to open a dedicated webpage to see or provide feedback about the selected add-on. (#15576, @nvdaes)
* Added support for Bluetooth Low Energy HID Braille displays. (#15470)
* A new Native Selection mode (toggled by `NVDA+shift+f10`) is now available in NVDA's browse mode for Mozilla Firefox.
When turned on, selecting text in browse mode will also manipulate Firefox's own native selection.
Copying text with `control+c` will pass straight through to Firefox, thus copying the rich content, rather than NVDA's plain text representation.
Note however that as Firefox is handling the actual copy, NVDA will not report a "copy to clipboard" message in this mode. (#15830)
* When copying text in Microsoft Word with NVDA's browse mode enabled, formatting is now also included.
A side affect of this is that NVDA will no longer report a "copy to clipboard" message when pressing `control+c` in Microsoft Word / Outlook browse mode, as the application is now handling the copy, not NVDA. (#16129)
* A new "on-demand" speech mode has been added.
When speech is on-demand, NVDA does not speak automatically (e.g. when moving the cursor) but still speaks when calling commands whose goal is explicitly to report something (e.g. report window title). (#481, @CyrilleB79)
* In the Speech category of NVDA's settings, it is now possible to exclude unwanted speech modes from the Cycle speech modes command (`NVDA+s`). (#15806, @lukaszgo1)
  * If you are currently using the NoBeepsSpeechMode add-on consider uninstalling it, and disabling "beeps" and "on-demand" modes in the settings.

### Changes

* NVDA no longer supports Windows 7 and Windows 8.
Windows 8.1 is the minimum Windows version supported. (#15544)
* Component updates:
  * Updated LibLouis braille translator to [3.28.0](https://github.com/liblouis/liblouis/releases/tag/v3.28.0). (#15435, #15876, @codeofdusk)
    * Added new Thai, Romanian, and Filipino Braille tables.
  * eSpeak NG has been updated to 1.52-dev commit `530bf0abf`. (#15036)
  * CLDR emoji and symbol annotations has been updated to version 44.0. (#15712, @OzancanKaratas)
  * Updated Java Access Bridge to 17.0.9+8Zulu (17.46.19). (#15744)
* Key Commands:
  * The following commands now support two and three presses to spell the reported information and spell with character descriptions: report selection, report clipboard text and report focused object. (#15449, @CyrilleB79)
  * The command to toggle the screen curtain now has a default gesture: `NVDA+control+escape`. (#10560, @CyrilleB79)
  * When pressed four times, the report selection command now shows the selection in a browsable message. (#15858, @Emil-18)
* Microsoft Office:
  * When requesting formatting information on Excel cells, borders and background will only be reported if there is such formatting. (#15560, @CyrilleB79)
  * NVDA will again no longer report unlabelled groupings such as in recent versions of Microsoft Office 365 menus. (#15638)
* The audio output device and ducking mode options have been removed from the "Select Synthesizer" dialog.
They can be found in the audio settings panel which can be opened with `NVDA+control+u`. (#15512, @codeofdusk)
* The option "Report role when mouse enters object" in NVDA's mouse settings category has been renamed to "Report object when mouse enters it".
This option now announces additional relevant information about an object when the mouse enters it, such as states (checked/pressed) or cell coordinates in a table. (#15420, @LeonarddeR)
* New items have been added to the Help menu for the NV Access "Get Help" page and Shop. (#14631)
* NVDA's support for [Poedit](https://poedit.net) is overhauled for Poedit version 3 and above.
Users of Poedit 1 are encouraged to update to Poedit 3 if they want to rely on enhanced accessibility in Poedit, such as shortcuts to read translator notes and comments. (#15313, #7303, @LeonarddeR)
* Braille viewer and speech viewer are now disabled in secure mode. (#15680)
* During object navigation, disabled (unavailable) objects will not be ignored anymore. (#15477, @CyrilleB79)
* Added table of contents to key commands document. (#16106)

### Bug Fixes

* Add-on Store:
  * When the status of an add-on is changed while it has focus, e.g. a change from "downloading" to "downloaded", the updated item is now announced correctly. (#15859, @LeonarddeR)
  * When installing add-ons install prompts are no longer overlapped by the restart dialog. (#15613, @lukaszgo1)
  * When reinstalling an incompatible add-on it is no longer forcefully disabled. (#15584, @lukaszgo1)
  * Disabled and incompatible add-ons can now be updated. (#15568, #15029)
  * NVDA now recovers and displays an error in a case where an add-on fails to download correctly. (#15796)
  * NVDA no longer fails to restart intermittently after opening and closing Add-on Store. (#16019, @lukaszgo1)
* Audio:
  * NVDA no longer freezes briefly when multiple sounds are played in rapid succession. (#15311, #15757, @jcsteh)
  * If the audio output device is set to something other than the default and that device becomes available again after being unavailable, NVDA will now switch back to the configured device instead of continuing to use the default device. (#15759, @jcsteh)
  * NVDA now resumes audio if the configuration of the output device changes or another application releases exclusive control of the device. (#15758, #15775, @jcsteh)
* Braille:
  * Multi line braille displays will no longer crash the BRLTTY driver and are treated as one continuous display. (#15386)
  * More objects which contain useful text are detected, and text content is displayed in braille. (#15605)
  * Contracted braille input works properly again. (#15773, @aaclause)
  * Braille is now updated when moving the navigator object between table cells in more situations (#15755, @Emil-18)
  * The result of reporting current focus, current navigator object, and current selection commands is now shown in braille. (#15844, @Emil-18)
  * The Albatross braille driver no longer handles a Esp32 microcontroller as an Albatross display. (#15671)
* LibreOffice:
  * Words deleted using the `control+backspace` keyboard shortcut are now also properly announced when the deleted word is followed by whitespace (like spaces and tabs). (#15436, @michaelweghorn)
  * Announcement of the status bar using the `NVDA+end` keyboard shortcut now also works for dialogs in LibreOffice version 24.2 and newer. (#15591, @michaelweghorn)
  * All expected text attributes are now supported in LibreOffice versions 24.2 and above.
  This makes the announcement of spelling errors work when announcing a line in Writer. (#15648, @michaelweghorn)
  * Announcement of heading levels now also works for LibreOffice versions 24.2 and newer. (#15881, @michaelweghorn)
* Microsoft Office:
  * In Excel with UIA disabled, braille is updated, and the active cell content is spoken, when `control+y`, `control+z` or `alt+backspace` is pressed. (#15547)
  * In Word with UIA disabled braille is updated when `control+v`, `control+x`, `control+y`, `control+z`, `alt+backspace`, `backspace` or `control+backspace` is pressed.
  It is also updated with UIA enabled, when typing text and braille is tethered to review and review follows caret. (#3276)
  * In Word, the landing cell will now be correctly reported when using the native Word commands for table navigation `alt+home`, `alt+end`, `alt+pageUp` and `alt+pageDown`. (#15805, @CyrilleB79)
* Reporting of object shortcut keys has been improved. (#10807, #15816, @CyrilleB79)
* The SAPI4 synthesizer now properly supports volume, rate and pitch changes embedded in speech. (#15271, @LeonarddeR)
* Multi line state is now correctly reported in applications using Java Access Bridge. (#14609)
* NVDA will announce dialog content for more Windows 10 and 11 dialogs. (#15729, @josephsl)
* NVDA will no longer fail to read a newly loaded page in Microsoft Edge when using UI Automation. (#15736)
* When using say all or commands which spell text, pauses between sentences or characters no longer gradually decrease over time. (#15739, @jcsteh)
* NVDA no longer sometimes freezes when speaking a large amount of text. (#15752, @jcsteh)
* When accessing Microsoft Edge using UI Automation, NVDA is able to activate more controls in browse mode. (#14612)
* NVDA will not fail to start anymore when the configuration file is corrupted, but it will restore the configuration to default as it did in the past. (#15690, @CyrilleB79)
* Fixed support for System List view (`SysListView32`) controls in Windows Forms applications. (#15283, @LeonarddeR)
* It is not possible anymore to overwrite NVDA's Python console history. (#15792, @CyrilleB79)
* NVDA should remain responsive when being flooded with many UI Automation events, e.g. when large chunks of text are printed to a terminal or when listening to voice messages in WhatsApp messenger. (#14888, #15169)
  * This new behavior can be disabled using the new "Use enhanced event processing" setting in NVDA's advanced settings.
* NVDA is again able to track the focus in applications running within Windows Defender Application Guard (WDAG). (#15164)
* The speech text is no longer updated when the mouse moves in the Speech Viewer. (#15952, @hwf1324)
* NVDA will again switch back to browse mode when closing combo boxes with `escape` or `alt+upArrow` in Firefox or Chrome. (#15653)
* Arrowing up and down in combo boxes in iTunes will no longer inappropriately switch back to browse mode. (#15653)

### Changes for Developers

Please refer to [the developer guide](https://www.nvaccess.org/files/nvda/documentation/developerGuide.html#API) for information on NVDA's API deprecation and removal process.

* Note: this is an Add-on API compatibility breaking release.
Add-ons will need to be re-tested and have their manifest updated.
* Building NVDA now requires Visual Studio 2022.
Please refer to the [NVDA docs](https://github.com/nvaccess/nvda/blob/release-2024.1/projectDocs/dev/createDevEnvironment.md) for the specific list of Visual Studio components. (#14313)
* Added the following extension points:
  * `treeInterceptorHandler.post_browseModeStateChange`. (#14969, @nvdaes)
  * `speech.speechCanceled`. (#15700, @LeonarddeR)
  * `_onErrorSoundRequested` (should be retrieved calling `logHandler.getOnErrorSoundRequested()`) (#15691, @CyrilleB79)
* It is now possible to use plural forms in an add-on's translations. (#15661, @beqabeqa473)
* Included python3.dll in the binary distribution for use by add-ons with external libraries utilizing the [stable ABI](https://docs.python.org/3.11/c-api/stable.html). (#15674, @mzanm)
* The `BrailleDisplayDriver` base class now has `numRows` and `numCols` properties to provide information about multi line braille displays.
Setting `numCells` is still supported for single line braille displays and `numCells` will return the total number of cells for multi line braille displays. (#15386)
* Updated BrlAPI for BRLTTY to version 0.8.5, and its corresponding python module to a Python 3.11 compatible build. (#15652, @LeonarddeR)
* Added the `speech.speakSsml` function, which allows you to write NVDA speech sequences using [SSML](https://www.w3.org/TR/speech-synthesis11/). (#15699, @LeonarddeR)
  * The following tags are currently supported and translated to appropriate NVDA speech commands:
    * `Prosody` (`pitch`, `rate` and `volume`). Only multiplication (e.g. `200%` are supported.
    * `say-as` with the `interpret` attribute set to `characters`
    * `voice` with the `xml:lang` set to an XML language
    * `break` with the `time` attribute set to a value in milliseconds, e.g. `200ms`
    * `mark` with the `name` attribute set to a mark name, e.g. `mark1`, requires providing a callback
  * Example: `speech.speakSsml('<speak><prosody pitch="200%">hello</prosody><break time="500ms" /><prosody rate="50%">John</prosody></speak>')`
  * The SSML parsing capabilities are backed by the `SsmlParser` class in the `speechXml` module.
* Changes to the NVDA Controller Client library:
  * The file names of the library no longer contain a suffix denoting the architecture, i.e. `nvdaControllerClient32/64.dll` are now called `nvdaControllerClient.dll`. (#15718, #15717, @LeonarddeR)
  * Added an example to demonstrate using nvdaControllerClient.dll from Rust. (#15771, @LeonarddeR)
  * Added the following functions to the controller client: (#15734, #11028, #5638, @LeonarddeR)
    * `nvdaController_getProcessId`: To get the process id (PID) of the current instance of NVDA the controller client is using.
    * `nvdaController_speakSsml`: To instruct NVDA to speak according to the given SSML. This function also supports:
      * Providing the symbol level.
      * Providing the priority of speech to be spoken.
      * Speaking both synchronously (blocking) and asynchronously (instant return).
    * `nvdaController_setOnSsmlMarkReachedCallback`: To register a callback of type `onSsmlMarkReachedFuncType` that is called in synchronous mode for every `<mark />` tag encountered in the SSML sequence provided to `nvdaController_speakSsml`.
  * Note: the new functions in the controller client only support NVDA 2024.1 and above.
* Updated `include` dependencies:
  * detours to `4b8c659f549b0ab21cf649377c7a84eb708f5e68`. (#15695)
  * ia2 to `3d8c7f0b833453f761ded6b12d8be431507bfe0b`. (#15695)
  * sonic to `8694c596378c24e340c09ff2cd47c065494233f1`. (#15695)
  * w3c-aria-practices to `9a5e55ccbeb0f1bf92b6127c9865da8426d1c864`. (#15695)
  * wil to `5e9be7b2d2fe3834a7107f430f7d4c0631f69833`. (#15695)
* Device info yielded by `hwPortUtils.listUsbDevices` now contain the bus reported description of the USB device (key `busReportedDeviceDescription`). (#15764, @LeonarddeR)
* For USB serial devices, `bdDetect.getConnectedUsbDevicesForDriver` and `bdDetect.getDriversForConnectedUsbDevices` now yield device matches containing a `deviceInfo` dictionary enriched with data about the USB device, such as `busReportedDeviceDescription`. (#15764, @LeonarddeR)
* When the configuration file `nvda.ini` is corrupted, a backup copy is saved before it is reinitialized. (#15779, @CyrilleB79)
* When defining a script with the script decorator, the `speakOnDemand` boolean argument can be specified to control if a script should speak while in "on-demand" speech mode. (#481, @CyrilleB79)
  * Scripts that provide information (e.g. say window title, report time/date) should speak in the "on-demand" mode.
  * Scripts that perform an action (e.g. move the cursor, change a parameter) should not speak in the "on-demand" mode.
* Fixed bug where deleting git-tracked files during `scons -c` resulted in missing UIA COM interfaces on rebuild. (#7070, #10833, @hwf1324)
* Fix a bug where some code changes were not detected when building `dist`, that prevented a new build from being triggered.
Now `dist` always rebuilds. (#13372, @hwf1324)
* A `gui.nvdaControls.MessageDialog` with default type of standard, no longer throws a None conversion exception because no sound is assigned. (#16223, @XLTechie)

#### API Breaking Changes

These are breaking API changes.
Please open a GitHub issue if your Add-on has an issue with updating to the new API.

* NVDA is now built with Python 3.11. (#12064)
* Updated pip dependencies:
  * configobj to 5.1.0dev commit `e2ba4457c4651fa54f8d59d8dcdd3da950e956b8`. (#15544)
  * Comtypes to 1.2.0. (#15513, @codeofdusk)
  * Flake8 to 4.0.1. (#15636, @lukaszgo1)
  * py2exe to 0.13.0.1dev commit `4e7b2b2c60face592e67cb1bc935172a20fa371d`. (#15544)
  * robotframework to 6.1.1. (#15544)
  * SCons to 4.5.2. (#15529, @LeonarddeR)
  * sphinx to 7.2.6. (#15544)
  * wxPython to 4.2.2a commit `0205c7c1b9022a5de3e3543f9304cfe53a32b488`. (#12551, #16257)
* Removed pip dependencies:
  * typing_extensions, these should be supported natively in Python 3.11 (#15544)
  * nose, instead unittest-xml-reporting is used to generate XML reports. (#15544)
* `IAccessibleHandler.SecureDesktopNVDAObject` has been removed.
Instead, when NVDA is running on the user profile, track the existence of the secure desktop with the extension point: `winAPI.secureDesktop.post_secureDesktopStateChange`. (#14488)
* `braille.BrailleHandler.handlePendingCaretUpdate` has been removed with no public replacement. (#15163, @LeonarddeR)
* `bdDetect.addUsbDevices and bdDetect.addBluetoothDevices` have been removed.
Braille display drivers should implement the `registerAutomaticDetection` class method instead.
That method receives a `DriverRegistrar` object on which the `addUsbDevices` and `addBluetoothDevices` methods can be used. (#15200, @LeonarddeR)
* The default implementation of the check method on `BrailleDisplayDriver` now requires both the `threadSafe` and `supportsAutomaticDetection` attributes to be set to `True`. (#15200, @LeonarddeR)
* Passing lambda functions to `hwIo.ioThread.IoThread.queueAsApc` is no longer possible, as functions should be weakly referenceable. (#14627, @LeonarddeR)
* `IoThread.autoDeleteApcReference` has been removed. (#14924, @LeonarddeR)
* To support capital pitch changes, synthesizers must now explicitly declare their support for the `PitchCommand` in the `supportedCommands` attribute on the driver. (#15433, @LeonarddeR)
* `speechDictHandler.speechDictVars` has been removed. Use `NVDAState.WritePaths.speechDictsDir` instead of `speechDictHandler.speechDictVars.speechDictsPath`. (#15614, @lukaszgo1)
* `languageHandler.makeNpgettext` and `languageHandler.makePgettext` have been removed.
`npgettext` and `pgettext` are supported natively now. (#15546)
* The app module for [Poedit](https://poedit.net) has been changed significantly. The `fetchObject` function has been removed. (#15313, #7303, @LeonarddeR)
* The following redundant types and constants have been removed from `hwPortUtils`: (#15764, @LeonarddeR)
  * `PCWSTR`
  * `HWND` (replaced by `ctypes.wintypes.HWND`)
  * `ULONG_PTR`
  * `ULONGLONG`
  * `NULL`
  * `GUID` (replaced by `comtypes.GUID`)
* `gui.addonGui.AddonsDialog` has been removed. (#15834)
* `touchHandler.TouchInputGesture.multiFingerActionLabel` has been removed with no replacement. (#15864, @CyrilleB79)
* `NVDAObjects.IAccessible.winword.WordDocument.script_reportCurrentHeaders` has been removed with no replacement. (#15904, @CyrilleB79)
* The following app modules are removed.
Code which imports from one of them, should instead import from the replacement module. (#15618, @lukaszgo1)

| Removed module name |Replacement module|
|---|---|
|`azardi-2.0` |`azardi20`|
|`azuredatastudio` |`code`|
|`azuredatastudio-insiders` |`code`|
|`calculatorapp` |`calculator`|
|`code - insiders` |`code`|
|`commsapps` |`hxmail`|
|`dbeaver` |`eclipse`|
|`digitaleditionspreview` |`digitaleditions`|
|`esybraille` |`esysuite`|
|`hxoutlook` |`hxmail`|
|`miranda64` |`miranda32`|
|`mpc-hc` |`mplayerc`|
|`mpc-hc64` |`mplayerc`|
|`notepad++` |`notepadPlusPlus`|
|`searchapp` |`searchui`|
|`searchhost` |`searchui`|
|`springtoolsuite4` |`eclipse`|
|`sts` |`eclipse`|
|`teamtalk3` |`teamtalk4classic`|
|`textinputhost` |`windowsinternal_composableshell_experiences_textinput_inputapp`|
|`totalcmd64` |`totalcmd`|
|`win32calc` |`calc`|
|`winmail` |`msimn`|
|`zend-eclipse-php` |`eclipse`|
|`zendstudio` |`eclipse`|

#### Deprecations

* Using `watchdog.getFormattedStacksForAllThreads` is deprecated - please use `logHandler.getFormattedStacksForAllThreads` instead. (#15616, @lukaszgo1)
* `easeOfAccess.canConfigTerminateOnDesktopSwitch` has been deprecated, as it became obsolete since Windows 7 is no longer supported. (#15644, @LeonarddeR)
* `winVersion.isFullScreenMagnificationAvailable` has been deprecated - use `visionEnhancementProviders.screenCurtain.ScreenCurtainProvider.canStart` instead. (#15664, @josephsl)
* The following Windows release constants has been deprecated from winVersion module (#15647, @josephsl):
  * `winVersion.WIN7`
  * `winVersion.WIN7_SP1`
  * `winVersion.WIN8`
* The `bdDetect.KEY_*` constants have been deprecated.
Use `bdDetect.DeviceType.*` instead. (#15772, @LeonarddeR).
* The `bdDetect.DETECT_USB` and `bdDetect.DETECT_BLUETOOTH` constants have been deprecated with no public replacement. (#15772, @LeonarddeR).
* Using `gui.ExecAndPump` is deprecated - please use `systemUtils.ExecAndPump` instead. (#15852, @lukaszgo1)

## 2023.3.4

This is a patch release to fix a security issue and installer issue.
Please responsibly disclose security issues following NVDA's [security policy](https://github.com/nvaccess/nvda/blob/master/security.md).

### Security Fixes

* Prevents loading custom configuration while secure mode is forced.
([GHSA-727q-h8j2-6p45](https://github.com/nvaccess/nvda/security/advisories/GHSA-727q-h8j2-6p45))

### Bug Fixes

* Fixed bug which caused the NVDA process to fail to exit correctly. (#16123)
* Fixed bug where if the previous NVDA process failed to exit correctly, an NVDA installation could fail to an unrecoverable state. (#16122)

## 2023.3.3

This is a patch release to fix a security issue.
Please responsibly disclose security issues following NVDA's [security policy](https://github.com/nvaccess/nvda/blob/master/security.md).

### Security Fixes

* Prevents possible reflected XSS attack from crafted content to cause arbitrary code execution.
([GHSA-xg6w-23rw-39r8](https://github.com/nvaccess/nvda/security/advisories/GHSA-xg6w-23rw-39r8))

## 2023.3.2

This is a patch release to fix a security issue.
The security patch in 2023.3.1 was not resolved correctly.
Please responsibly disclose security issues following NVDA's [security policy](https://github.com/nvaccess/nvda/blob/master/security.md).

### Security Fixes

* The security patch in 2023.3.1 was not resolved correctly.
Prevents possible system access and arbitrary code execution with system privileges for unauthenticated users.
([GHSA-h7pp-6jqw-g3pj](https://github.com/nvaccess/nvda/security/advisories/GHSA-h7pp-6jqw-g3pj))

## 2023.3.1

This is a patch release to fix a security issue.
Please responsibly disclose security issues following NVDA's [security policy](https://github.com/nvaccess/nvda/blob/master/security.md).

### Security Fixes

* Prevents possible system access and arbitrary code execution with system privileges for unauthenticated users.
([GHSA-h7pp-6jqw-g3pj](https://github.com/nvaccess/nvda/security/advisories/GHSA-h7pp-6jqw-g3pj))

## 2023.3

This release includes improvements to performance, responsiveness and stability of audio output.
Options have been added to control the volume of NVDA sounds and beeps, or to have them follow the volume of the voice you are using.

NVDA can now periodically refresh OCR results, speaking new text as it appears.
This can be configured in the Windows OCR category of NVDA's settings dialog.

There's been several braille fixes, improving device detection and caret movement.
It is now possible to opt-out unwanted drivers from automatic detection, to improve autodetection performance.
There are also new BRLTTY commands.

There's also been bug fixes for the Add-on Store, Microsoft Office, Microsoft Edge context menus, and Windows Calculator.

### New Features

* Enhanced sound management:
  * A new Audio Settings panel:
    * This can be opened with `NVDA+control+u`. (#15497)
    * An option in Audio settings to have the volume of NVDA sounds and beeps follow the volume setting of the voice you are using. (#1409)
    * An option in Audio settings to separately configure the volume of NVDA sounds. (#1409, #15038)
    * The settings to change audio output device and toggle audio ducking have been moved to the new Audio settings panel from the Select Synthesizer dialog.
    These options will be removed from the "select synthesizer" dialog in 2024.1. (#15486, #8711)
  * NVDA will now output audio via the Windows Audio Session API (WASAPI), which may improve the responsiveness, performance and stability of NVDA speech and sounds. (#14697, #11169, #11615, #5096, #10185, #11061)
  * Note: WASAPI is incompatible with some add-ons.
  Compatible updates are available for these add-ons, please update them before updating NVDA.
  Incompatible versions of these add-ons will be disabled when updating NVDA:
    * Tony's Enhancements version 1.15 or older. (#15402)
    * NVDA global commands extension 12.0.8 or older. (#15443)
* NVDA is now able to continually update the result when performing optical character recognition (OCR), speaking new text as it appears. (#2797)
  * To enable this functionality, enable the option "Periodically refresh recognized content" in the Windows OCR category of NVDA's settings dialog.
  * Once enabled, you can toggle speaking new text by toggling report dynamic content changes (pressing `NVDA+5`).
* When using automatic detection of braille displays, it is now possible to opt-out drivers from detection from the braille display selection dialog. (#15196)
* A new option in Document Formatting settings, "Ignore blank lines for line indentation reporting". (#13394)
* Added an unassigned gesture to navigate by tab groupings in browse mode. (#15046)

### Changes

* Braille:
  * When the text in a terminal changes without updating the caret, the text on a braille display will now properly update when positioned on a changed line.
  This includes situations where braille is tethered to review. (#15115)
  * More BRLTTY key bindings are now mapped to NVDA commands (#6483):
    * `learn`: toggle NVDA input help
    * `prefmenu`: open the NVDA menu
    * `prefload`/`prefsave`: Load/save NVDA configuration
    * `time`: Show time
    * `say_line`: Speak the current line where the review cursor is located
    * `say_below`: Say all using review cursor
  * The BRLTTY driver is only available when a BRLTTY instance with BrlAPI enabled is running. (#15335)
  * The advanced setting to enable support for HID braille has been removed in favor of a new option.
  You can now disable specific drivers for braille display auto detection in the braille display selection dialog. (#15196)
* Add-on Store: Installed add-ons will now be listed in the Available Add-ons tab, if they are available in the store. (#15374)
* Some shortcut keys have been updated in the NVDA menu. (#15364)

### Bug Fixes

* Microsoft Office:
  * Fixed crash in Microsoft Word when Document formatting options "report headings" and "report comments and notes" were not enabled. (#15019)
  * In Word and Excel, text alignment will be correctly reported in more situations. (#15206, #15220)
  * Fixes the announcement of some cell formatting shortcuts in Excel. (#15527)
* Microsoft Edge:
  * NVDA will no longer jump back to the last browse mode position when opening the context menu in Microsoft Edge. (#15309)
  * NVDA is once again able to read context menus of downloads in Microsoft Edge. (#14916)
* Braille:
  * The braille cursor and selection indicators will now always be updated correctly after showing or hiding respective indicators with a gesture. (#15115)
  * Fixed bug where Albatross braille displays try to initialize although another braille device has been connected. (#15226)
* Add-on Store:
  * Fixed bug where unchecking "include incompatible add-ons" would result in incompatible add-ons still being listed in the store. (#15411)
  * Add-ons blocked due to compatibility reasons should now be filtered correctly when toggling the filter for enabled/disabled status. (#15416)
  * Fixed bug preventing overridden enabled incompatible add-ons being upgraded or replaced using the external install tool. (#15417)
  * Fixed bug where NVDA would not speak until restarted after add-on installation. (#14525)
  * Fixed bug where add-ons cannot be installed if a previous download failed or was cancelled. (#15469)
  * Fixed issues with handling incompatible add-ons when upgrading NVDA. (#15414, #15412, #15437)
* NVDA once again announces calculation results in the Windows 32bit calculator on Server, LTSC and LTSB versions of Windows. (#15230)
* NVDA no longer ignores focus changes when a nested window (grand child window) gets focus. (#15432)
* Fixed a potential cause of crashing during NVDA startup. (#15517)

### Changes for Developers

Please refer to [the developer guide](https://www.nvaccess.org/files/nvda/documentation/developerGuide.html#API) for information on NVDA's API deprecation and removal process.

* `braille.handler.handleUpdate` and `braille.handler.handleReviewMove` have been changed in order not to update instantly.
Before this change, when either of these methods was called very often, this would drain many resources.
These methods now queue an update at the end of every core cycle instead.
They should also be thread safe, making it possible to call them from background threads. (#15163)
* Added official support to register custom braille display drivers in the automatic braille display detection process.
Consult the `braille.BrailleDisplayDriver` class documentation for more details.
Most notably, the `supportsAutomaticDetection` attribute must be set to `True` and the `registerAutomaticDetection` `classmethod` must be implemented.  (#15196)

#### Deprecations

* `braille.BrailleHandler.handlePendingCaretUpdate` is now deprecated with no public replacement.
It will be removed in 2024.1. (#15163)
* Importing the constants `xlCenter`, `xlJustify`, `xlLeft`, `xlRight`, `xlDistributed`, `xlBottom`, `xlTop` from `NVDAObjects.window.excel` is deprecated.
Use `XlHAlign` or `XlVAlign` enumerations instead. (#15205)
* The mapping `NVDAObjects.window.excel.alignmentLabels` is deprecated.
Use the `displayString` methods of `XlHAlign` or `XlVAlign` enumerations instead. (#15205)
* `bdDetect.addUsbDevices` and `bdDetect.addBluetoothDevices` have been deprecated.
Braille display drivers should implement the `registerAutomaticDetection` classmethod instead.
That method receives a `DriverRegistrar` object on which the `addUsbDevices` and `addBluetoothDevices` methods can be used. (#15200)
* The default implementation of the check method on `BrailleDisplayDriver` uses `bdDetect.driverHasPossibleDevices` for devices that are marked as thread safe.
Starting from NVDA 2024.1, in order for the base method to use `bdDetect.driverHasPossibleDevices`, the `supportsAutomaticDetection` attribute must be set to `True` as well. (#15200)

## 2023.2

This release introduces the Add-on Store to replace the Add-ons Manager.
In the Add-on Store you can browse, search, install and update community add-ons.
You can now manually override incompatibility issues with outdated add-ons at your own risk.

There are new braille features, commands, and display support.
There are also new input gestures for OCR and flattened object navigation.
Navigating and reporting formatting in Microsoft Office is improved.

There are many bug fixes, particularly for braille, Microsoft Office, web browsers and Windows 11.

eSpeak-NG, LibLouis braille translator, and Unicode CLDR have been updated.

### New Features

* Add-on Store has been added to NVDA. (#13985)
  * Browse, search, install and update community add-ons.
  * Manually override incompatibility issues with outdated add-ons.
  * The Add-ons Manager has been removed and replaced by the Add-on Store.
  * For more information please read the updated user guide.
* New input gestures:
  * An unbound gesture to cycle through the available languages for Windows OCR. (#13036)
  * An unbound gesture to cycle through the braille show messages modes. (#14864)
  * An unbound gesture to toggle showing the selection indicator for braille. (#14948)
  * Added default keyboard gesture assignments to move to the next or previous object in a flattened view of the object hierarchy. (#15053)
    * Desktop: `NVDA+numpad9` and `NVDA+numpad3` to move to the previous and next objects respectively.
    * Laptop: `shift+NVDA+[` and `shift+NVDA+]` to move to the previous and next objects respectively.
* New braille features:
  * Added support for the Help Tech Activator braille display. (#14917)
  * A new option to toggle showing the selection indicator (dots 7 and 8). (#14948)
  * A new option to optionally move the system caret or focus when changing the review cursor position with braille routing keys. (#14885, #3166)
  * When pressing `numpad2` three times to report the numerical value of the character at the position of the review cursor, the information is now also provided in braille. (#14826)
  * Added support for the `aria-brailleroledescription` ARIA 1.3 attribute, allowing web authors to override the type of an element shown on the braille display. (#14748)
  * Baum braille driver: added several braille chord gestures for performing common keyboard commands such as `windows+d` and `alt+tab`.
  Please refer to the NVDA User Guide for a full list. (#14714)
* Added pronunciation of Unicode symbols:
  * braille symbols such as `⠐⠣⠃⠗⠇⠐⠜`. (#13778)
  * Mac Option key symbol `⌥`. (#14682)
* Added gestures for Tivomatic Caiku Albatross braille displays. (#14844, #15002)
  * showing the braille settings dialog
  * accessing the status bar
  * cycling the braille cursor shape
  * cycling the braille show messages mode
  * toggling the braille cursor on/off
  * toggling the "braille show selection indicator" state
  * cycling the "braille move system caret when routing review cursor" mode. (#15122)
* Microsoft Office features:
  * When highlighted text is enabled Document Formatting, highlight colours are now reported in Microsoft Word. (#7396, #12101, #5866)
  * When colors are enabled Document Formatting, background colours are now reported in Microsoft Word. (#5866)
  * When using Excel shortcuts to toggle format such as bold, italic, underline and strike through of a cell in Excel, the result is now reported. (#14923)
* Experimental enhanced sound management:
  * NVDA can now output audio via the Windows Audio Session API (WASAPI), which may improve the responsiveness, performance and stability of NVDA speech and sounds. (#14697)
  * WASAPI usage can be enabled in Advanced settings.
  Additionally, if WASAPI is enabled, the following Advanced settings can also be configured.
    * An option to have the volume of NVDA sounds and beeps follow the volume setting of the voice you are using. (#1409)
    * An option to separately configure the volume of NVDA sounds. (#1409, #15038)
  * There is a known issue with intermittent crashing when WASAPI is enabled. (#15150)
* In Mozilla Firefox and Google Chrome, NVDA now reports when a control opens a dialog, grid, list or tree if the author has specified this using `aria-haspopup`. (#8235)
* It is now possible to use system variables (such as `%temp%` or `%homepath%`) in the path specification while creating portable copies of NVDA. (#14680)
* In Windows 10 May 2019 Update and later, NVDA can announce virtual desktop names when opening, changing, and closing them. (#5641)
* A system wide parameter has been added to allow users and system administrators to force NVDA to start in secure mode. (#10018)

### Changes

* Component updates:
  * eSpeak NG has been updated to 1.52-dev commit `ed9a7bcf`. (#15036)
  * Updated LibLouis braille translator to [3.26.0](https://github.com/liblouis/liblouis/releases/tag/v3.26.0). (#14970)
  * CLDR has been updated to version 43.0. (#14918)
* LibreOffice changes:
  * When reporting the review cursor location, the current cursor/caret location is now reported relative to the current page in LibreOffice Writer 7.6 and newer, similar to what is done for Microsoft Word. (#11696)
  * Announcement of the status bar (e.g. triggered by `NVDA+end`) works for LibreOffice. (#11698)
  * When moving to a different cell in LibreOffice Calc, NVDA no longer incorrectly announces the coordinates of the previously focused cell when cell coordinate announcement is disabled in NVDA's settings. (#15098)
* Braille changes:
  * When using a braille display via the Standard HID braille driver, the dpad can be used to emulate the arrow keys and enter.
  Also `space+dot1` and `space+dot4` now map to up and down arrow respectively. (#14713)
  * Updates to dynamic web content (ARIA live regions) are now displayed in braille.
  This can be disabled in the Advanced Settings panel. (#7756)
* Dash and em-dash symbols will always be sent to the synthesizer. (#13830)
* Distance reported in Microsoft Word will now honour the unit defined in Word's advanced options even when using UIA to access Word documents. (#14542)
* NVDA responds faster when moving the cursor in edit controls. (#14708)
* Script for reporting the destination of a link now reports from the caret / focus position rather than the navigator object. (#14659)
* Portable copy creation no longer requires that a drive letter be entered as part of the absolute path. (#14680)
* If Windows is configured to display seconds in the system tray clock, using `NVDA+f12` to report the time now honors that setting. (#14742)
* NVDA will now report unlabeled groupings that have useful position information, such as in recent versions of Microsoft Office 365 menus. (#14878)

### Bug Fixes

* Braille:
  * Several stability fixes to input/output for braille displays, resulting in less frequent errors and crashes of NVDA. (#14627)
  * NVDA will no longer unnecessarily switch to no braille multiple times during auto detection, resulting in a cleaner log and less overhead. (#14524)
  * NVDA will now switch back to USB if a HID Bluetooth device (such as the HumanWare Brailliant or APH Mantis) is automatically detected and an USB connection becomes available.
  This only worked for Bluetooth Serial ports before. (#14524)
  * When no braille display is connected and the braille viewer is closed by pressing `alt+f4` or clicking the close button, the display size of the braille subsystem will again be reset to no cells. (#15214)
* Web browsers:
  * NVDA no longer occasionally causes Mozilla Firefox to crash or stop responding. (#14647)
  * In Mozilla Firefox and Google Chrome, typed characters are no longer reported in some text boxes even when speak typed characters is disabled. (#8442)
  * You can now use browse mode in Chromium Embedded Controls where it was not possible previously. (#13493, #8553)
  * In Mozilla Firefox, moving the mouse over text after a link now reliably reports the text. (#9235)
  * The destination of graphic links is now reported accurately in more cases in Chrome and Edge. (#14783)
  * When trying to report the URL for a link without a href attribute NVDA is no longer silent.
  Instead NVDA reports that the link has no destination. (#14723)
  * In Browse mode, NVDA will no longer incorrectly ignore focus moving to a parent or child control e.g. moving from a control to its parent list item or gridcell. (#14611)
    * Note however that this fix only applies when the Automatically set focus to focusable elements" option in Browse Mode settings is turned off (which is the default).
* Fixes for Windows 11:
  * NVDA can once again announce Notepad status bar contents. (#14573)
  * Switching between tabs will announce the new tab name and position for Notepad and File Explorer. (#14587, #14388)
  * NVDA will once again announce candidate items when entering text in languages such as Chinese and Japanese. (#14509)
  * It is once again possible to open the Contributors and License items on the NVDA Help menu. (#14725)
* Microsoft Office fixes:
  * When rapidly moving through cells in Excel, NVDA is now less likely to report the wrong cell or selection. (#14983, #12200, #12108)
  * When landing on an Excel cell from outside a work sheet, braille and focus highlighter are no longer needlessly updated to the object that had focus previously. (#15136)
  * NVDA no longer fails to announce focusing password fields in Microsoft Excel and Outlook. (#14839)
* For symbols which do not have a symbol description in the current locale, the default English symbol level will be used. (#14558, #14417)
* It is now possible to use the backslash character in the replacement field of a dictionaries entry, when the type is not set to regular expression. (#14556)
* In Windows 10 and 11 Calculator, a portable copy of NVDA will no longer do nothing or play error tones when entering expressions in standard calculator in compact overlay mode. (#14679)
* NVDA again recovers from many more situations such as applications that stop responding which previously caused it to freeze completely. (#14759)
* When forcing UIA support with certain terminal and consoles, a bug is fixed which caused a freeze and the log file to be spammed. (#14689)
* NVDA will no longer refuse to save the configuration after a configuration reset. (#13187)
* When running a temporary version from the launcher, NVDA will not mislead users into thinking they can save the configuration. (#14914)
* NVDA now generally responds slightly faster to commands and focus changes. (#14928)
* Displaying the OCR settings will not fail on some systems anymore. (#15017)
* Fix bug related to saving and loading the NVDA configuration, including switching synthesizers. (#14760)
* Fix bug causing text review "flick up" touch gesture to move pages rather than move to previous line. (#15127)

### Changes for Developers

Please refer to [the developer guide](https://www.nvaccess.org/files/nvda/documentation/developerGuide.html#API) for information on NVDA's API deprecation and removal process.

* Suggested conventions have been added to the add-on manifest specification.
These are optional for NVDA compatibility, but are encouraged or required for submitting to the Add-on Store. (#14754)
  * Use `lowerCamelCase` for the name field.
  * Use `<major>.<minor>.<patch>` format for the version field (required for add-on datastore).
  * Use `https://` as the schema for the url field (required for add-on datastore).
* Added a new extension point type called `Chain`, which can be used to iterate over iterables returned by registered handlers. (#14531)
* Added the `bdDetect.scanForDevices` extension point.
Handlers can be registered that yield `BrailleDisplayDriver/DeviceMatch` pairs that don't fit in existing categories, like USB or Bluetooth. (#14531)
* Added extension point: `synthDriverHandler.synthChanged`. (#14618)
* The NVDA Synth Settings Ring now caches available setting values the first time they're needed, rather than when loading the synthesizer. (#14704)
* You can now call the export method on a gesture map to export it to a dictionary.
This dictionary can be imported in another gesture by passing it either to the constructor of `GlobalGestureMap` or to the update method on an existing map. (#14582)
* `hwIo.base.IoBase` and its derivatives now have a new constructor parameter to take a `hwIo.ioThread.IoThread`.
If not provided, the default thread is used. (#14627)
* `hwIo.ioThread.IoThread` now has a `setWaitableTimer` method to set a waitable timer using a python function.
Similarly, the new `getCompletionRoutine` method allows you to convert a python method into a completion routine safely. (#14627)
* `offsets.OffsetsTextInfo._get_boundingRects` should now always return `List[locationHelper.rectLTWH]` as expected for a subclass of `textInfos.TextInfo`. (#12424)
* `highlight-color` is now a format field attribute. (#14610)
* NVDA should more accurately determine if a logged message is coming from NVDA core. (#14812)
* NVDA will no longer log inaccurate warnings or errors about deprecated appModules. (#14806)
* All NVDA extension points are now briefly described in a new, dedicated chapter in the Developer Guide. (#14648)
* `scons checkpot` will no longer check the `userConfig` subfolder anymore. (#14820)
* Translatable strings can now be defined with a singular and a plural form using `ngettext` and `npgettext`. (#12445)

#### Deprecations

* Passing lambda functions to `hwIo.ioThread.IoThread.queueAsApc` is deprecated.
Instead, functions should be weakly referenceable. (#14627)
* Importing `LPOVERLAPPED_COMPLETION_ROUTINE` from `hwIo.base` is deprecated.
Instead import from `hwIo.ioThread`. (#14627)
* `IoThread.autoDeleteApcReference` is deprecated.
It was introduced in NVDA 2023.1 and was never meant to be part of the public API.
Until removal, it behaves as a no-op, i.e. a context manager yielding nothing. (#14924)
* `gui.MainFrame.onAddonsManagerCommand` is deprecated, use `gui.MainFrame.onAddonStoreCommand` instead. (#13985)
* `speechDictHandler.speechDictVars.speechDictsPath` is deprecated, use `NVDAState.WritePaths.speechDictsDir` instead. (#15021)
* Importing `voiceDictsPath` and `voiceDictsBackupPath` from `speechDictHandler.dictFormatUpgrade` is deprecated.
Instead use `WritePaths.voiceDictsDir` and `WritePaths.voiceDictsBackupDir` from `NVDAState`. (#15048)
* `config.CONFIG_IN_LOCAL_APPDATA_SUBKEY` is deprecated.
Instead use `config.RegistryKey.CONFIG_IN_LOCAL_APPDATA_SUBKEY`. (#15049)

## 2023.1

A new option has been added, "Paragraph Style" in "Document Navigation".
This can be used with text editors that do not support paragraph navigation natively, such as Notepad and Notepad++.

There is a new global command to report the destination of a link, mapped to `NVDA+k`.

Support for annotated web content (such as comments and footnotes) has improved.
Press `NVDA+d` to cycle through summaries when annotations are reported (e.g. "has comment, has footnote").

Tivomatic Caiku Albatross 46/80 braille displays are now supported.

Support for ARM64 and AMD64 versions of Windows has improved.

There are many bug fixes, notably Windows 11 fixes.

eSpeak, LibLouis, Sonic rate boost and Unicode CLDR have been updated.
There are new Georgian, Swahili (Kenya) and Chichewa (Malawi) braille tables.

Note:

* This release breaks compatibility with existing add-ons.

### New Features

* Microsoft Excel via UI Automation: Automatic reporting of column and row headers in tables. (#14228)
  * Note: This is referring to tables formatted via the "Table" button on the Insert pane of the Ribbon.
  "First Column" and "Header Row" in "Table Style Options" correspond to column and row headers respectively.
  * This is not referring to screen reader specific headers via named ranges, which is currently not supported via UI Automation.
* An unassigned script has been added to toggle delayed character descriptions. (#14267)
* Added an experimental option to leverage the UIA notification support in Windows Terminal to report new or changed text in the terminal, resulting in improved stability and responsivity. (#13781)
  * Consult the user guide for limitations of this experimental option.
* On Windows 11 ARM64, browse mode is now available in AMD64 apps such as Firefox, Google Chrome and 1Password. (#14397)
* A new option has been added, "Paragraph Style" in "Document Navigation".
This adds support for single line break (normal) and multi line break (block) paragraph navigation.
This can be used with text editors that do not support paragraph navigation natively, such as Notepad and Notepad++. (#13797)
* The presence of multiple annotations are now reported.
`NVDA+d` now cycles through reporting the summary of each annotation target for origins with multiple annotation targets.
For example, when text has a comment and a footnote associated with it. (#14507, #14480)
* Added support for Tivomatic Caiku Albatross 46/80 braille displays. (#13045)
* New global command: Report link destination (`NVDA+k`).
Pressed once will speak/braille the destination of the link that is in the navigator object.
Pressing twice will show it in a window, for more detailed review. (#14583)
* New unmapped global command (Tools category): Report link destination in a window.
Same as pressing `NVDA+k` twice, but may be more useful for braille users. (#14583)

### Changes

* Updated LibLouis braille translator to [3.24.0](https://github.com/liblouis/liblouis/releases/tag/v3.24.0). (#14436)
  * Major updates to Hungarian, UEB, and Chinese bopomofo braille.
  * Support for the Danish braille standard 2022.
  * New braille tables for Georgian literary braille, Swahili (Kenya) and Chichewa (Malawi).
* Updated Sonic rate boost library to commit `1d70513`. (#14180)
* CLDR has been updated to version 42.0. (#14273)
* eSpeak NG has been updated to 1.52-dev commit `f520fecb`. (#14281, #14675)
  * Fixed reporting of large numbers. (#14241)
* Java applications with controls using the selectable state will now announce when an item is not selected rather than when the item is selected. (#14336)

### Bug Fixes

* Windows 11 fixes:
  * NVDA will announce search highlights when opening Start menu. (#13841)
  * On ARM, x64 apps are no longer identified as ARM64 applications. (#14403)
  * Clipboard history menu items such as "pin item" can be accessed. (#14508)
  * In Windows 11 22H2 and newer, it is again possible to use mouse and touch interaction to interact with areas such as the system tray overflow window and "Open With" dialog. (#14538, #14539)
* Suggestions are reported when typing an @mention in in Microsoft Excel comments. (#13764)
* In the Google Chrome location bar, suggestion controls (switch to tab, remove suggestion etc) are now reported when selected. (#13522)
* When requesting formatting information, colors are now explicitly reported in Wordpad or log viewer, rather than only "Default color". (#13959)
* In Firefox, activating the "Show options" button on GitHub issue pages now works reliably. (#14269)
* The date picker controls in Outlook 2016 / 365 Advanced search dialog now report their label and value. (#12726)
* ARIA switch controls are now actually reported as switches in Firefox, Chrome and Edge, rather than checkboxes. (#11310)
* NVDA will automatically announce the sort state on an HTML table column header when changed by pressing an inner button. (#10890)
* A landmark or region's name is always automatically spoken when jumping inside from outside using quick navigation or focus in browse mode. (#13307)
* When beep or announce 'cap' for capitals is enabled with delayed character descriptions, NVDA no longer beeps or announces 'cap' twice. (#14239)
* Controls in tables in Java applications will now be announced more accurately by NVDA. (#14347)
* Some settings will no longer be unexpectedly different when used with multiple profiles. (#14170)
  * The following settings have been addressed:
    * Line indentation in Document formatting settings.
    * Cell borders in doc formatting settings
    * Show messages in braille settings
    * Tether Braille in braille settings
  * In some rare cases, these settings used in profiles may be unexpectedly modified when installing this version of NVDA.
  * Please check these options in your profiles after upgrading NVDA to this version.
* Emojis should now be reported in more languages. (#14433)
* The presence of an annotation is no longer missing in braille for some elements. (#13815)
* Fixed an issue where config changes not save correctly when changing between a "Default" option and the value of the "Default" option. (#14133)
* When configuring NVDA there will always be at least one key defined as an NVDA key. (#14527)
* When accessing the NVDA menu via the notification area, NVDA will not suggest a pending update anymore when no update is available. (#14523)
* Remaining, elapsed and total time is now reported correctly for audio files over a day long in foobar2000. (#14127)
* In web browsers such as Chrome and Firefox, alerts such as file downloads are shown in braille in addition to being spoken. (#14562)
* Bug fixed when navigating to the first and last column in a table in Firefox (#14554)
* When NVDA is launched with `--lang=Windows` parameter, it is again possible to open NVDA's General settings dialog. (#14407)
* NVDA no longer fails to continue reading in Kindle for PC after turning the page. (#14390)

### Changes for Developers

Note: this is an Add-on API compatibility breaking release.
Add-ons will need to be re-tested and have their manifest updated.
Please refer to [the developer guide](https://www.nvaccess.org/files/nvda/documentation/developerGuide.html#API) for information on NVDA's API deprecation and removal process.

* System tests should now pass when run locally on non-English systems. (#13362)
* In Windows 11 on ARM, x64 apps are no longer identified as ARM64 applications. (#14403)
* It is no longer necessary to use `SearchField` and `SuggestionListItem` `UIA` `NVDAObjects` in new UI Automation scenarios, where automatic reporting of search suggestions, and where typing has been exposed via UI Automation with the `controllerFor` pattern.
This functionality is now available generically via `behaviours.EditableText` and the base `NVDAObject` respectively. (#14222)
* The UIA debug logging category when enabled now produces significantly more logging for UIA event handlers and utilities. (#14256)
* NVDAHelper build standards updated. (#13072)
  * Now uses the C++20 standard, was C++17.
  * Now uses the `/permissive-` compiler flag which disables permissive behaviors, and sets the `/Zc` compiler options for strict conformance.
* Some plugin objects (e.g. drivers and add-ons) now have a more informative description in the NVDA python console. (#14463)
* NVDA can now be fully compiled with Visual Studio 2022, no longer requiring the Visual Studio 2019 build tools. (#14326)
* More detailed logging for NVDA freezes to aid debugging. (#14309)
* The singleton `braille._BgThread` class has been replaced with `hwIo.ioThread.IoThread`. (#14130)
  * A single instance `hwIo.bgThread` (in NVDA core) of this class provides background i/o for thread safe braille display drivers.
  * This new class is not a singleton by design, add-on authors are encouraged to use their own instance when doing hardware i/o.
* The processor architecture for the computer can be queried from `winVersion.WinVersion.processorArchitecture attribute.` (#14439)
* New extension points have been added. (#14503)
  * `inputCore.decide_executeGesture`
  * `tones.decide_beep`
  * `nvwave.decide_playWaveFile`
  * `braille.pre_writeCells`
  * `braille.filter_displaySize`
  * `braille.decide_enabled`
  * `braille.displayChanged`
  * `braille.displaySizeChanged`
* It is possible to set useConfig to False on supported settings for a synthesizer driver. (#14601)

#### API Breaking Changes

These are breaking API changes.
Please open a GitHub issue if your Add-on has an issue with updating to the new API.

* The configuration specification has been altered, keys have been removed or modified:
  * In `[documentFormatting]` section (#14233):
    * `reportLineIndentation` stores an int value (0 to 3) instead of a boolean
    * `reportLineIndentationWithTones` has been removed.
    * `reportBorderStyle` and `reportBorderColor` have been removed and are replaced by `reportCellBorders`.
  * In `[braille]` section (#14233):
    * `noMessageTimeout` has been removed, replaced by a value for `showMessages`.
    * `messageTimeout` cannot take the value 0 anymore, replaced by a value for `showMessages`.
    * `autoTether` has been removed; `tetherTo` can now take the value "auto" instead.
  * In `[keyboard]` section  (#14528):
    * `useCapsLockAsNVDAModifierKey`, `useNumpadInsertAsNVDAModifierKey`, `useExtendedInsertAsNVDAModifierKey` have been removed.
    They are replaced by `NVDAModifierKeys`.
* The `NVDAHelper.RemoteLoader64` class has been removed with no replacement. (#14449)
* The following functions in `winAPI.sessionTracking` are removed with no replacement. (#14416, #14490)
  * `isWindowsLocked`
  * `handleSessionChange`
  * `unregister`
  * `register`
  * `isLockStateSuccessfullyTracked`
* It is no longer possible to enable/disable the braille handler by setting `braille.handler.enabled`.
To disable the braille handler programatically, register a handler to `braille.handler.decide_enabled`. (#14503)
* It is no longer possible to update the display size of the handler by setting `braille.handler.displaySize`.
To update the displaySize programatically, register a handler to `braille.handler.filter_displaySize`.
Refer to `brailleViewer` for an example on how to do this. (#14503)
* There have been changes to the usage of `addonHandler.Addon.loadModule`. (#14481)
  * `loadModule` now expects dot as a separator, rather than backslash.
  For example "lib.example" instead of "lib\example".
  * `loadModule` now raises an exception when a module can't be loaded or has errors, instead of silently returning `None` without giving information about the cause.
* The following symbols have been removed from `appModules.foobar2000` with no direct replacement. (#14570)
  * `statusBarTimes`
  * `parseIntervalToTimestamp`
  * `getOutputFormat`
  * `getParsingFormat`
* The following are no longer singletons - their get method has been removed.
Usage of `Example.get()` is now `Example()`. (#14248)
  * `UIAHandler.customAnnotations.CustomAnnotationTypesCommon`
  * `UIAHandler.customProps.CustomPropertiesCommon`
  * `NVDAObjects.UIA.excel.ExcelCustomProperties`
  * `NVDAObjects.UIA.excel.ExcelCustomAnnotationTypes`

#### Deprecations

* `NVDAObjects.UIA.winConsoleUIA.WinTerminalUIA` is deprecated and usage is discouraged. (#14047)
* `config.addConfigDirsToPythonPackagePath` has been moved.
Use `addonHandler.packaging.addDirsToPythonPackagePath` instead. (#14350)
* `braille.BrailleHandler.TETHER_*` are deprecated.
Use `configFlags.TetherTo.*.value` instead. (#14233)
* `utils.security.postSessionLockStateChanged` is deprecated.
Use `utils.security.post_sessionLockStateChanged` instead. (#14486)
* `NVDAObject.hasDetails`, `NVDAObject.detailsSummary`, `NVDAObject.detailsRole` has been deprecated.
Use `NVDAObject.annotations` instead. (#14507)
* `keyboardHandler.SUPPORTED_NVDA_MODIFIER_KEYS` is deprecated with no direct replacement.
Consider using the class `config.configFlags.NVDAKey` instead. (#14528)
* `gui.MainFrame.evaluateUpdatePendingUpdateMenuItemCommand` has been deprecated.
Use `gui.MainFrame.SysTrayIcon.evaluateUpdatePendingUpdateMenuItemCommand` instead. (#14523)

## 2022.4

This release includes several new key commands, including table say all commands.
A "Quick Start Guide" section has been added to the User Guide.
There are also several bug fixes.

eSpeak has been updated and LibLouis has been updated.
There are new Chinese, Swedish, Luganda and Kinyarwanda braille tables.

### New Features

* Added a "Quick Start Guide" section to the User Guide. (#13934)
* Introduced a new command to check the keyboard shortcut of the current focus. (#13960)
  * Desktop: `shift+numpad2`.
  * Laptop: `NVDA+ctrl+shift+.`.
* Introduced new commands to move the review cursor by page where supported by the application. (#14021)
  * Move to previous page:
    * Desktop: `NVDA+pageUp`.
    * Laptop: `NVDA+shift+pageUp`.
  * Move to next page:
    * Desktop: `NVDA+pageDown`.
    * Laptop: `NVDA+shift+pageDown`.
* Added the following table commands. (#14070)
  * Say all in column: `NVDA+control+alt+downArrow`
  * Say all in row: `NVDA+control+alt+rightArrow`
  * Read entire column: `NVDA+control+alt+upArrow`
  * Read entire row: `NVDA+control+alt+leftArrow`
* Microsoft Excel via UI Automation: NVDA now announces when moving out of a table within a spreadsheet. (#14165)
* Reporting table headers can now be configured separately for rows and columns. (#14075)

### Changes

* eSpeak NG has been updated to 1.52-dev commit `735ecdb8`. (#14060, #14079, #14118, #14203)
  * Fixed reporting of Latin characters when using Mandarin. (#12952, #13572, #14197)
* Updated LibLouis braille translator to [3.23.0](https://github.com/liblouis/liblouis/releases/tag/v3.23.0). (#14112)
  * Added braille tables:
    * Chinese common braille (simplified Chinese characters)
    * Kinyarwanda literary braille
    * Luganda literary braille
    * Swedish uncontracted braille
    * Swedish partially contracted braille
    * Swedish contracted braille
    * Chinese (China, Mandarin) Current Braille System (no tones) (#14138)
* NVDA now includes the architecture of the operating system as part of user statistics tracking. (#14019)

### Bug Fixes

* When updating NVDA using the Windows Package Manager CLI (aka winget), a released version of NVDA is no longer always treated as newer than whatever alpha version is installed. (#12469)
* NVDA will now correctly announce Group boxes in Java applications. (#13962)
* Caret properly follows spoken text during "say all" in applications such as Bookworm, WordPad, or the NVDA log viewer. (#13420, #9179)
* In programs using UI Automation, partially checked checkboxes will be reported correctly. (#13975)
* Improved performance and stability in Microsoft Visual Studio, Windows Terminal, and other UI Automation based applications. (#11077, #11209)
  * These fixes apply to Windows 11 Sun Valley 2 (version 22H2) and later.
  * Selective registration for UI Automation events and property changes now enabled by default.
* Text reporting, Braille output, and password suppression now work as expected in the embedded Windows Terminal control in Visual Studio 2022. (#14194)
* NVDA is now DPI aware when using multiple monitors.
There are several fixes for using a DPI setting higher than 100% or multiple monitors.
Issues may still exist with versions of Windows older than Windows 10 1809.
For these fixes to work, applications which NVDA interacts with also need to be DPI aware.
Note there are still known issues with Chrome and Edge. (#13254)
  * Visual highlighting frames should now be correctly placed in most applications. (#13370, #3875, #12070)
  * Touch screen interaction should now be accurate for most applications. (#7083)
  * Mouse tracking should now work for most applications. (#6722)
* Orientation state (landscape/portrait) changes are now correctly ignored when there is no change (e.g. monitor changes). (#14035)
* NVDA will announce dragging items on screen in places such as rearranging Windows 10 Start menu tiles and virtual desktops in Windows 11. (#12271, #14081)
* In advanced settings, "Play a sound for logged errors" option is now correctly restored to its default value when pressing the "Restore defaults" button. (#14149)
* NVDA can now select text using the `NVDA+f10` keyboard shortcut on Java applications. (#14163)
* NVDA will no longer get stuck in a menu when arrowing up and down threaded conversations in Microsoft Teams. (#14355)

### Changes for Developers

Please refer to [the developer guide](https://www.nvaccess.org/files/nvda/documentation/developerGuide.html#API) for information on NVDA's API deprecation and removal process.

* The [NVDA API Announcement mailing list](https://groups.google.com/a/nvaccess.org/g/nvda-api/about) was created. (#13999)
* NVDA no longer processes `textChange` events for most UI Automation applications due to their extreme negative performance impact. (#11002, #14067)

#### Deprecations

* `core.post_windowMessageReceipt` is deprecated, use `winAPI.messageWindow.pre_handleWindowMessage` instead.
* `winKernel.SYSTEM_POWER_STATUS` is deprecated and usage is discouraged, this has been moved to `winAPI._powerTracking.SystemPowerStatus`.
* `winUser.SM_*` constants are deprecated, use `winAPI.winUser.constants.SystemMetrics` instead.

## 2022.3.3

This is a minor release to fix issues with 2022.3.2, 2022.3.1 and 2022.3.
This also addresses a security issue.

### Security Fixes

* Prevents possible system access (e.g. NVDA Python console) for unauthenticated users.
([GHSA-fpwc-2gxx-j9v7](https://github.com/nvaccess/nvda/security/advisories/GHSA-fpwc-2gxx-j9v7))

### Bug Fixes

* Fixed bug where if NVDA freezes when locking, NVDA will allow access to the users desktop while on the Windows lock screen. (#14416)
* Fixed bug where if NVDA freezes when locking, NVDA will not behave correctly, as if the device was still locked. (#14416)
* Fixed accessibility issues with the Windows "forgot my PIN" process and Windows update/install experience. (#14368)
* Fixed bug when trying to install NVDA in some Windows environments, e.g. Windows Server. (#14379)

### Changes for Developers

#### Deprecations

* `utils.security.isObjectAboveLockScreen(obj)` is deprecated, instead use `obj.isBelowLockScreen`. (#14416)
* The following functions in `winAPI.sessionTracking` are deprecated for removal in 2023.1. (#14416)
  * `isWindowsLocked`
  * `handleSessionChange`
  * `unregister`
  * `register`
  * `isLockStateSuccessfullyTracked`

## 2022.3.2

This is a minor release to fix regressions with 2022.3.1 and address a security issue.

### Security Fixes

* Prevents possible system level access for unauthenticated users.
([GHSA-3jj9-295f-h69w](https://github.com/nvaccess/nvda/security/advisories/GHSA-3jj9-295f-h69w))

### Bug Fixes

* Fixes a regression from 2022.3.1 where certain functionality was disabled on secure screens. (#14286)
* Fixes a regression from 2022.3.1 where certain functionality was disabled after sign-in, if NVDA started on the lock screen. (#14301)

## 2022.3.1

This is a minor release to fix several security issues.
Please responsibly disclose security issues to <info@nvaccess.org>.

### Security Fixes

* Fixed exploit where it was possible to elevate from user to system privileges.
([GHSA-q7c2-pgqm-vvw5](https://github.com/nvaccess/nvda/security/advisories/GHSA-q7c2-pgqm-vvw5))
* Fixed a security issue allowing access to the python console on the lock screen via a race condition for NVDA startup.
([GHSA-72mj-mqhj-qh4w](https://github.com/nvaccess/nvda/security/advisories/GHSA-72mj-mqhj-qh4w))
* Fixed issue where speech viewer text is cached when locking Windows.
([GHSA-grvr-j2h8-3qm4](https://github.com/nvaccess/nvda/security/advisories/GHSA-grvr-j2h8-3qm4))

### Bug Fixes

* Prevent an unauthenticated user from updating settings for speech and Braille viewer on the lock screen. ([GHSA-grvr-j2h8-3qm4](https://github.com/nvaccess/nvda/security/advisories/GHSA-grvr-j2h8-3qm4))

## 2022.3

A significant amount of this release was contributed by the NVDA development community.
This includes delayed character descriptions and improved Windows Console support.

This release also includes several bug fixes.
Notably, up-to-date versions of Adobe Acrobat/Reader will no longer crash when reading a PDF document.

eSpeak has been updated, which introduces 3 new languages: Belarusian, Luxembourgish and Totontepec Mixe.

### New Features

* In the Windows Console Host used by Command Prompt, PowerShell, and the Windows Subsystem for Linux on Windows 11 version 22H2 (Sun Valley 2) and later:
  * Vastly improved performance and stability. (#10964)
  * When pressing `control+f` to find text, the review cursor position is updated to follow the found term. (#11172)
  * Reporting of typed text that does not appear on-screen (such as passwords) is disabled by default.
It can be re-enabled in NVDA's advanced settings panel. (#11554)
  * Text that has scrolled offscreen can be reviewed without scrolling the console window. (#12669)
  * More detailed text formatting information is available. ([microsoft/terminal PR 10336](https://github.com/microsoft/terminal/pull/10336))
* A new Speech option has been added to read character descriptions after a delay. (#13509)
* A new Braille option has been added to determine if scrolling the display forward/back should interrupt speech. (#2124)

### Changes

* eSpeak NG has been updated to 1.52-dev commit `9de65fcb`. (#13295)
  * Added languages:
    * Belarusian
    * Luxembourgish
    * Totontepec Mixe
* When using UI Automation to access Microsoft Excel spreadsheet controls, NVDA is now able to report when a cell is merged. (#12843)
* Instead of reporting "has details" the purpose of details is included where possible, for example "has comment". (#13649)
* The installation size of NVDA is now shown in Windows Programs and Feature section. (#13909)

### Bug Fixes

* Adobe Acrobat / Reader 64 bit will no longer crash when reading a PDF document. (#12920)
  * Note that the most up to date version of Adobe Acrobat / Reader is also required to avoid the crash.
* Font size measurements are now translatable in NVDA. (#13573)
* Ignore Java Access Bridge events where no window handle can be found for Java applications.
This will improve performance for some Java applications including IntelliJ IDEA. (#13039)
* Announcement of selected cells for LibreOffice Calc is more efficient and no longer results in a Calc freeze when many cells are selected. (#13232)
* When running under a different user, Microsoft Edge is no longer inaccessible. (#13032)
* When rate boost is off, eSpeak's rate does not drop anymore between rates 99% and 100%. (#13876)
* Fix bug which allowed 2 Input Gestures dialogs to open. (#13854)

### Changes for Developers

* Updated Comtypes to version 1.1.11. (#12953)
* In builds of Windows Console (`conhost.exe`) with an NVDA API level of 2 (`FORMATTED`) or greater, such as those included with Windows 11 version 22H2 (Sun Valley 2), UI Automation is now used by default. (#10964)
  * This can be overridden by changing the "Windows Console support" setting in NVDA's advanced settings panel.
  * To find your Windows Console's NVDA API level, set "Windows Console support" to "UIA when available", then check the NVDA+F1 log opened from a running Windows Console instance.
* The Chromium virtual buffer is now loaded even when the document object has the MSAA `STATE_SYSTEM_BUSY` exposed via IA2. (#13306)
* A config spec type `featureFlag` has been created for use with experimental features in NVDA. See `devDocs/featureFlag.md` for more information. (#13859)

#### Deprecations

There are no deprecations proposed in 2022.3.

## 2022.2.4

This is a patch release to fix a security issue.

### Bug Fixes

* Fixed an exploit where it was possible to open the NVDA python console via the log viewer on the lock screen.
([GHSA-585m-rpvv-93qg](https://github.com/nvaccess/nvda/security/advisories/GHSA-585m-rpvv-93qg))

## 2022.2.3

This is a patch release to fix an accidental API breakage introduced in 2022.2.1.

### Bug Fixes

* Fixed a bug where NVDA did not announce "Secure Desktop" when entering a secure desktop.
This caused NVDA remote to not recognize secure desktops. (#14094)

## 2022.2.2

This is a patch release to fix a bug introduced in 2022.2.1 with input gestures.

### Bug Fixes

* Fixed a bug where input gestures didn't always work. (#14065)

## 2022.2.1

This is a minor release to fix a security issue.
Please responsibly disclose security issues to <info@nvaccess.org>.

### Security Fixes

* Fixed exploit where it was possible to run a python console from the lockscreen. (GHSA-rmq3-vvhq-gp32)
* Fixed exploit where it was possible to escape the lockscreen using object navigation. (GHSA-rmq3-vvhq-gp32)

### Changes for Developers

#### Deprecations

These deprecations are currently not scheduled for removal.
The deprecated aliases will remain until further notice.
Please test the new API and provide feedback.
For add-on authors, please open a GitHub issue if these changes stop the API from meeting your needs.

* `appModules.lockapp.LockAppObject` should be replaced with `NVDAObjects.lockscreen.LockScreenObject`. (GHSA-rmq3-vvhq-gp32)
* `appModules.lockapp.AppModule.SAFE_SCRIPTS` should be replaced with `utils.security.getSafeScripts()`. (GHSA-rmq3-vvhq-gp32)

## 2022.2

This release includes many bug fixes.
Notably, there are significant improvements for Java based applications, braille displays and Windows features.

New table navigation commands have been introduced.
Unicode CLDR has been updated.
LibLouis has been updated, which includes a new German braille table.

### New Features

* Support for interacting with Microsoft Loop Components in Microsoft Office products. (#13617)
* New table navigation commands have been added. (#957)
 * `control+alt+home/end` to jump to first/last column.
 * `control+alt+pageUp/pageDown` to jump to first/last row.
* An unassigned script to cycle through language and dialect switching modes has been added. (#10253)

### Changes

* NSIS has been updated to version 3.08. (#9134)
* CLDR has been updated to version 41.0. (#13582)
* Updated LibLouis braille translator to [3.22.0](https://github.com/liblouis/liblouis/releases/tag/v3.22.0). (#13775)
  * New braille table: German grade 2 (detailed)
* Added new role for "busy indicator" controls. (#10644)
* NVDA now announces when an NVDA action cannot be performed. (#13500)
  * This includes when:
    * Using the NVDA Windows Store version.
    * In a secure context.
    * Waiting for a response to a modal dialog.

### Bug Fixes

* Fixes for Java based applications:
  * NVDA will now announce read-only state. (#13692)
  * NVDA will now announce disabled/enabled state correctly. (#10993)
  * NVDA will now announce function key shortcuts. (#13643)
  * NVDA can now beep or speak on progress bars. (#13594)
  * NVDA will no longer incorrectly remove text from widgets when presenting to the user. (#13102)
  * NVDA will now announce the state of toggle buttons. (#9728)
  * NVDA will now identify the window in a Java application with multiple windows. (#9184)
  * NVDA will now announce position information for tab controls. (#13744)
* Braille fixes:
  * Fix braille output when navigating certain text in Mozilla rich edit controls, such as drafting a message in Thunderbird. (#12542)
  * When braille is tethered automatically and the mouse is moved with mouse tracking enabled,
   text review commands now update the braille display with the spoken content. (#11519)
  * It is now possible to pan the braille display through content after use of text review commands. (#8682)
* The NVDA installer can now run from directories with special characters. (#13270)
* In Firefox, NVDA no longer fails to report items in web pages when aria-rowindex, aria-colindex, aria-rowcount or aria-colcount attributes are invalid. (#13405)
* The cursor does not switch row or column anymore when using table navigation to navigate through merged cells. (#7278)
* When reading non-interactive PDFs in Adobe Reader, the type and state of form fields (such as checkboxes and radio buttons) are now reported. (#13285)
* "Reset configuration to factory defaults" is now accessible in the NVDA menu during secure mode. (#13547)
* Any locked mouse keys will be unlocked when NVDA exits, previously the mouse button would remain locked. (#13410)
* Visual Studio now reports line numbers. (#13604)
  * Note that for line number reporting to work, showing line numbers must be enabled in Visual Studio and NVDA.
* Visual Studio now correctly reports line indentation. (#13574)
* NVDA will once again announce Start menu search result details in recent Windows 10 and 11 releases. (#13544)
* In Windows 10 and 11 Calculator version 10.1908 and later,
NVDA will announce results when more commands are pressed, such as commands from scientific mode. (#13383)
* In Windows 11, it is again possible to navigate and interact with user interface elements,
such as Taskbar and Task View using mouse and touch interaction. (#13506)
* NVDA will announce status bar content in Windows 11 Notepad. (#13688)
* Navigator object highlighting now shows up immediately upon activation of the feature. (#13641)
* Fix reading single column list view items. (#13659, #13735)
* Fix eSpeak automatic language switching for English and French falling back to British English and French (France). (#13727)
* Fix OneCore automatic language switching when trying to switch to a formerly installed language. (#13732)

### Changes for Developers

* Compiling NVDA dependencies with Visual Studio 2022 (17.0) is now supported.
For development and release builds, Visual Studio 2019 is still used. (#13033)
* When retrieving the count of selected children via accSelection,
the case where a negative child ID or an IDispatch is returned by `IAccessible::get_accSelection` is now handled properly. (#13277)
* New convenience functions `registerExecutableWithAppModule` and `unregisterExecutable` were added to the `appModuleHandler` module.
They can be used to use a single App Module with multiple executables. (#13366)

#### Deprecations

These are proposed API breaking changes.
The deprecated part of the API will continue to be available until the specified release.
If no release is specified, the plan for removal has not been determined.
Note, the roadmap for removals is 'best effort' and may be subject to change.
Please test the new API and provide feedback.
For add-on authors, please open a GitHub issue if these changes stop the API from meeting your needs.

* `appModuleHandler.NVDAProcessID` is deprecated, use `globalVars.appPid` instead. (#13646)
* `gui.quit` is deprecated, use `wx.CallAfter(mainFrame.onExitCommand, None)` instead. (#13498)
  -
* Some alias appModules are marked as deprecated.
Code which imports from one of them, should instead import from the replacement module.  (#13366)

| Removed module name |Replacement module|
|---|---|
|azuredatastudio |code|
|azuredatastudio-insiders |code|
|calculatorapp |calculator|
|code - insiders |code|
|commsapps |hxmail|
|dbeaver |eclipse|
|digitaleditionspreview |digitaleditions|
|esybraille |esysuite|
|hxoutlook |hxmail|
|miranda64 |miranda32|
|mpc-hc |mplayerc|
|mpc-hc64 |mplayerc|
|notepad++ |notepadPlusPlus|
|searchapp |searchui|
|searchhost |searchui|
|springtoolsuite4 |eclipse|
|sts |eclipse|
|teamtalk3 |teamtalk4classic|
|textinputhost |windowsinternal_composableshell_experiences_textinput_inputapp|
|totalcmd64 |totalcmd|
|win32calc |calc|
|winmail |msimn|
|zend-eclipse-php |eclipse|
|zendstudio |eclipse|

## 2022.1

This release includes major improvements to UIA support with MS Office.
For Microsoft Office 16.0.15000 and higher on Windows 11, NVDA will use UI Automation to access Microsoft Word documents by default.
This provides a significant performance improvement over the old Object model access.

There are improvements to braille display drivers including Seika Notetaker, Papenmeier and HID Braille.
There are also various Windows 11 bug fixes, for apps such as Calculator, Console, Terminal, Mail and Emoji Panel.

eSpeak-NG and LibLouis have been updated, adding new Japanese, German and Catalan tables.

Note:

 * This release breaks compatibility with existing add-ons.

### New Features

* Support for reporting notes in MS Excel with UI Automation enabled on Windows 11. (#12861)
* In recent builds of Microsoft Word via UI Automation on Windows 11, the existence of bookmarks, draft comments and resolved comments are now reported in both speech and braille. (#12861)
* The new `--lang` command line parameter allows overriding the configured NVDA language. (#10044)
* NVDA now warns about command line parameters which are unknown and not used by any add-ons. (#12795)
* In Microsoft Word accessed via UI Automation, NVDA will now make use of mathPlayer to read and navigate Office math equations. (#12946)
  * For this to work, you must be running Microsoft Word 365/2016 build 14326 or later.
  * MathType equations must also be manually converted to Office Math by selecting each, opening the context menu, choosing Equation options, Convert to Office Math.
* Reporting of "has details" and the associated command to summarize the details relation have been updated to work in focus mode. (#13106)
* Seika Notetaker can now be auto-detected when connected via USB and Bluetooth. (#13191, #13142)
  * This affects the following devices: MiniSeika (16, 24 cells), V6, and V6Pro (40 cells)
  * Manually selecting the bluetooth COM port is also now supported.
* Added a command to toggle the braille viewer; there is no default associated gesture. (#13258)
* Added commands for toggling multiple modifiers simultaneously with a Braille display (#13152)
* The Speech Dictionary dialog now features a "Remove all" button to help clear a whole dictionary. (#11802)
* Added support for Windows 11 Calculator. (#13212)
* In Microsoft Word with UI Automation enabled on Windows 11, line numbers and section numbers can now be reported. (#13283, #13515)
* For Microsoft Office 16.0.15000 and higher on Windows 11, NVDA will use UI Automation to access Microsoft Word documents by default, providing a significant performance improvement over the old Object model access. (#13437)
 * This includes documents in Microsoft Word itself, and also the message reader and composer in Microsoft Outlook.

### Changes

* Espeak-ng has been updated to 1.51-dev commit `7e5457f91e10`. (#12950)
* Updated liblouis braille translator to [3.21.0](https://github.com/liblouis/liblouis/releases/tag/v3.21.0). (#13141, #13438)
  * Added new braille table: Japanese (Kantenji) literary braille.
  * Added new German 6 dot computer braille table.
  * Added Catalan grade 1 braille table. (#13408)
* NVDA will report selection and merged cells in LibreOffice Calc 7.3 and above. (#9310, #6897)
* Updated Unicode Common Locale Data Repository (CLDR) to 40.0. (#12999)
* `NVDA+Numpad Delete` reports the location of the caret or focused object by default. (#13060)
* `NVDA+Shift+Numpad Delete` reports the location of the review cursor. (#13060)
* Added default bindings for toggling modifier keys to Freedom Scientific displays (#13152)
* "Baseline" is no longer reported via the report text formatting command (`NVDA+f`). (#11815)
* Activate long description no longer has a default gesture assigned. (#13380)
* Report details summary now has a default gesture (`NVDA+d`). (#13380)
* NVDA needs to be restarted after installing MathPlayer. (#13486)

### Bug Fixes

* Clipboard manager pane should no longer incorrectly steal focus when opening some Office programs. (#12736)
* On a system where the user has chosen to swap the primary mouse button from the left to the right, NVDA will no longer accidentally bring up a context menu instead of activating an item, in applications such as web browsers. (#12642)
* When moving the review cursor past the end of text controls, such as in Microsoft Word with UI Automation, "bottom" is correctly reported in more situations. (#12808)
* NVDA can report the application name and version for binaries placed in system32 when running under 64-bit version of Windows. (#12943)
* Improved consistency of output reading in terminal programs. (#12974)
  * Note that in some situations, when inserting or deleting characters in the middle of a line, the characters after the caret may again be read out.
* MS word with UIA: heading quick nav in browse mode no longer gets stuck on the final heading of a document, nor is this heading shown twice in the NVDA elements list. (#9540)
* In Windows 8 and later, the File Explorer status bar can now be retrieved using the standard gesture NVDA+end (desktop) / NVDA+shift+end (laptop). (#12845)
* Incoming messages in the chat of Skype for Business are reported again. (#9295)
* NVDA can again duck audio when using the SAPI5 synthesizer on Windows 11. (#12913)
* In Windows 10 Calculator, NVDA will announce labels for history and memory list items. (#11858)
* Gestures such as scrolling and routing again work with HID Braille devices. (#13228)
* Windows 11 Mail: After switching focus between apps, while reading a long email, NVDA no longer gets stuck on a line of the email. (#13050)
* HID braille: chorded gestures (e.g. `space+dot4`) can be successfully performed from the Braille display. (#13326)
* Fixed an issue where multiple settings dialogs could be opened at the same time. (#12818)
* Fixed a problem where some Focus Blue Braille displays would stop working after waking the computer from sleep. (#9830)
* "Baseline" is no longer spuriously reported when the "report superscript and subscript" option is active. (#11078)
* In Windows 11, NVDA will no longer prevent navigation in emoji panel when selecting emojis. (#13104)
* Prevents a bug causing double-reporting when using Windows Console and Terminal. (#13261)
* Fixed several cases where list items could not be reported in 64 bit applications, such as REAPER. (#8175)
* In the Microsoft Edge downloads manager, NVDA will now automatically switch to focus mode once the list item with the most recent download gains focus. (#13221)
* NVDA no longer causes 64-bit versions of Notepad++ 8.3 and above to crash. (#13311)
* Adobe Reader no longer crashes on startup if Adobe Reader's protected mode is enabled. (#11568)
* Fixed a bug where selecting the Papenmeier Braille Display Driver caused NVDA to crash. (#13348)
* In Microsoft word with UIA: page number and other formatting is no longer inappropriately announced when moving from a blank table cell to a cell with content, or from the end of the document into existing content. (#13458, #13459)
* NVDA will no longer fail to report the page title and start automatically reading, when a page loads in Google chrome 100. (#13571)
* NVDA no longer crashes when resetting the NVDA configuration to factory defaults while speak command keys is on. (#13634)

### Changes for Developers

* Note: this is a Add-on API compatibility breaking release. Add-ons will need to be re-tested and have their manifest updated.
* Although NVDA still requires Visual Studio 2019, Builds should no longer fail if a newer version of Visual Studio (E.g. 2022) is installed along side 2019. (#13033, #13387)
* Updated SCons to version 4.3.0. (#13033)
* Updated py2exe to version 0.11.1.0. (#13510)
* `NVDAObjects.UIA.winConsoleUIA.WinConsoleUIA.isImprovedTextRangeAvailable` has been removed. Use `apiLevel` instead. (#12955, #12660)
* `TVItemStruct` has been removed from `sysTreeView32`. (#12935)
* `MessageItem` has been removed from the Outlook appModule. (#12935)
* `audioDucking.AUDIODUCKINGMODE_*` constants are now a `DisplayStringIntEnum`. (#12926)
  * usages should be replaced with `AudioDuckingMode.*`
  * usages of `audioDucking.audioDuckingModes` should be replaced with `AudioDuckingMode.*.displayString`
* `audioDucking.ANRUS_ducking_*` constants usages should be replaced with `ANRUSDucking.*`. (#12926)
* `synthDrivers.sapi5` changes (#12927):
  * `SPAS_*` usages should be replaced with `SPAudioState.*`
  * `constants.SVSF*` usages should be replaced with `SpeechVoiceSpeakFlags.*`
    * Note: `SVSFlagsAsync` should be replaced with `SpeechVoiceSpeakFlags.Async` not `SpeechVoiceSpeakFlags.lagsAsync`
  * `constants.SVE*` usages should be replaced with `SpeechVoiceEvents.*`
* The `soffice` appModule has the following classes and functions removed `JAB_OOTableCell`, `JAB_OOTable`, `gridCoordStringToNumbers`. (#12849)
* `core.CallCancelled` is now `exceptions.CallCancelled`. (#12940)
* All constants starting with RPC from `core` and `logHandler` are moved into `RPCConstants.RPC` enum. (#12940)
* It is recommended that `mouseHandler.doPrimaryClick` and `mouseHandler.doSecondaryClick` functions should be used to click the mouse to perform a logical action such as activating (primary) or secondary (show context menu),
rather than using `executeMouseEvent` and specifying the left or right mouse button specifically.
This ensures code will honor the Windows user setting for swapping the primary mouse button. (#12642)
* `config.getSystemConfigPath` has been removed - there is no replacement. (#12943)
* `shlobj.SHGetFolderPath` has been removed - please use `shlobj.SHGetKnownFolderPath` instead. (#12943)
* `shlobj` constants have been removed. A new enum has been created, `shlobj.FolderId` for usage with `SHGetKnownFolderPath`. (#12943)
* `diffHandler.get_dmp_algo` and `diffHandler.get_difflib_algo` have been replaced with `diffHandler.prefer_dmp` and `diffHandler.prefer_difflib` respectively. (#12974)
* `languageHandler.curLang` has been removed - to get the current NVDA language use `languageHandler.getLanguage()`. (#13082)
* A `getStatusBarText` method can be implemented on an appModule to customize the way NVDA fetches the text from the status bar. (#12845)
* `globalVars.appArgsExtra` has been removed. (#13087)
  * If your add-on need to process additional command line arguments see the documentation of `addonHandler.isCLIParamKnown` and the developer guide for details.
* The UIA handler module and other UIA support modules are now part of a UIAHandler package. (#10916)
  * `UIAUtils` is now `UIAHandler.utils`
  * `UIABrowseMode` is now `UIAHandler.browseMode`
  * `_UIAConstants` is now `UIAHandler.constants`
  * `_UIACustomProps` is now `UIAHandler.customProps`
  * `_UIACustomAnnotations` is now `UIAHandler.customAnnotations`
* The `IAccessibleHandler` `IA2_RELATION_*` constants have been replaced with the `IAccessibleHandler.RelationType` enum. (#13096)
  * Removed `IA2_RELATION_FLOWS_FROM`
  * Removed `IA2_RELATION_FLOWS_TO`
  * Removed `IA2_RELATION_CONTAINING_DOCUMENT`
* `LOCALE_SLANGUAGE`, `LOCALE_SLIST` and `LOCALE_SLANGDISPLAYNAME` are removed from `languageHandler` - use members of `languageHandler.LOCALE` instead. (#12753)
* Switched from Minhook to Microsoft Detours as a hooking library for NVDA. Hooking with this library is mainly used to aid the display model. (#12964)
* `winVersion.WIN10_RELEASE_NAME_TO_BUILDS` is removed. (#13211)
* SCons now warns to build with a number of jobs that is equal to the number of logical processors in the system.
This can dramatically decrease build times on multi core systems. (#13226, #13371)
* `characterProcessing.SYMLVL_*` constants are removed - please use `characterProcessing.SymbolLevel.*` instead. (#13248)
* Functions `loadState` and `saveState` are removed from addonHandler - please use `addonHandler.state.load` and `addonHandler.state.save` instead. (#13245)
* Moved the UWP/OneCore interaction layer of NVDAHelper [from C++/CX to C++/Winrt](https://docs.microsoft.com/en-us/windows/uwp/cpp-and-winrt-apis/move-to-winrt-from-cx). (#10662)
* It is now mandatory to subclass `DictionaryDialog` to use it. (#13268)
* `config.RUN_REGKEY`, `config.NVDA_REGKEY` are deprecated, please use `config.RegistryKey.RUN`, `config.RegistryKey.NVDA` instead. These will be removed in 2023. (#13242)
* `easeOfAccess.ROOT_KEY`, `easeOfAccess.APP_KEY_PATH` are deprecated, please use`easeOfAccess.RegistryKey.ROOT`, `easeOfAccess.RegistryKey.APP` instead. These will be removed in 2023. (#13242)
* `easeOfAccess.APP_KEY_NAME` has been deprecated, to be removed in 2023. (#13242)
* `DictionaryDialog` and `DictionaryEntryDialog` are moved from `gui.settingsDialogs` to `gui.speechDict`. (#13294)
* IAccessible2 relations are now shown in developer info for IAccessible2 objects. (#13315)
* `languageHandler.windowsPrimaryLCIDsToLocaleNames` has been removed, instead use `languageHandler.windowsLCIDToLocaleName` or `winKernel.LCIDToLocaleName`. (#13342)
* `UIAAutomationId` property for UIA objects should be preferred over `cachedAutomationId`. (#13125, #11447)
  * `cachedAutomationId` can be used if obtained directly from the element.
* `NVDAObjects.window.scintilla.CharacterRangeStruct` has moved to `NVDAObjects.window.scintilla.Scintilla.CharacterRangeStruct`. (#13364)
* Boolean `gui.isInMessageBox` is removed, please use the function `gui.message.isModalMessageBoxActive` instead. (#12984, #13376)
* `controlTypes` has been split up into various submodules. (#12510, #13588)
  * `ROLE_*` and `STATE_*` have been replaced with `Role.*` and `State.*`.
  * Although still available, the following should be considered deprecated:
    * `ROLE_*` and `STATE_*`, use `Role.*` and `State.*` instead.
    * `roleLabels`, `stateLabels` and `negativeStateLabels`, usages like `roleLabels[ROLE_*]` should be replaced with their equivalent `Role.*.displayString` or `State.*.negativeDisplayString`.
    * `processPositiveStates` and `processNegativeStates` should use `processAndLabelStates` instead.
* Excel cell state constants (`NVSTATE_*`) are now values in the `NvCellState` enum, mirrored in the `NvCellState` enum in `NVDAObjects/window/excel.py` and mapped to `controlTypes.State` via _nvCellStatesToStates. (#13465)
* `EXCEL_CELLINFO` struct member `state` is now `nvCellStates`.
* `mathPres.ensureInit` has been removed, MathPlayer is now initialized when NVDA starts. (#13486)

## 2021.3.5

This is a minor release to fix a security issue.
Please responsibly disclose security issues to <info@nvaccess.org>.

### Security Fixes

* Addressed security advisory `GHSA-xc5m-v23f-pgr7`.
  * The symbol pronunciation dialog is now disabled in secure mode.

## 2021.3.4

This is a minor release to fix several security issues raised.
Please responsibly disclose security issues to <info@nvaccess.org>.

### Security Fixes

* Addressed security advisory `GHSA-354r-wr4v-cx28`. (#13488)
  * Remove the ability to start NVDA with debug logging enabled when NVDA runs in secure mode.
  * Remove the ability to update NVDA when NVDA runs in secure mode.
* Addressed security advisory `GHSA-wg65-7r23-h6p9`. (#13489)
  * Remove the ability to open the input gestures dialog in secure mode.
  * Remove the ability to open the default, temporary and voice dictionary dialogs in secure mode.
* Addressed security advisory `GHSA-mvc8-5rv9-w3hx`. (#13487)
  * The wx GUI inspection tool is now disabled in secure mode.

## 2021.3.3

This release is identical to 2021.3.2.
A bug existed in NVDA 2021.3.2 where it incorrectly identified itself as 2021.3.1.
This release correctly identifies itself as 2021.3.3.

## 2021.3.2

This is a minor release to fix several security issues raised.
Please responsibly disclose security issues to <info@nvaccess.org>.

### Bug Fixes

* Security fix: Prevent object navigation outside of the lockscreen on Windows 10 and Windows 11. (#13328)
* Security fix: The addons manager dialog is now disabled on secure screens. (#13059)
* Security fix: NVDA context help is no longer available on secure screens. (#13353)

## 2021.3.1

This is a minor release to fix several issues in 2021.3.

### Changes

* The new HID Braille protocol is no longer preferred when another braille display driver can be used. (#13153)
* The new HID Braille protocol can be disabled via a setting in the advanced settings panel. (#13180)

### Bug Fixes

* Landmark is once again abbreviated in braille. #13158
* Fixed unstable braille display auto detection for Humanware Brailliant and APH Mantis Q40 braille displays when using Bluetooth. (#13153)

## 2021.3

This release introduces support for the new HID Braille specification.
This specification aims to standardise support for Braille Displays without needing individual drivers.
There are updates to eSpeak-NG and LibLouis, including new Russian and Tshivenda tables.
Error sounds can be enabled in stable builds of NVDA via a new advanced settings option.
Say all in Word now scrolls the view to keep the current position visible.
There are lots of improvements when using Office with UIA.
One UIA fix is that Outlook now ignores more types of layout tables in messages.

Important notes:

Due to an update to our security certificate, a small number of users get an error when NVDA 2021.2 checks for updates.
NVDA now asks Windows to update security certificates, which will prevent this error in future.
Affected users will need to download this update manually.

### New Features

* Adds an input gesture for toggling settings for reporting the style of cell borders. (#10408)
* Support for the new HID Braille specification which aims to standardise support for Braille Displays. (#12523)
  * Devices that support this specification will be auto detected by NVDA.
  * For technical details on NVDA's implementation of this specification, see https://github.com/nvaccess/nvda/blob/master/devDocs/hidBrailleTechnicalNotes.md
* Add support for the VisioBraille Vario 4 Braille Device. (#12607)
* Error notifications can be enabled (advanced settings) when using any version of NVDA. (#12672)
* In Windows 10 and later, NVDA will announce the suggestion count when entering search terms in apps such as Settings and Microsoft Store. (#7330, #12758, #12790)
* Table navigation is now supported in grid controls created using the Out-GridView cmdlet in PowerShell. (#12928)

### Changes

* Espeak-ng has been updated to 1.51-dev commit `74068b91bcd578bd7030a7a6cde2085114b79b44`. (#12665)
* NVDA will default to eSpeak if no installed OneCore voices support the NVDA preferred language. (#10451)
* If OneCore voices consistently fail to speak, revert to eSpeak as a synthesizer. (#11544)
* When reading status bar with `NVDA+end`, the review cursor is no longer moved to its location.
If you need this functionality please assign a gesture to the appropriate script in the Object Navigation category in the Input Gestures dialog. (#8600)
* When opening a settings dialog which is already open, NVDA sets focus on the existing dialog rather than raise an error. (#5383)
* Updated liblouis braille translator to [3.19.0](https://github.com/liblouis/liblouis/releases/tag/v3.19.0). (#12810)
  * New braille tables: Russian grade 1, Tshivenda grade 1, Tshivenda grade 2
* Instead of "marked content" or "mrkd", "highlight" or "hlght" will be announced for speech and braille respectively. (#12892)
* NVDA will no longer attempt to exit when dialogs are awaiting a required action (eg Confirm/Cancel). (#12984)

### Bug Fixes

* Tracking keyboard modifiers (such as Control, or Insert) is more robust when watchdog is recovering. (#12609)
* It is once again possible to check for NVDA updates on certain systems; e.g. clean Windows installs. (#12729)
* NVDA correctly announces blank table cells in Microsoft Word when using UI automation. (#11043)
* In ARIA data grid cells on the web, the Escape key will now be passed through to the grid and no longer turn off focus mode unconditionally. (#12413)
* When reading a header cell of a table in Chrome, fix the column name being announced twice. (#10840)
* NVDA no longer reports a numerical value for UIA sliders that have a textual representation of their value defined. (UIA ValuePattern is now preferred over RangeValuePattern). (#12724)
* NVDA no longer treats the value of UIA sliders as always percentage based.
* Reporting the location of a cell in Microsoft Excel when accessed via UI Automation again works correctly on Windows 11. (#12782)
* NVDA no longer sets invalid Python locales. (#12753)
* If a disabled addon is uninstalled and then re-installed it is re-enabled. (#12792)
* Fixed bugs around updating and removing addons where the addon folder has been renamed or has files opened. (#12792, #12629)
* When using UI Automation to access Microsoft Excel spreadsheet controls, NVDA no longer redundantly announces when a single cell is selected. (#12530)
* More dialog text is automatically read in LibreOffice Writer, such as in confirmation dialogs. (#11687)
* Reading / navigating with browse mode in Microsoft Word via UI automation now ensures the document is always scrolled so that the current browse mode position is visible, and that the caret position in focus mode correctly reflects the browse mode position. (#9611)
* When performing Say all in Microsoft Word via UI automation, the document is now automatically scrolled, and the caret position is correctly updated. (#9611)
* When reading emails in Outlook and NVDA is accessing the message with UI Automation, certain tables are now marked as layout tables, which means they will no longer be reported by default. (#11430)
* A rare error when changing audio devices has been fixed. (#12620)
* Input with literary braille tables should behave more reliably when in edit fields. (#12667)
* When navigating the Windows system tray calendar, NVDA now reports the day of the week in full. (#12757)
* When using a Chinese input method such as Taiwan - Microsoft Quick in Microsoft Word, scrolling the braille display forward and backward no longer incorrectly keeps jumping back to the original caret position. (#12855)
* When accessing Microsoft Word documents via UIA, navigating by sentence (alt+downArrow / alt+upArrow) is again possible. (#9254)
* When accessing MS Word with UIA, paragraph indenting is now reported. (#12899)
* When accessing MS Word with UIA, change tracking command and some other localized commands are now reported in Word . (#12904)
* Fixed duplicate braille and speech when 'description' matches 'content' or 'name'. (#12888)
* In MS Word with UIA enabled, more accurate playing of spelling error sounds as you type. (#12161)
* In Windows 11, NVDA will no longer announce "pane" when pressing Alt+Tab to switch between programs. (#12648)
* The new Modern Comments side track pane is now supported in MS Word when not accessing the document via UIA. Press alt+f12 to move between the side track pane and the document. (#12982)

### Changes for Developers

* Building NVDA now requires Visual Studio 2019 16.10.4 or later.
To match the production build environment, update Visual Studio to keep in sync with the [current version AppVeyor is using](https://www.appveyor.com/docs/windows-images-software/#visual-studio-2019). (#12728)
* `NVDAObjects.UIA.winConsoleUIA.WinConsoleUIA.isImprovedTextRangeAvailable` has been deprecated for removal in 2022.1. (#12660)
  * Instead use `apiLevel` (see the comments at `_UIAConstants.WinConsoleAPILevel` for details).
* Transparency of text background color sourced from GDI applications (via the display model), is now exposed for add-ons or appModules. (#12658)
* `LOCALE_SLANGUAGE`, `LOCALE_SLIST` and `LOCALE_SLANGDISPLAYNAME` are moved to the `LOCALE` enum in languageHandler.
They are still available at the module level but are deprecated and to be removed in NVDA 2022.1. (#12753)
* The usage of functions `addonHandler.loadState` and `addonHandler.saveState` should be replaced with their equivalents `addonHandler.state.save` and `addonHandler.state.load` before 2022.1. (#12792)
* Braille output can now be checked in system tests. (#12917)

## 2021.2

This release introduces preliminary Windows 11 support.
While Windows 11 is yet to be released, this release has been tested on preview versions of Windows 11.
This includes an important fix for Screen Curtain (see important notes).
The COM Registration Fixing Tool can now resolve more problems when running NVDA.
There are updates to the synthesizer eSpeak and braille translator LibLouis.
There are also various bug fixes and improvements, notably for braille support and Windows terminals, calculator, emoji panel and clipboard history.

### Important notes

Due to a change in the Windows Magnification API, Screen Curtain had to be updated to support the newest versions of Windows.
Use NVDA 2021.2 to activate Screen Curtain with Windows 10 21H2 (10.0.19044) or later.
This includes Windows 10 Insiders and Windows 11.
For security purposes, when using a new version of Windows, get visual confirmation that the Screen Curtain makes the screen entirely black.

### New Features

* Experimental support for ARIA annotations:
  * adds a command to read a summary of details of an object with aria-details. (#12364)
  * adds an option in advanced preferences to report if an object has details in browse mode. (#12439)
* In Windows 10 Version 1909 and later (including Windows 11), NVDA will announce suggestion count when performing searches in File Explorer. (#10341, #12628)
* In Microsoft Word, NVDA now announces the result of indent and hanging indent shortcuts when executed. (#6269)

### Changes

* Espeak-ng has been updated to 1.51-dev commit `ab11439b18238b7a08b965d1d5a6ef31cbb05cbb`. (#12449, #12202, #12280, #12568)
* If article is enabled in the user preferences for document formatting, NVDA announces "article" after the content. (#11103)
* Updated liblouis braille translator to [3.18.0](https://github.com/liblouis/liblouis/releases/tag/v3.18.0). (#12526)
  * New braille tables: Bulgarian grade 1, Burmese grade 1, Burmese grade 2, Kazakh grade 1, Khmer grade 1, Northern Kurdish grade 0, Sepedi grade 1, Sepedi grade 2, Sesotho grade 1, Sesotho grade 2, Setswana grade 1, Setswana grade 2, Tatar grade 1, Vietnamese grade 0, Vietnamese grade 2, Southern Vietnamese grade 1, Xhosa grade 1, Xhosa grade 2, Yakut grade 1, Zulu grade 1, Zulu grade 2
* Windows 10 OCR was renamed to Windows OCR. (#12690)

### Bug Fixes

* In Windows 10 Calculator, NVDA will announce calculator expressions on a braille display. (#12268)
* In terminal programs on Windows 10 version 1607 and later, when inserting or deleting characters in the middle of a line, the characters to the right of the caret are no longer read out. (#3200)
  * Diff Match Patch now enabled by default. (#12485)
* The braille input works properly with the following contracted tables: Arabic grade 2, Spanish grade 2, Urdu grade 2, Chinese (China, Mandarin) grade 2. (#12541)
* The COM Registration Fixing Tool now resolves more issues, especially on 64 bit Windows. (#12560)
* Improvements to button handling for the Seika Notetaker braille device from Nippon Telesoft. (#12598)
* Improvements to announcing the Windows emoji panel and clipboard history. (#11485)
* Updated the Bengali alphabet character descriptions. (#12502)
* NVDA exits safely when a new process is started. (#12605)
* Reselecting the Handy Tech braille display driver from the Select Braille Display dialog no longer causes errors. (#12618)
* Windows version 10.0.22000 or later is recognized as Windows 11, not Windows 10. (#12626)
* Screen curtain support has been fixed and tested for Windows versions up until 10.0.22000. (#12684)
* If no results are shown when filtering input gestures, the input gesture configuration dialog continues to work as expected. (#12673)
* Fixed a bug where the first menu item of a submenu is not announced in some contexts. (#12624)

### Changes for Developers

* `characterProcessing.SYMLVL_*` constants should be replaced using their equivalent `SymbolLevel.*` before 2022.1. (#11856, #12636)
* `controlTypes` has been split up into various submodules, symbols marked for deprecation must be replaced before 2022.1. (#12510)
  * `ROLE_*` and `STATE_*` constants should be replaced to their equivalent `Role.*` and `State.*`.
  * `roleLabels`, `stateLabels` and `negativeStateLabels` have been deprecated, usages such as `roleLabels[ROLE_*]` should be replaced to their equivalent `Role.*.displayString` or `State.*.negativeDisplayString`.
  * `processPositiveStates` and `processNegativeStates` have been deprecated for removal.
* On Windows 10 Version 1511 and later (including Insider Preview builds), the current Windows feature update release name is obtained from Windows Registry. (#12509)
* Deprecated: `winVersion.WIN10_RELEASE_NAME_TO_BUILDS` will be removed in 2022.1, there is no direct replacement. (#12544)

## 2021.1

This release includes optional experimental support for UIA in Excel and Chromium browsers.
There are fixes for several languages, and for accessing links in Braille.
There are updates to Unicode CLDR, mathematical symbols, and LibLouis.
As well as many bug fixes and improvements, including in Office, Visual Studio, and several languages.

Note:

 * This release breaks compatibility with existing add-ons.
 * This release also drops support for Adobe Flash.

### New Features

* Early support for UIA with Chromium based browsers (such as Edge). (#12025)
* Optional experimental support for Microsoft Excel via UI Automation. Only recommended for Microsoft Excel build 16.0.13522.10000 or higher. (#12210)
* Easier navigation of output in NVDA Python Console. (#9784)
  * alt+up/down jumps to the previous/next output result (add shift for selecting).
  * control+l clears the output pane.
* NVDA now reports the categories assigned to an appointment in Microsoft Outlook, if any. (#11598)
* Support for the Seika Notetaker braille display from Nippon Telesoft. (#11514)

### Changes

* In browse mode, controls can now be activated with braille cursor routing on their descriptor (ie. "lnk" for a link). This is especially useful for activating eg. check-boxes with no labels. (#7447)
* NVDA now prevents the user from performing Windows 10 OCR if screen curtain is enabled. (#11911)
* Updated Unicode Common Locale Data Repository (CLDR) to 39.0. (#11943, #12314)
* Added more mathematical symbols to the symbols dictionary. (#11467)
* The user guide, changes file, and key commands listing now have a refreshed appearance. (#12027)
* "Unsupported" now reported when attempting to toggle screen layout in applications that do not support it, such as Microsoft Word. (#7297)
* 'Attempt to cancel speech for expired focus events' option in the advanced settings panel now enabled by default. (#10885)
  * This behaviour can be disabled by setting this option to "No".
  * Web applications (E.G. Gmail) no longer speak outdated information when moving focus rapidly.
* Updated liblouis braille translator to [3.17.0](https://github.com/liblouis/liblouis/releases/tag/v3.17.0). (#12137)
  * New braille tables: Belarusian literary braille, Belarusian computer braille, Urdu grade 1, Urdu grade 2.
* Support for Adobe Flash content has been removed from NVDA due to the use of Flash being actively discouraged by Adobe. (#11131)
* NVDA will exit even with windows still open, the exit process now closes all NVDA windows and dialogs. (#1740)
* The Speech Viewer can now be closed with `alt+F4` and has a standard close button for easier interaction with users of pointing devices. (#12330)
* The Braille Viewer now has a standard close button for easier interaction with users of pointing devices. (#12328)
* In the Elements List dialog, the accelerator key on the "Activate" button has been removed in some locales to avoid collision with an element type radio button label. When available, the button is still the default of the dialog and as such can still be invoked by simply pressing enter from the elements list itself. (#6167)

### Bug Fixes

* The list of messages in Outlook 2010 is once again readable. (#12241)
* In terminal programs on Windows 10 version 1607 and later, when inserting or deleting characters in the middle of a line, the characters to the right of the caret are no longer read out. (#3200)
  * This experimental fix must be manually enabled in NVDA's advanced settings panel by changing the diff algorithm to Diff Match Patch.
* In MS Outlook, inappropriate distance reporting when shift+tabbing from the message body to the subject field should not occur anymore. (#10254)
* In the Python Console, inserting a tab for indentation at the beginning of a non-empty input line and performing tab-completion in the middle of an input line are now supported. (#11532)
* Formatting information and other browseable messages no longer present unexpected blank lines when screen layout is turned off. (#12004)
* It is now possible to read comments in MS Word with UIA enabled. (#9285)
* Performance when interacting with Visual Studio has been improved. (#12171)
* Fix graphical bugs such as missing elements when using NVDA with a right-to-left layout. (#8859)
* Respect the GUI layout direction based on the NVDA language, not the system locale. (#638)
  * known issue for right-to-left languages: the right border of groupings clips with labels/controls. (#12181)
* The python locale is set to match the language selected in preferences consistently, and will occur when using the default language. (#12214)
* TextInfo.getTextInChunks no longer freezes when called on Rich Edit controls such as the NVDA log viewer. (#11613)
* It is once again possible to use NVDA in languages containing underscores in the locale name such as de_CH on Windows 10 1803 and 1809. (#12250)
* In WordPad, configuration of superscript/subscript reporting works as expected. (#12262)
* NVDA no longer fails to announce the newly focused content on a web page if the old focus disappears and is replaced by the new focus in the same position. (#12147)
* Strikethrough, superscript and subscript formatting for entire Excel cells are now reported if the corresponding option is enabled. (#12264)
* Fixed copying config during installation from a portable copy when default destination config directory is empty. (#12071, #12205)
* Fixed incorrect announcement of some letters with accents or diacritic when 'Say cap before capitals' option is checked. (#11948)
* Fixed the pitch change failure in SAPI4 speech synthesizer. (#12311)
* The NVDA installer now also honors the `--minimal` command line parameter and does not play the start-up sound, following the same documented behavior as an installed or portable copy NVDA executable. (#12289)
* In MS Word or Outlook, the table quick navigation key can now jump to layout table if "Include layout tables" option is enabled in Browse mode settings. (#11899)
* NVDA will no longer announce "↑↑↑" for emojis in particular languages. (#11963)
* Espeak now supports Cantonese and Mandarin again. (#10418)
* In the new Chromium based Microsoft Edge, text fields such as the address bar are now announced when empty. (#12474)
* Fix Seika Braille driver. (#10787)

### Changes for Developers

* Note: this is an Add-on API compatibility breaking release. Add-ons will need to be re-tested and have their manifest updated.
* NVDA's build system now fetches all Python dependencies with pip and stores them in a Python virtual environment. This is all done transparently.
  * To build NVDA, SCons should continue to be used in the usual way. E.g. executing scons.bat in the root of the repository. Running `py -m SCons` is no longer supported, and `scons.py` has also been removed.
  * To run NVDA from source, rather than executing `source/nvda.pyw` directly, the developer should now use `runnvda.bat` in the root of the repository. If you do try to execute `source/nvda.pyw`, a message box will alert you this is no longer supported.
  * To perform unit tests, execute `rununittests.bat [<extra unittest discover options>]`
  * To perform system tests: execute `runsystemtests.bat [<extra robot options>]`
  * To perform linting, execute `runlint.bat <base branch>`
  * Please refer to readme.md for more details.
* The following Python dependencies have also been upgraded:
  * comtypes updated to 1.1.8.
  * pySerial updated to 3.5.
  * wxPython updated to 4.1.1.
  * Py2exe updated to 0.10.1.0.
* `LiveText._getTextLines` has been removed. (#11639)
  * Instead, override `_getText` which returns a string of all text in the object.
* `LiveText` objects can now calculate diffs by character. (#11639)
  * To alter the diff behaviour for some object, override the `diffAlgo` property (see the docstring for details).
* When defining a script with the script decorator, the 'allowInSleepMode' boolean argument can be specified to control if a script is available in sleep mode or not. (#11979)
* The following functions are removed from the config module. (#11935)
  * canStartOnSecureScreens - use config.isInstalledCopy instead.
  * hasUiAccess and execElevated - use them from the systemUtils module.
  * getConfigDirs - use globalVars.appArgs.configPath instead.
* Module level REASON_* constants are removed from controlTypes - please use controlTypes.OutputReason instead. (#11969)
* REASON_QUICKNAV has been removed from browseMode - use controlTypes.OutputReason.QUICKNAV instead. (#11969)
* `NVDAObject` (and derivatives) property `isCurrent` now strictly returns Enum class `controlTypes.IsCurrent`. (#11782)
  * `isCurrent` is no longer Optional, and thus will not return None.
    * When an object is not current `controlTypes.IsCurrent.NO` is returned.
* The `controlTypes.isCurrentLabels` mapping has been removed. (#11782)
  * Instead use the `displayString` property on a `controlTypes.IsCurrent` enum value.
    * For example: `controlTypes.IsCurrent.YES.displayString`.
* `winKernel.GetTimeFormat` has been removed - use `winKernel.GetTimeFormatEx` instead. (#12139)
* `winKernel.GetDateFormat` has been removed - use `winKernel.GetDateFormatEx` instead. (#12139)
* `gui.DriverSettingsMixin` has been removed - use `gui.AutoSettingsMixin`. (#12144)
* `speech.getSpeechForSpelling` has been removed - use `speech.getSpellingSpeech`. (#12145)
* Commands cannot be directly imported from speech as `import speech; speech.ExampleCommand()` or `import speech.manager; speech.manager.ExampleCommand()` - use `from speech.commands import ExampleCommand` instead. (#12126)
* `speakTextInfo` will no longer send speech through `speakWithoutPauses` if reason is `SAYALL`, as `SayAllHandler` does this manually now. (#12150)
* The `synthDriverHandler` module is no longer star imported into `globalCommands` and `gui.settingsDialogs` - use `from synthDriverHandler import synthFunctionExample` instead. (#12172)
* `ROLE_EQUATION` has been removed from controlTypes - use `ROLE_MATH` instead. (#12164)
* `autoSettingsUtils.driverSetting` classes are removed from `driverHandler` - please use them from `autoSettingsUtils.driverSetting`. (#12168)
* `autoSettingsUtils.utils` classes are removed from `driverHandler` - please use them from `autoSettingsUtils.utils`. (#12168)
* Support of `TextInfo`s that do not inherit from `contentRecog.BaseContentRecogTextInfo` is removed. (#12157)
* `speech.speakWithoutPauses` has been removed - please use `speech.speechWithoutPauses.SpeechWithoutPauses(speakFunc=speech.speak).speakWithoutPauses` instead. (#12195, #12251)
* `speech.re_last_pause` has been removed - please use `speech.speechWithoutPauses.SpeechWithoutPauses.re_last_pause` instead. (#12195, #12251)
* `WelcomeDialog`, `LauncherDialog` and `AskAllowUsageStatsDialog` are moved to the `gui.startupDialogs`. (#12105)
* `getDocFilePath` has been moved from `gui` to the `documentationUtils` module. (#12105)
* The gui.accPropServer module as well as the AccPropertyOverride and ListCtrlAccPropServer classes from the gui.nvdaControls module have been removed in favor of WX native support for overriding accessibility properties. When enhancing accessibility of WX controls, implement wx.Accessible instead. (#12215)
* Files in `source/comInterfaces/` are now more easily consumable by developer tools such as IDEs. (#12201)
* Convenience methods and types have been added to the winVersion module for getting and comparing Windows versions. (#11909)
  * isWin10 function found in winVersion module has been removed.
  * class winVersion.WinVersion is a comparable and order-able type encapsulating Windows version information.
  * Function winVersion.getWinVer has been added to get a winVersion.WinVersion representing the currently running OS.
  * Convenience constants have been added for known Windows releases, see winVersion.WIN* constants.
* IAccessibleHandler no longer star imports everything from IAccessible and IA2 COM interfaces - please use them directly. (#12232)
* TextInfo objects now have start and end properties which can be compared mathematically with operators such as < <= == != >= >. (#11613)
  * E.g. ti1.start <= ti2.end
  * This usage is now prefered instead of ti1.compareEndPoints(ti2,"startToEnd") <= 0
* TextInfo start and end properties can also be set to each other. (#11613)
  * E.g. ti1.start = ti2.end
  * This usage is prefered instead of ti1.SetEndPoint(ti2,"startToEnd")
* `wx.CENTRE_ON_SCREEN` and `wx.CENTER_ON_SCREEN` are removed, use `self.CentreOnScreen()` instead. (#12309)
* `easeOfAccess.isSupported` has been removed, NVDA only supports versions of Windows where this evaluates to `True`. (#12222)
* `sayAllHandler` has been moved to `speech.sayAll`. (#12251)
  * `speech.sayAll.SayAllHandler` exposes the functions `stop`, `isRunning`, `readObjects`, `readText`, `lastSayAllMode`.
  * `SayAllHandler.stop` also resets the `SayAllHandler` `SpeechWithoutPauses` instance.
  * `CURSOR_REVIEW` and `CURSOR_CARET` has been replaced with `CURSOR.REVIEW` and `CURSOR.CARET`.
* `speech.SpeechWithoutPauses` has been moved to `speech.speechWithoutPauses.SpeechWithoutPauses`. (#12251)
* `speech.curWordChars` has been renamed `speech._curWordChars`. (#12395)
* the following have been removed from `speech` and can be accessed through `speech.getState()`. These are readonly values now. (#12395)
  * speechMode
  * speechMode_beeps_ms
  * beenCanceled
  * isPaused
* to update `speech.speechMode` use `speech.setSpeechMode`. (#12395)
* the following have been moved to `speech.SpeechMode`. (#12395)
  * `speech.speechMode_off` becomes `speech.SpeechMode.off`
  * `speech.speechMode_beeps` becomes `speech.SpeechMode.beeps`
  * `speech.speechMode_talk` becomes `speech.SpeechMode.talk`
* `IAccessibleHandler.IAccessibleObjectIdentifierType` is now `IAccessibleHandler.types.IAccessibleObjectIdentifierType`. (#12367)
* The following in `NVDAObjects.UIA.WinConsoleUIA` have been changed (#12094)
  * `NVDAObjects.UIA.winConsoleUIA.is21H1Plus` renamed `NVDAObjects.UIA.winConsoleUIA.isImprovedTextRangeAvailable`.
  * `NVDAObjects.UIA.winConsoleUIA.consoleUIATextInfo` renamed to start class name with upper case.
  * `NVDAObjects.UIA.winConsoleUIA.consoleUIATextInfoPre21H1` renamed `NVDAObjects.UIA.winConsoleUIA.ConsoleUIATextInfoWorkaroundEndInclusive`
    * The implementation works around both end points being inclusive (in text ranges) before [microsoft/terminal PR 4018](https://github.com/microsoft/terminal/pull/4018)
    * Workarounds for `expand`, `collapse`, `compareEndPoints`, `setEndPoint`, etc

## 2020.4

This release includes new Chinese Input methods, an update to Liblouis and the elements list (NVDA+f7) now works in focus mode.
Context sensitive help is now available when pressing F1 in NVDA dialogs.
Improvements to symbol pronunciation rules, speech dictionary, Braille message and skim reading.
Bug fixes and improvements to Mail, Outlook, Teams, Visual Studio, Azure Data Studio, Foobar2000.
On the web, there are improvements to Google Docs, and greater support for ARIA.
Plus many other important bug fixes and improvements.

### New Features

* Pressing F1 inside NVDA dialogs will now open the help file to most relevant section. (#7757)
* Support for auto complete suggestions (IntelliSense) in Microsoft SQL Server Management Studio plus Visual Studio 2017 and higher. (#7504)
* Symbol pronunciation: Support for grouping in a complex symbol definition and support group references in a replacement rule making them simpler and more powerful. (#11107)
* Users are now notified when attempting to create Speech Dictionary entries with invalid regular expression substitutions. (#11407)
  * Specifically grouping errors are now detected.
* Added support for the new chinese Traditional Quick and Pinyin Input methods in Windows 10. (#11562)
* Tab headers are now considered form fields with quick navigation f key. (#10432)
* Added a command to toggle reporting of marked (highlighted) text; There is no default associated gesture. (#11807)
* Added the --copy-portable-config command line parameter that allows you to automatically copy the provided configuration to the user account when silently installing NVDA. (#9676)
* Braille routing is now supported with the Braille Viewer for mouse users, hover to route to a braille cell. (#11804)
* NVDA will now automatically detect the Humanware Brailliant BI 40X and 20X devices via both USB and Bluetooth. (#11819)

### Changes

* Updated liblouis braille translator to version 3.16.1:
 * Addresses multiple crashes
 * Adds Bashkir grade 1 Braille table
 * Adds Coptic 8 dot computer braille table
 * Adds Russian literary braille and Russian literary braille (detailed) tables
 * Adds Added Afrikaans grade 2 braille table
 * Removes the Russian grade 1 Braille table
* When reading with say all in browse mode, the find next and find previous commands do not stop reading anymore if Allow skim reading option is enabled; say all rather resumes from after the next or previous found term. (#11563)
* For HIMS braille displays F3 has been remapped to Space + dots 148. (#11710)
* Improvements to the UX of the "braille message timeout" and "Show messages indefinitely" options. (#11602)
* In web browsers and other applications that support browse mode, the Elements List dialog (NVDA+F7) can now be invoked when in focus mode. (#10453)
* Updates to ARIA live regions are now suppressed when reporting of dynamic content changes is disabled. (#9077)
* NVDA will now report "Copied to clipboard" before the copied text. (#6757)
* Presentation of graphical view table in disk management has been improved. (#10048)
* Labels for controls are now disabled (greyed out) when the control is disabled. (#11809)
* Updated CLDR emoji annotation to version 38. (#11817)
* The inbuilt "Focus Highlight" feature has been renamed "Vision Highlight". (#11700)

### Bug Fixes

* NVDA once again works correctly with edit fields when using the Fast Log Entry application. (#8996)
* Report elapsed time in Foobar2000 if no total time is available (e.g. when playing a live stream). (#11337)
* NVDA now honors the aria-roledescription attribute on elements in editable content in web pages. (#11607)
* 'list' is no longer announced on every line of a list in Google Docs or other editable content in Google Chrome. (#7562)
* When arrowing by character or word from one list item to another in editable content on the web, entering the new list item is now announced. (#11569)
* NVDA now reads the correct line when the caret is placed at the end of a link on the end of a list item in Google Docs or other editable content on the web. (#11606)
* On Windows 7, opening and closing the start menu from the desktop now sets focus correctly. (#10567)
* When "attempt to cancel expired focus events" is enabled, the title of the tab is now announced again when switching tabs in Firefox. (#11397)
* NVDA no longer fails to announce a list item after typing a character in a list when speaking with the SAPI5 Ivona voices. (#11651)
* It is again possible to use browse mode when reading emails in Windows 10 Mail 16005.13110 and later. (#11439)
* When using the SAPI5 Ivona voices from harposoftware.com, NVDA is now able to save configuration, switch synthesizers, and no longer will stay silent after restarting. (#11650)
* It is now possible to enter number 6 in computer braille from a braille keyboard on HIMS displays. (#11710)
* Major performance improvements in Azure Data Studio. (#11533, #11715)
* With "Attempt to Cancel speech for expired focus events" enabled the title of the NVDA Find dialog is announced again. (#11632)
* NVDA should no longer freeze when waking the computer and focus lands in a Microsoft Edge document. (#11576)
* It is no longer necessary to press tab or move focus after closing a context menu in MS Edge for browse mode to be functional again. (#11202)
* NVDA no longer fails to read items in list views within a 64-bit application such as Tortoise SVN. (#8175)
* ARIA treegrids are now exposed as normal tables in browse mode in both Firefox and Chrome. (#9715)
* A reverse search can now be initiated with 'find previous' via NVDA+shift+F3 (#11770)
* An NVDA script is no longer treated as being repeated if an unrelated key press happens in between the two executions of the script. (#11388)
* Strong and emphasis tags in Internet Explorer can again be suppressed from being reported by turning off Report Emphasis in NVDA's Document Formatting settings. (#11808)
* A freeze of several seconds experienced by a small amount of users when arrowing between cells in Excel should no longer occur. (#11818)
* In Microsoft Teams builds with version numbers like 1.3.00.28xxx, NVDA no longer fails reading messages in chats or Teams channels due to an incorrectly focused menu. (#11821)
* Text marked both as being a spelling and grammar error at the same time in Google Chrome will be appropriately announced as both a spelling and grammar error by NVDA. (#11787)
* When using Outlook (French locale), the shortcut for 'Reply all' (control+shift+R) works again. (#11196)
* In Visual Studio, IntelliSense tool tips that provide additional details about the currently selected IntelliSense item are now only reported once. (#11611)
* In Windows 10 Calculator, NVDA will not announce progress of calculations if speak typed characters is disabled. (#9428)
* NVDA no longer crashes when using English US grade 2 and expand to computer Braille at the cursor is on, when displaying certain content such as a URL in Braille. (#11754)
* It is again possible to report formatting information for the focused Excel cell using NVDA+F. (#11914)
* QWERTY input on Papenmeier braille displays that support it again works and no longer causes NVDA to randomly freeze. (#11944)
* In Chromium based browsers, several cases were solved where table navigation didn't work and NVDA didn't report the number of rows/columns of the table. (#12359)

### Changes for Developers

* System tests can now send keys using spy.emulateKeyPress, which takes a key identifier that conforms to NVDA's own key names, and by default also blocks until the action is executed. (#11581)
* NVDA no longer requires the current directory to be the NVDA application directory in order to function. (#6491)
* The aria live politeness setting for live regions can now be found on NVDA Objects using the liveRegionPoliteness property. (#11596)
* It is now possible to define separate gestures for Outlook and Word document. (#11196)

## 2020.3

This release includes several large improvements to stability and performance particularly in Microsoft Office applications. There are new settings to toggle touchscreen support and graphics reporting.
The existence of marked (highlighted) content can be reported in browsers, and there are new German braille tables.

### New Features

* You can now toggle reporting of graphics from NVDA's document formatting settings. Note that disabling this option will still read the alternative texts of graphics. (#4837)
* You can now toggle NVDA's touchscreen support. An option has been added to the Touch Interaction panel of NVDA's settings. The default gesture is NVDA+control+alt+t. (#9682)
* Added new German braille tables. (#11268)
* NVDA now detects read-only text UIA controls. (#10494)
* The existence of marked (highlighted) content is reported in both speech and braille in all web browsers. (#11436)
 * This can be toggled on and off by a new NVDA Document Formatting option for Highlighting.
* New emulated system keyboard keys can be added from NVDA's Input gestures dialog. (#6060)
  * To do this, press the add button after you selected the Emulated system keyboard keys category.
* Handy Tech Active Braille with joystick is now supported. (#11655)
* "Automatic focus mode for caret movement" setting is now compatible with disabling "Automatically set focus to focusable elements". (#11663)

### Changes

* The Report formatting script (NVDA+f) has now been changed to report the formatting at the system caret rather than at the review cursor position. To report formatting at the review cursor position now use NVDA+shift+f. (#9505)
* NVDA no longer automatically sets the system focus to focusable elements by default in browse mode, improving performance and stability. (#11190)
* CLDR updated from version 36.1 to version 37. (#11303)
* Updated eSpeak-NG to 1.51-dev, commit 1fb68ffffea4
* You can now utilize table navigation in list boxes with checkable list items when the particular list has multiple columns. (#8857)
* In the Add-ons manager, when prompted to confirm removal of an add-on, "No" is now the default. (#10015)
* In Microsoft Excel, the Elements List dialog now presents formulas in their localized form. (#9144)
* NVDA now reports the correct terminology for notes in MS Excel. (#11311)
* When using the "move review cursor to focus" command in browse mode, the review cursor is now set at the position of the virtual caret. (#9622)
* Information reported in browse mode, such as the formatting info with NVDA+F, are now displayed in a slightly bigger window centered on screen. (#9910)

### Bug Fixes

* NVDA now always speaks when navigating by word and landing on any single symbol followed by white space, whatever the verbosity settings. (#5133)
* In applications using QT 5.11 or newer, object descriptions are again reported. (#8604)
* When deleting a word with control+delete, NVDA no longer remains silent. (#3298, #11029)
  * Now the word to the right of the deleted word is announced.
* In general settings panel, the language list is now sorted correctly. (#10348)
* In the Input Gestures dialog, significantly improved performance while filtering. (#10307)
* You can now send Unicode characters beyond U+FFFF from a braille display. (#10796)
* NVDA will announce Open With dialog content in Windows 10 May 2020 Update. (#11335)
* A new experimental option in Advanced settings (Enable selective registration for UI Automation events and property changes) can provide major performance improvements in Microsoft Visual Studio and other UIAutomation based applications if enabled. (#11077, #11209)
* For checkable list items, the selected state is no longer announced redundantly, and if applicable, the unselected state is announced instead. (#8554)
* On Windows 10 May 2020 Update, NVDA now shows the Microsoft Sound Mapper when viewing output devices from synthesizer dialog. (#11349)
* In Internet Explorer, numbers are now announced correctly for ordered lists if the list does not start with 1. (#8438)
* In Google chrome, NVDA will now report not checked for all checkable controls (not just check boxes) that are currently not checked. (#11377)
* It is once again possible to navigate in various controls when NVDA's language is set to Aragonese. (#11384)
* NVDA should no longer sometimes freeze in Microsoft Word when rapidly arrowing up and down or typing characters with Braille enabled. (#11431, #11425, #11414)
* NVDA no longer appends nonexistent trailing space when copying the current navigator object to the clipboard. (#11438)
* NVDA no longer activates the Say All profile if there is nothing to read. (#10899, #9947)
* NVDA is no longer unable to read the features list in Internet Information Services (IIS) Manager. (#11468)
* NVDA now keeps the audio device open improving performance on some sound cards (#5172, #10721)
* NVDA will no longer freeze or exit when holding down control+shift+downArrow in Microsoft Word. (#9463)
* The expanded / collapsed state of directories in the navigation treeview on drive.google.com is now always reported by NVDA. (#11520)
* NVDA will auto detect the NLS eReader Humanware braille display via Bluetooth as its Bluetooth name is now "NLS eReader Humanware". (#11561)
* Major performance improvements in Visual Studio Code. (#11533)

### Changes For Developers

* The GUI Helper's BoxSizerHelper.addDialogDismissButtons supports a new "separated" keyword argument, for adding a standard horizontal separator to dialogs (other than messages and single input dialogs). (#6468)
* Additional properties were added to app modules, including path for the executable (appPath), is a Windows Store app (isWindowsStoreApp), and machine architecture for the app (appArchitecture). (#7894)
* It is now possible to create app modules for apps hosted inside wwahost.exe on Windows 8 and later. (#4569)
* A fragment of the log can now be delimited and then copied to clipboard using NVDA+control+shift+F1. (#9280)
* NVDA-specific objects that are found by Python's cyclic garbage collector are now logged when being deleted by the collector to aide in removing reference cycles from NVDA. (#11499)
 * The majority of NVDA's classes are tracked including NVDAObjects, appModules, GlobalPlugins, SynthDrivers, and TreeInterceptors.
 * A class that needs to be tracked should inherit from garbageHandler.TrackedObject.
* Significant debug logging for MSAA events can be now enabled in NVDA's Advanced settings. (#11521)
* MSAA winEvents for the currently focused object are no longer filtered out along with other events if the event count for a given thread is exceeded. (#11520)

## 2020.2

Highlights of this release include support for a new braille display from Nattiq, better support for ESET antivirus GUI and Windows Terminal, performance improvements in 1Password, and with Windows OneCore synthesizer. Plus many other important bug fixes and improvements.

### New Features

* Support for new braille displays:
  * Nattiq nBraille (#10778)
* Added script to open NVDA configuration directory (no default gesture). (#2214)
* Better support for ESET antivirus GUI. (#10894)
* Added support for Windows Terminal. (#10305)
* Added a command to report the active configuration profile (no default gesture). (#9325)
* Added a command to toggle reporting of subscripts and superscripts (no default gesture). (#10985)
* Web applications (E.G. Gmail) no longer speak outdated information when moving focus rapidly. (#10885)
  * This experimental fix must be manually enabled via the 'Attempt to cancel speech for expired focus events' option in the advanced settings panel.
* Many more symbols have been added to the default symbols dictionary. (#11105)

### Changes

* Updated liblouis braille translator from 3.12 to [3.14.0](https://github.com/liblouis/liblouis/releases/tag/v3.14.0). (#10832, #11221)
* The reporting of superscripts and subscripts is now controlled separately to the reporting of font attributes. (#10919)
* Due to changes made in VS Code, NVDA no longer disables browse mode in Code by default. (#10888)
* NVDA no longer reports "top" and "bottom" messages when moving the review cursor directly to the first or last line of the current navigator object with the move to top and move to bottom review cursor scripts respectively. (#9551)
* NVDA no longer reports  "left" and "right" messages when directly moving the review cursor to the first or last character of the line for the current navigator object with the move to beginning of line and move to end of line review cursor scripts respectively. (#9551)

### Bug Fixes

* NVDA now starts correctly when the log file cannot be created. (#6330)
* In recent releases of Microsoft Word 365, NVDA will no longer announce "delete back word" when Control+Backspace is pressed while editing a document. (#10851)
* In Winamp, NVDA will once again announce toggle status of shuffle and repeat. (#10945)
* NVDA is no longer extremely sluggish when moving within the list of items in 1Password. (#10508)
* The Windows OneCore speech synthesizer no longer lags between utterances. (#10721)
* NVDA no longer freezes when you open the context menu for 1Password in the system notification area. (#11017)
* In Office 2013 and older:
  * Ribbons are announced when focus moves to them for the first time. (#4207)
  * Context menu items  are once again reported properly. (#9252)
  * Ribbon sections are consistently announced when navigating with Control+arrows. (#7067)
* In browse mode in Mozilla Firefox and Google Chrome, text no longer incorrectly appears on a separate line when web content uses CSS display: inline-flex. (#11075)
* In browse mode with Automatically set system focus to focusable elements disabled, it is now possible to activate elements that aren't focusable.
* In browse mode with Automatically set system focus to focusable elements disabled, it is now possible to activate elements reached by pressing the tab key. (#8528)
* In browse mode with Automatically set system focus to focusable elements disabled, activating certain elements no longer clicks in an incorrect location. (#9886)
* NVDA error sounds are no longer heard when accessing DevExpress text controls. (#10918)
* The tool-tips of the icons in the system tray are no longer reported upon keyboard navigation if their text is equal to the name of the icons, to avoid double announcing. (#6656)
* In browse mode with 'Automatically set system focus to focusable elements' disabled, switching to focus mode with NVDA+space now focuses the element under the caret. (#11206)
* It is once again possible to check for NVDA updates on certain systems; e.g. clean Windows installs. (#11253)
* Focus is not moved in Java application when the selection is changed in an unfocused tree, table or list. (#5989)

### Changes For Developers

* execElevated and hasUiAccess have moved from config module to systemUtils module. Usage via config module is deprecated. (#10493)
* Updated configobj to 5.1.0dev commit f9a265c4. (#10939)
* Automated testing of NVDA with Chrome and a HTML sample is now possible. (#10553)
* IAccessibleHandler has been converted into a package, OrderedWinEventLimiter has been extracted to a module and unit tests added (#10934)
* Updated BrlApi to version 0.8 (BRLTTY 6.1). (#11065)
* Status bar retrieval may now be customized by an AppModule. (#2125, #4640)
* NVDA no longer listens for IAccessible EVENT_OBJECT_REORDER. (#11076)
* A broken ScriptableObject (such as a GlobalPlugin missing a call to its base class' init method) no longer breaks NVDA's script handling. (#5446)

## 2020.1

Highlights of this release include support for several new braille displays from HumanWare and APH, plus many other important bug fixes such as the ability to again read math in Microsoft Word using MathPlayer / MathType.

### New Features

* The currently selected item in listboxes is again presented in browse mode in Chrome, similar to NVDA 2019.1. (#10713)
* You can now perform right mouse clicks on touch devices by doing a one finger tap and hold. (#3886)
* Support for New braille displays: APH Chameleon 20, APH Mantis Q40, HumanWare BrailleOne, BrailleNote Touch v2, and NLS eReader. (#10830)

### Changes

* NVDA will prevent the system from locking or going to sleep when in say all. (#10643)
* Support for out-of-process iframes in Mozilla Firefox. (#10707)
* Updated liblouis braille translator to version 3.12. (#10161)

### Bug Fixes

* Fixed NVDA not announcing Unicode minus symbol (U+2212). (#10633)
* When installing add-on from add-ons manager, names of files and folders in the browse window are no longer reported twice. (#10620, #2395)
* In Firefox, when loading Mastodon with the advanced web interface enabled, all timelines now render correctly in browse mode. (#10776)
* In browse mode, NVDA now reports "not checked" for unchecked check boxes where it sometimes didn't previously. (#10781)
* ARIA switch controls no longer report confusing information such as "not pressed checked" or "pressed checked". (#9187)
* SAPI4 voices should no longer refuse to speak certain text. (#10792)
* NVDA can again read and interact with math equations in Microsoft Word. (#10803)
* NVDA will again announce text being unselected in browse mode if pressing an arrow key while text is selected. (#10731).
* NVDA no longer exits if there is an error initializing eSpeak. (#10607)
* Errors caused by unicode in translations for shortcuts no longer stop the installer, mitigated by falling back to the English text. (#5166, #6326)
* Arrowing out and away from lists and tables in sayAll with skim reading enabled no longer continuously announces exiting the list or table. (#10706)
* Fix mouse tracking for some MSHTML elements in Internet Explorer. (#10736)

### Changes for Developers

* Developer documentation is now build using sphinx. (#9840)
* Several speech functions have been split into two. (#10593)
  The speakX version remains, but now depends on a getXSpeech function which returns a speech sequence.
  * speakObjectProperties now relies on getObjectPropertiesSpeech
  * speakObject now relies on getObjectSpeech
  * speakTextInfo now relies on getTextInfoSpeech
  * speakWithoutPauses has been converted into a class, and refactored, but should not break compatibility.
  * getSpeechForSpelling is deprecated (though still available) use getSpellingSpeech instead.
  Private changes that should not affect addon developers:
  * _speakPlaceholderIfEmpty is now _getPlaceholderSpeechIfTextEmpty
  * _speakTextInfo_addMath is now _extendSpeechSequence_addMathForTextInfo
* Speech 'reason' has been converted to an Enum, see controlTypes.OutputReason class. (#10703)
  * Module level 'REASON_*' constants are deprecated.
* Compiling NVDA dependencies now requires Visual Studio 2019 (16.2 or newer). (#10169)
* Updated SCons to version 3.1.1. (#10169)
* Again allow behaviors._FakeTableCell to have no location defined (#10864)

## 2019.3

NVDA 2019.3 is a very significant release containing many under-the-hood changes including the upgrade of Python 2 to Python 3, and a major re-write of NVDA's speech subsystem.
Although these changes do break compatibility with older NVDA add-ons, the upgrade to Python 3 is necessary for security, and the changes to speech allow for  some exciting innovations in the near future.
 Other highlights in this release include 64 bit support for Java VMs, Screen Curtain and Focus Highlight functionality, support for more braille displays and a new Braille viewer, and many many other bug fixes.

### New Features

* The accuracy of the move mouse to navigator object command has been improved in text fields in Java applications. (#10157)
* Added support for  the following Handy Tech Braille displays (#8955):
 * Basic Braille Plus 40
 * Basic Braille Plus 32
 * Connect Braille
* All user-defined gestures can now be removed via a new "Reset to factory defaults" button in the Input Gestures dialog. (#10293)
* Font reporting in Microsoft Word now includes if text is marked as hidden. (#8713)
* Added a command to move the review cursor to the position previously set as start marker for selection or copy: NVDA+shift+F9. (#1969)
* In Internet Explorer, Microsoft Edge and recent versions of Firefox and Chrome, landmarks are now reported in focus mode and object navigation. (#10101)
* In Internet Explorer, Google Chrome and Mozilla Firefox, You can now navigate by article and grouping using quick navigation scripts. These scripts are unbound by default and can be assigned in the Input Gestures dialog when the dialog is opened from a browse mode document. (#9485, #9227)
 * Figures are also reported. They are considered objects and therefore navigable with the o quick navigation key.
* In Internet Explorer, Google Chrome and Mozilla Firefox, article elements are now reported with object navigation, and optionally in browse mode if turned on in Document Formatting settings. (#10424)
* Added screen curtain, which when enabled, makes the whole screen black on Windows 8 and later. (#7857)
 * Added a script to enable screen curtain (until next restart with one press, or always while NVDA is running with two presses), no default gesture is assigned.
 * Can be enabled and configured via the 'vision' category in NVDA's settings dialog.
* Added screen highlight functionality to NVDA. (#971, #9064)
 * Highlighting of the focus, navigator object, and browse mode caret position can be enabled and configured via the 'vision' category in NVDA's settings dialog.
 * Note: This feature is incompatible with the focus highlight add-on, however, the add-on can still be used while the built-in highlighter is disabled.
* Added Braille Viewer tool, allows viewing braille output via an on-screen window. (#7788)

### Changes

* The user guide now describes how to use NVDA in the Windows Console. (#9957)
* Running nvda.exe now defaults to replacing an already running copy of NVDA. The -r|--replace command line parameter is still accepted, but ignored. (#8320)
* On Windows 8 and later, NVDA will now report product name and version information for hosted apps such as apps downloaded from Microsoft Store using information provided by the app. (#4259, #10108)
* When toggling track changes on and off with the keyboard in Microsoft Word, NVDA will announce the state of the setting. (#942)
* The NVDA version number is now logged as the first message in the log. This occurs even if logging has been disabled from the GUI. (#9803)
* The settings dialog no longer allows for changing the configured log level if it has been overridden from the command line. (#10209)
* In Microsoft Word, NVDA now announces the display state of non printable characters when pressing the toggle shortcut Ctrl+Shift+8 . (#10241)
* Updated Liblouis braille translator to commit 58d67e63. (#10094)
* When CLDR characters (including emojis) reporting is enabled, they are announced at all punctuation levels. (#8826)
* Third party python packages included in NVDA, such as comtypes, now log their warnings and errors to the NVDA log. (#10393)
* Updated Unicode Common Locale Data Repository emoji annotations to version 36.0. (#10426)
* When focussing a grouping in browse mode, the description is now also read. (#10095)
* The Java Access Bridge is now included with NVDA to enable access to Java applications, including for 64 bit Java VMs. (#7724)
* If the Java Access Bridge is not enabled for the user, NVDA automatically enables it at NVDA startup. (#7952)
* Updated eSpeak-NG to 1.51-dev, commit ca65812ac6019926f2fbd7f12c92d7edd3701e0c. (#10581)

### Bug Fixes

* Emoji and other 32 bit unicode characters now take less space on a braille display when they are shown as hexadecimal values. (#6695)
* In Windows 10, NVDA will announce tooltips from universal apps if NVDA is configured to report tooltips in object presentation dialog. (#8118)
* On Windows 10 Anniversary Update and later, typed text is now reported in Mintty. (#1348)
* On Windows 10 Anniversary Update and later, output in the Windows Console that appears close to the caret is no longer spelled out. (#513)
* Controls in Audacitys compressor dialog are now announced when navigating the dialog. (#10103)
* NVDA no longer treats spaces as words in object review in Scintilla based editors such as Notepad++. (#8295)
* NVDA will prevent the  system from entering sleep mode when scrolling through text with braille display gestures. (#9175)
* On Windows 10, braille will now follow when editing cell contents in Microsoft Excel and in other UIA text controls where it was lagging behind. (#9749)
* NVDA will once again report suggestions in the Microsoft Edge address bar. (#7554)
* NVDA is no longer silent when focusing an HTML tab control header in Internet Explorer. (#8898)
* In Microsoft Edge based on EdgeHTML, NVDA will no longer play search suggestion sound when the window becomes maximized. (#9110, #10002)
* ARIA 1.1 combo boxes are now supported in Mozilla Firefox and Google Chrome. (#9616)
* NVDA will no longer report content of visually hidden columns for list items in SysListView32 controls. (#8268)
* The settings dialog no longer shows "info" as the current log level when in secure mode. (#10209)
* In Start menu for Windows 10 Anniversary Update and later, NVDA will announce details of search results. (#10340)
* In browse mode, if moving the cursor or using quick navigation causes the document to change, NVDA no longer speaks incorrect content in some cases. (#8831, #10343)
* Some bullet names in Microsoft Word have been corrected. (#10399)
* In Windows 10 May 2019 Update and later, NVDA will once again announce first selected emoji or clipboard item when emoji panel and clipboard history opens, respectively. (#9204)
* In Poedit, it is once again possible to view some translations for right to left languages. (#9931)
* In the Settings app in Windows 10 April 2018 Update and later, NVDA will no longer announce progress bar information for volume meters found in the System/Sound page. (#10412)
* Invalid regular expressions in speech dictionaries no longer completely break speech in NVDA. (#10334)
* When reading bulleted items in Microsoft Word with UIA enabled, the bullet from the next list item is no longer inappropriately announced. (#9613)
* Some rare braille translation issues and errors with liblouis have been resolved. (#9982)
* Java applications started before NVDA are now accessible without the need to restart the Java app. (#10296)
* In Mozilla Firefox, when the focused element becomes marked as current (aria-current), this change is no longer spoken multiple times. (#8960)
* NVDA will now treat certain composit unicode characters such as e-acute as one single character when moving through text. (#10550)
* Spring Tool Suite Version 4 is now supported. (#10001)
* Don't double speak name when aria-labelledby relation target is an inner element. (#10552)
* On Windows 10 version 1607 and later, typed characters from Braille keyboards are spoken in more situations. (#10569)
* When changing the audio output device, tones played by NVDA will now play through the newly selected device. (#2167)
* In Mozilla Firefox, moving focus in browse mode is faster. This makes moving the cursor in browse mode more responsive in many cases. (#10584)

### Changes for Developers

* Updated Python to 3.7. (#7105)
* Updated pySerial to version 3.4. (#8815)
* Updated wxPython to 4.0.3 to support Python 3.5 and later. (#9630)
* Updated six to version 1.12.0. (#9630)
* Updated py2exe to version 0.9.3.2 (in development, commit b372a8e from albertosottile/py2exe#13). (#9856)
* Updated UIAutomationCore.dll comtypes module to version 10.0.18362. (#9829)
* The tab-completion in the Python console only suggests attributes starting with an underscore if the underscore is first typed. (#9918)
* Flake8 linting tool has been integrated with SCons reflecting code requirements for Pull Requests. (#5918)
* As NVDA no longer depends on pyWin32, modules such as win32api and win32con are no longer available to add-ons. (#9639)
 * win32api calls can be replaced with direct calls to win32 dll functions via ctypes.
 * win32con constants should be defined in your files.
* The "async" argument in nvwave.playWaveFile has been renamed to "asynchronous". (#8607)
* speakText and speakCharacter methods on synthDriver objects are no longer supported.
 * This functionality is handled by SynthDriver.speak.
* SynthSetting classes in synthDriverHandler have been removed. Now use driverHandler.DriverSetting classes instead.
* SynthDriver classes should no longer expose index via the lastIndex property.
 * Instead, they should notify the synthDriverHandler.synthIndexReached action with the index, once all previous audio has finished playing before that index.
* SynthDriver classes must now notify the synthDriverHandler.synthDoneSpeaking action, once all audio from a SynthDriver.speak call has completed playing.
* SynthDriver classes must support the speech.PitchCommand in their speak method, as changes in pitch for speak spelling now depends on this functionality.
* The speech function getSpeechTextForProperties has been renamed to getPropertiesSpeech. (#10098)
* The braille function getBrailleTextForProperties has been renamed to getPropertiesBraille. (#10469)
* Several speech functions have been changed to return speech sequences. (#10098)
 * getControlFieldSpeech
 * getFormatFieldSpeech
 * getSpeechTextForProperties now called getPropertiesSpeech
 * getIndentationSpeech
 * getTableInfoSpeech
* Added a textUtils module to simplify string differences between Python 3 strings and Windows unicode strings. (#9545)
 * See the module documentation and textInfos.offsets module for example implementations.
* Deprecated functionality now removed. (#9548)
 * AppModules removed:
  * Windows XP sound recorder.
  * Klango Player, which is abandoned software.
 * configobj.validate wrapper removed.
  * New code should use from configobj import validate instead of import validate
 * textInfos.Point and textInfos.Rect replaced by locationHelper.Point and locationHelper.RectLTRB respectively.
 * braille.BrailleHandler._get_tether and braille.BrailleHandler.set_tether have been removed.
 * config.getConfigDirs has been removed.
 * config.ConfigManager.getConfigValidationParameter has been replaced by getConfigValidation
 * inputCore.InputGesture.logIdentifier property has been removed.
   * Use _get_identifiers in inputCore.InputGesture instead.
 * synthDriverHandler.SynthDriver.speakText/speakCharacter have been removed.
 * Removed several synthDriverHandler.SynthSetting classes.
   * Previously kept for backwards compatibility (#8214), now considered obsolete.
   * Drivers that used the SynthSetting classes should be updated to use the DriverSetting classes.
 * Some legacy code has been removed, particularly:
  * Support for the Outlook pre 2003 message list.
  * An overlay class for the classic start menu, only found in Windows Vista and earlier.
  * Dropped support for Skype 7, as it is definitely not working any more.
* Added a framework to create vision enhancement providers; modules that can change screen contents, optionally based on input from NVDA about object locations. (#9064)
 * Add-ons can bundle their own providers in a visionEnhancementProviders folder.
 * See the vision and visionEnhancementProviders modules for the implementation of the framework and examples, respectively.
 * Vision enhancement providers are enabled and configured via the 'vision' category in NVDA's settings dialog.
* Abstract class properties are now supported on objects that inherit from baseObject.AutoPropertyObject (e.g. NVDAObjects and TextInfos). (#10102)
* Introduced displayModel.UNIT_DISPLAYCHUNK as a textInfos unit constant specific to DisplayModelTextInfo. (#10165)
 * This new constant allows walking over the text in a DisplayModelTextInfo in a way that more closely resembles how the text chunks are saved in the underlying model.
* displayModel.getCaretRect now returns an instance of locationHelper.RectLTRB. (#10233)
* The UNIT_CONTROLFIELD and UNIT_FORMATFIELD constants have been moved from virtualBuffers.VirtualBufferTextInfo to the textInfos package. (#10396)
* For every entry in the NVDA log, information about the originating thread is now included. (#10259)
* UIA TextInfo objects can now be moved/expanded by the page, story and formatField text units. (#10396)
* External modules (appModules and globalPlugins) are now less likely to be able to break the creation of NVDAObjects.
 * Exceptions caused by the "chooseNVDAObjectOverlayClasses" and "event_NVDAObject_init" methods are now properly caught and logged.
* The aria.htmlNodeNameToAriaLandmarkRoles dictionary has been renamed to aria.htmlNodeNameToAriaRoles. It now also contains roles that aren't landmarks.
* scriptHandler.isCurrentScript has been removed due to lack of use. There is no replacement. (#8677)

## 2019.2.1

This is a minor release to fix several crashes present in 2019.2. Fixes include:

* Addressed several crashes in Gmail seen in both Firefox and Chrome when interacting with particular popup menus such as when creating filters or changing certain Gmail settings. (#10175, #9402, #8924)
* In Windows 7, NVDA no longer causes Windows Explorer to crash when the mouse is used in the start menu. (#9435)
* Windows Explorer on Windows 7 no longer crashes when accessing metadata edit fields. (#5337)
* NVDA no longer freezes when interacting with images with a base64 URI in Mozilla Firefox or Google Chrome. (#10227)

## 2019.2

Highlights of this release include auto detection of Freedom Scientific braille displays, an experimental setting in the Advanced panel to stop browse mode from automatically moving focus (which may provide performance improvements), a rate boost option for the Windows OneCore synthesizer to achieve very fast rates, and many other bug fixes.

### New Features

* NVDA's Miranda NG support  works with newer versions of the client. (#9053)
* You can now disable browse mode by default by disabling the new "Enable browse mode on page load" option in NVDA's browse mode settings. (#8716)
 * Note that when this option is disabled, you can still enable browse mode manually by pressing NVDA+space.
* You can now filter symbols in the punctuation/symbol pronunciation dialog, similar to how filtering works in the elements list and input gestures dialog. (#5761)
* A command has been added to change the mouse text unit resolution (how much text will be spoken when the mouse moves), it has not been assigned a default gesture. (#9056)
* The windows OneCore synthesizer now has a rate boost option, which allows for significantly faster speech. (#7498)
* The Rate Boost option is now configurable from the Synth Settings Ring for supported speech synthesizers. (Currently eSpeak-NG and Windows OneCore). (#8934)
* Configuration profiles can now be manually activated with gestures. (#4209)
 * The gesture must be configured in the "Input gestures" dialog.
* In Eclipse, added support for autocompletion in code editor. (#5667)
 * Additionally, Javadoc information can be read from the editor when it is present by using NVDA+d.
* Added an experimental option to the Advanced Settings panel that allows you to stop the system focus from following the browse mode cursor (Automatically set system focus to focusable elements). (#2039) Although this may not be suitable to turn off for all websites, this may fix:
 * Rubber band effect: NVDA sporadically undoes the last browse mode keystroke by jumping to the previous location.
 * Edit boxes steal system focus when arrowing down through them on some websites.
 * Browse mode keystrokes are slow to respond.
* For braille display drivers that support it, driver settings can now be changed from the braille settings category in NVDA's settings dialog. (#7452)
* Freedom Scientific braille displays are now supported by braille display auto detection. (#7727)
* Added a command to show the replacement for the symbol under the review cursor. (#9286)
* Added an experimental option to the Advanced Settings panel that allows you to try out a new, work-in-progress rewrite of NVDA's Windows Console support using the Microsoft UI Automation API. (#9614)
* In the Python Console, the input field now supports pasting multiple lines from the clipboard. (#9776)

### Changes

* Synthesizer volume is now increased and decreased by 5 instead of 10 when using the settings ring. (#6754)
* Clarified the text in the add-on manager when NVDA is launched with the --disable-addons flag. (#9473)
* Updated Unicode Common Locale Data Repository emoji annotations to version 35.0. (#9445)
* The hotkey for the filter field in the elements list in browse mode has changed to alt+y. (#8728)
* When an auto detected braille display is connected via Bluetooth, NVDA will keep searching for USB displays supported by the same driver and switch to a USB connection if it becomes available. (#8853)
* Updated eSpeak-NG to commit 67324cc.
* Updated liblouis braille translator to version 3.10.0. (#9439, #9678)
* NVDA will now report the word 'selected' after reporting the text a user has just selected.(#9028, #9909)
* In Microsoft Visual Studio Code, NVDA is in focus mode by default. (#9828)

### Bug Fixes

* NVDA no longer crashes when an add-on directory is empty. (#7686)
* LTR and RTL marks are no longer reported in Braille or per-character speech when accessing the properties window. (#8361)
* When jumping to form fields with Browse Mode quick navigation, the entire form field is now announced rather than just the first line. (#9388)
* NVDA will no longer become silent after exiting the Windows 10 Mail app. (#9341)
* NVDA no longer fails to start when the users regional settings are set to a locale unknown to NVDA, such as English (Netherlands). (#8726)
* When browse mode is enabled in Microsoft Excel and you switch to a browser in focus mode or vice versa, browse mode state is now reported appropriately. (#8846)
* NVDA now properly reports the line at the mouse cursor in Notepad++ and other Scintilla based editors. (#5450)
* In Google Docs (and other web-based editors), braille no longer sometimes incorrectly shows "lst end" before the cursor in the middle of a list item. (#9477)
* In the Windows 10 May 2019 Update, NVDA no longer speaks many volume notifications if changing the volume with hardware buttons when File Explorer has focus. (#9466)
* Loading the punctuation/symbol pronunciation dialog is now much faster when using symbol dictionaries containing over 1000 entries. (#8790)
* In Scintilla controls such as Notepad++, NVDA can read the correct line when wordwrap is enabled. (#9424)
* In Microsoft Excel, the cell location is announced after it changes due to the shift+enter or shift+numpadEnter gestures. (#9499)
* In Visual Studio 2017 and up, in the Objects Explorer window, the selected item in objects tree or members tree with categories is now reported correctly. (#9311)
* Add-ons with names that only differ in capitalization are no longer treated as separate add-ons. (#9334)
* For Windows OneCore voices, the rate set in NVDA is no longer affected by the rate set in Windows 10 Speech Settings. (#7498)
* The log can now be opened with NVDA+F1 when there is no developer info for the current navigator object. (#8613)
* It is again possible to use NVDA's table navigation commands in Google Docs, in Firefox and Chrome. (#9494)
* The bumper keys now work correctly on Freedom Scientific braille displays. (#8849)
* When reading the first character of a document in Notepad++ 7.7 X64, NVDA no longer freezes for up to ten seconds. (#9609)
* HTCom can now be used with a Handy Tech Braille display in combination with NVDA. (#9691)
* In Mozilla Firefox, updates to a live region are no longer reported if the live region is in a background tab. (#1318)
* NVDA's browse mode Find dialog no longer fails to function if NVDA's About dialog is currently open in the background. (#8566)

### Changes for Developers

* You can now set the "disableBrowseModeByDefault" property on app modules to leave browse mode off by default. (#8846)
* The extended window style of a window is now exposed using the `extendedWindowStyle` property on Window objects and their derivatives. (#9136)
* Updated comtypes package to 1.1.7. (#9440, #8522)
* When using the report module info command, the order of information has changed to present the module first. (#7338)
* Added an example to demonstrate using nvdaControllerClient.dll from C#. (#9600)
* Added a new isWin10 function to the winVersion module which returns whether or not this copy of NVDA is running on (at least) the supplied release version of Windows 10 (such as 1903). (#9761)
* The NVDA Python console now  contains more useful modules in its namespace (such as appModules, globalPlugins, config and textInfos). (#9789)
* The result of the last executed command in the NVDA Python console is now accessible from the _ (line) variable. (#9782)
 * Note that this shadows the gettext translation function also called "_". To access the translation function: del _

## 2019.1.1

This point release fixes the following bugs:

* NVDA no longer causes Excel 2007 to crash or refuses to report if a cell has a formula. (#9431)
* Google Chrome no longer crashes when interacting with certain listboxes. (#9364)
* An issue has been fixed which prevented copying a users configuration to the system configuration profile. (#9448)
* In Microsoft Excel, NVDA again uses the localized message when reporting the location of merged cells. (#9471)

## 2019.1

Highlights of this release include performance improvements when accessing both Microsoft word and Excel, stability and security improvements such as support for add-ons with version compatibility information, and many other bug fixes.

Please note that starting from this release of NVDA, custom appModules, globalPlugins, braille display drivers and synth drivers will no longer be automatically loaded from your NVDA user configuration directory.
Rather these  should be installed as part of an NVDA add-on. For those developing code for an add-on, code for testing can be placed in a new developer scratchpad directory in the NVDA user configuration directory,  if the Developer scratchpad option  is turned on in NVDA's new Advanced settings panel.
These changes are necessary to better ensure compatibility of custom code, so that NVDA does not break when this code becomes incompatible with newer releases.
Please refer to the list of changes further down for more details on this and how add-ons are now better versioned.

### New Features

* New braille tables: Afrikaans, Arabic 8 dot computer braille, Arabic grade 2, Spanish grade 2. (#4435, #9186)
* Added an option to NVDA's mouse settings to make NVDA handle situations where the mouse is controlled by another application. (#8452)
 * This will allow NVDA to track the mouse when a system is controlled remotely using TeamViewer or other remote control software.
* Added the `--enable-start-on-logon` command line parameter to allow configuring whether silent installations of NVDA set NVDA to start at Windows logon or not. Specify true to start at logon or false to not start at logon. If the --enable-start-on-logon argument is not specified at all then NVDA will default to starting at logon, unless it was  already configured not to by a previous installation. (#8574)
* It is possible to turn NVDA's logging features off by setting logging level to "disabled" from General settings panel. (#8516)
* The presence of formulae in LibreOffice and Apache OpenOffice spreadsheets is now reported. (#860)
* In Mozilla Firefox and Google Chrome, browse mode now reports the selected item in list boxes and trees.
 * This works in Firefox 66 and later.
 * This does not work for certain list boxes (HTML select controls) in Chrome.
* Early support for apps such as Mozilla Firefox on computers with ARM64 (e.g. Qualcomm Snapdragon) processors. (#9216)
* A new Advanced Settings category has been added to NVDA's Settings dialog, including an option to try out NVDA's new support for Microsoft Word via the Microsoft UI Automation API. (#9200)
* Added support for the graphical view in Windows Disk Management. (#1486)
* Added support for Handy Tech Connect Braille and Basic Braille 84. (#9249)

### Changes

* Updated liblouis braille translator to version 3.8.0. (#9013)
* Add-on authors now can enforce a minimum required NVDA version for their add-ons. NVDA will refuse to install or load an add-on whose minimum required NVDA version is higher than the current NVDA version. (#6275)
* Add-on authors can now specify the last version of NVDA the add-on has been tested against. If an add-on has been only tested against a  version of NVDA lower than the current version, then NVDA will refuse to install or load the add-on. (#6275)
* This version of NVDA will allow installing and loading of add-ons  that do not yet contain Minimum and Last Tested NVDA version information, but upgrading to future versions of NVDA (E.g. 2019.2) may automatically cause these older add-ons to be disabled.
* The move mouse to navigator object command is now available in Microsoft Word as well as for UIA controls, particularly Microsoft Edge. (#7916, #8371)
* Reporting of text under the mouse has been improved within Microsoft Edge and other UIA applications. (#8370)
* When NVDA is started with the `--portable-path` command line parameter, the provided path is automatically filled in when trying to create a portable copy of NVDA using the NVDA menu. (#8623)
* Updated the path to the Norwegian braille table to reflect the standard from the year 2015. (#9170)
* When navigating by paragraph (control+up or down arrows) or navigating by table cell (control+alt+arrows), the existence of spelling errors will no longer be announced, even if NVDA is configured to announce these automatically. This is because paragraphs and table cells can be quite large, and detecting spelling errors in some applications can be very costly. (#9217)
* NVDA no longer automatically loads custom appModules, globalPlugins and braille and synth drivers from the NVDA user configuration directory. This code should be instead packaged as an add-on with correct version information, ensuring that incompatible code is not run with current versions of NVDA. (#9238)
 * For developers who need to test code as it is being developed,  enable NVDA's developer scratchpad directory in the Advanced category of NVDA settings, and place your code in the 'scratchpad' directory found in the NVDA user configuration directory when this option is enabled.

### Bug Fixes

* When using OneCore speech synthesizer on Windows 10 April 2018 Update and later, large chunks of silence are no longer inserted between speech utterances. (#8985)
* When moving by character in plain text controls (such as Notepad) or browse mode, 32 bit emoji characters consisting of two UTF-16 code points (such as 🤦) will now read properly. (#8782)
* Improved restart confirmation dialog after changing NVDA's interface language. The text and the button labels are now more concise and less confusing. (#6416)
* If a 3rd party speech synthesizer fails to load, NVDA will fall back to Windows OneCore speech synthesizer on Windows 10, rather than espeak. (#9025)
* Removed the "Welcome Dialog" entry in the NVDA menu while on secure screens. (#8520)
* When tabbing or using quick navigation in browse mode, legends on tab panels are now reported more consistently. (#709)
* NVDA will now announce selection changes for certain time pickers such as in the Alarms and Clock app in Windows 10. (#5231)
* In Windows 10's Action Center, NVDA will announce status messages when toggling quick actions such as brightness and focus assist. (#8954)
* In action Center in Windows 10 October 2018 Update and earlier, NVDA will recognize brightness quick action control as a button instead of a toggle button. (#8845)
* NVDA will again track cursor and announce deleted characters in the Microsoft Excel  go to and find edit fields. (#9042)
* Fixed a rare browse mode crash in Firefox. (#9152)
* NVDA no longer fails to report the focus for some controls in the Microsoft Office 2016 ribbon when collapsed.
* NVDA no longer fails to report the suggested contact when entering addresses in new messages in Outlook 2016. (#8502)
* The last few cursor routing keys on 80 cell eurobraille displays no longer route the cursor to a position at or just after the start of the braille line. (#9160)
* Fixed table navigation in threaded view in Mozilla Thunderbird. (#8396)
* In Mozilla Firefox and Google Chrome, switching to focus mode now works correctly for certain list boxes and trees (where the list box/tree is not itself focusable but its items are) . (#3573, #9157)
* Browse mode is now correctly turned on by default when reading messages in Outlook 2016/365 if using NVDA's experimental UI Automation support for Word Documents. (#9188)
* NVDA is now less likely to freeze in such a way that the only way to escape is signing out from your current windows session. (#6291)
* In Windows 10 October 2018 Update and later, when opening cloud clipboard history with clipboard empty, NVDA will announce clipboard status. (#9103)
* In Windows 10 October 2018 Update and later, when searching for emojis in emoji panel, NVDA will announce top search result. (#9105)
* NVDA no longer freezes in the main window of Oracle VirtualBox 5.2 and above. (#9202)
* Responsiveness in Microsoft Word when navigating by line, paragraph or table cell may be significantly improved in some documents. A reminder that for best performance, set Microsoft Word to Draft view with alt+w,e after opening a document. (#9217)
* In Mozilla Firefox and Google Chrome, empty alerts are no longer reported. (#5657)
* Significant performance improvements when navigating cells in Microsoft Excel, particularly when the spreadsheet contains comments and or validation dropdown lists. (#7348)
* It should be no longer necessary to turn off in-cell editing in Microsoft Excel's options to access the cell edit control with NVDA in Excel 2016/365. (#8146).
* Fixed a freeze in Firefox sometimes seen when quick navigating by landmarks, if the Enhanced Aria add-on is in use. (#8980)

### Changes for Developers

* NVDA can now  be built with all editions of Microsoft Visual Studio 2017 (not just the Community edition). (#8939)
* You can now include log output from liblouis into the NVDA log by setting the louis boolean flag in the debugLogging section of the NVDA configuration. (#4554)
* Add-on authors are now able to provide NVDA version compatibility information in add-on manifests. (#6275, #9055)
 * minimumNVDAVersion: The minimum required version of NVDA for an add-on to work properly.
 * lastTestedNVDAVersion: The last version of NVDA an add-on has been tested with.
* OffsetsTextInfo objects can now implement the _getBoundingRectFromOffset method to allow retrieval of bounding rectangles per characters instead of points. (#8572)
* Added a boundingRect property to TextInfo objects to retrieve the bounding rectangle of a range of text. (#8371)
* Properties and methods within classes can now be marked as abstract in NVDA. These classes will raise an error if instantiated. (#8294, #8652, #8658)
* NVDA can log the time since input when text is spoken, which helps in measuring perceived responsiveness. This can be enabled by setting the timeSinceInput setting to True in the debugLog section of the NVDA configuration. (#9167)

## 2018.4.1

This release fixes a crash at start up if NVDA's user interface language is set to Aragonese. (#9089)

## 2018.4

Highlights of this release include performance improvements in recent Mozilla Firefox versions, announcement of emojis with all synthesizers, reporting of replied/forwarded status in Outlook, reporting the distance of the cursor to the edge of a Microsoft Word page, and many bug fixes.

### New Features

* New braille tables: Chinese (China, Mandarin) grade 1 and grade 2. (#5553)
* Replied / Forwarded status is now reported on mail items in the Microsoft Outlook message list. (#6911)
* NVDA is now able to read descriptions for emoji as well as other characters that are part of the Unicode Common Locale Data Repository. (#6523)
* In Microsoft Word, the cursor's distance from the top and left edges of the page can be reported by pressing NVDA+numpadDelete. (#1939)
* In Google Sheets with braille mode enabled, NVDA no longer announces 'selected' on every cell when moving focus between cells. (#8879)
* Added support for Foxit Reader and Foxit Phantom PDF. (#8944)
* Added support for the DBeaver database tool. (#8905)

### Changes

* "Report help balloons" in the Object Presentations dialog has been renamed to "Report notifications" to include reporting of toast notifications in Windows 8 and later. (#5789)
* In NVDA's keyboard settings, the checkboxes to enable or disable NVDA modifier keys are now displayed in a list rather than as separate checkboxes.
* NVDA will no longer present redundant information when reading clock system tray on some versions of Windows. (#4364)
* Updated liblouis braille translator to version 3.7.0. (#8697)
* Updated eSpeak-NG to commit 919f3240cbb.

### Bug Fixes

* In Outlook 2016/365, the category and flag status are reported for messages. (#8603)
* When NVDA is set to languages such as Kirgyz, Mongolian or Macedonian, it no longer shows a dialog on start-up warning that the language is not supported by the Operating System. (#8064)
* Moving the mouse to the navigator object will now much more accurately move the mouse to the browse mode position in Mozilla Firefox, Google Chrome and Acrobat Reader DC. (#6460)
* Interacting with combo boxes on the web in Firefox, Chrome and Internet Explorer has been improved. (#8664)
* If running on the Japanese version of Windows XP or Vista, NVDA now displays OS version requirements message as expected. (#8771)
* Performance improvements when navigating large pages with lots of dynamic changes in Mozilla Firefox. (#8678)
* Braille no longer shows font attributes  if they have been disabled in  Document Formatting settings. (#7615)
* NVDA no longer fails to track focus in File Explorer and other applications using UI Automation when another app is busy (such as batch processing audio). (#7345)
* In ARIA menus on the web, the Escape key will now be passed through to the menu and no longer turn off focus mode unconditionally. (#3215)
* In the new Gmail web interface, when using quick navigation inside messages while reading them, the entire body of the message is no longer reported after the element to which you just navigated. (#8887)
* After updating NVDA, Browsers such as Firefox and google Chrome should no longer crash, and browse mode should continue to correctly reflect updates to any currently loaded documents. (#7641)
* NVDA no longer reports clickable multiple times in a row when navigating clickable content in Browse Mode. (#7430)
* Gestures performed on baum Vario 40 braille displays will no longer fail to execute. (#8894)
* In Google Slides with Mozilla Firefox, NVDA no longer reports selected text on every control with focus. (#8964)

### Changes for Developers

* gui.nvdaControls now contains two classes to create accessible lists with check boxes. (#7325)
 * CustomCheckListBox is an accessible subclass of wx.CheckListBox.
 * AutoWidthColumnCheckListCtrl adds accessible check boxes to an AutoWidthColumnListCtrl, which itself is based on wx.ListCtrl.
* If you need to make a wx widget accessible which isn't already, it is possible to do so by using an instance of gui.accPropServer.IAccPropServer_impl. (#7491)
 * See the implementation of gui.nvdaControls.ListCtrlAccPropServer for more info.
* Updated configobj to 5.1.0dev commit 5b5de48a. (#4470)
* The config.post_configProfileSwitch action now takes the optional prevConf keyword argument, allowing handlers to take action based on differences between configuration before and after the profile switch. (#8758)

## 2018.3.2

This is a minor release to work around a crash in Google Chrome when navigating tweetts on [www.twitter.com](http://www.twitter.com). (#8777)

## 2018.3.1

This is a minor release to fix a critical bug in NVDA which caused 32 bit versions of Mozilla Firefox to crash. (#8759)

## 2018.3

Highlights of this release include automatic detection of many Braille displays, support for new Windows 10 features including the Windows 10 Emoji input panel, and many other bug fixes.

### New Features

* NVDA will report grammar errors when appropriately exposed by web pages in Mozilla Firefox and Google Chrome. (#8280)
* Content marked as being either inserted or deleted in web pages is now reported in Google Chrome. (#8558)
* Added support for BrailleNote QT and Apex BT's scroll wheel when BrailleNote is used as a braille display with NVDA. (#5992, #5993)
* Added scripts for reporting elapsed and total time of current track in Foobar2000. (#6596)
* The Mac command key symbol (⌘) is now announced when reading text with any synthesizer. (#8366)
* Custom roles via the aria-roledescription attribute are now supported in all web browsers. (#8448)
* New braille tables: Czech 8 dot, Central Kurdish, Esperanto, Hungarian, Swedish 8 dot computer braille. (#8226, #8437)
* Support has been added to automatically detect braille displays in the background. (#1271)
 * ALVA, Baum/HumanWare/APH/Orbit, Eurobraille, Handy Tech, Hims, SuperBraille and HumanWare BrailleNote and Brailliant BI/B displays are currently supported.
 * You can enable this feature by selecting the automatic option from the list of braille displays in NVDA's braille display selection dialog.
 * Please consult the documentation for additional details.
* Added support for various modern input features introduced in recent Windows 10 releases. These include emoji panel (Fall Creators Update), dictation (Fall Creators Update), hardware keyboard input suggestions (April 2018 Update), and cloud clipboard paste (October 2018 Update). (#7273)
* Content marked as a block quote using ARIA (role blockquote) is now supported in Mozilla Firefox 63. (#8577)

### Changes

* The list of available languages in NVDA's General Settings is now sorted based on language names instead of ISO 639 codes. (#7284)
* Added default gestures for Alt+Shift+Tab and Windows+Tab with all supported Freedom Scientific braille displays. (#7387)
* For ALVA BC680 and protocol converter displays, it is now possible to assign different functions to the left and right smart pad, thumb and etouch keys. (#8230)
* For ALVA BC6 displays, the key combination sp2+sp3 will now announce the current date and time, whereas sp1+sp2 emulates the Windows key. (#8230)
* The user is asked once when NVDA starts if they are happy sending usage statistics to NV Access when checking for NVDA updates. (#8217)
* When checking for updates, if the user has agreed to allow sending usage statistics to NV Access, NVDA will now send the name of the current synth driver and braille display in use, to aide in better prioritization for future work on these drivers. (#8217)
* Updated liblouis braille translator to version 3.6.0. (#8365)
* Updated the path to the correct Russian eight-dots Braille table. (#8446)
* Updated eSpeak-ng to 1.49.3dev commit 910f4c2. (#8561)

### Bug Fixes

* Accessible labels for controls in Google Chrome are now more readily reported in browse mode when the label does not appear as content itself. (#4773)
* Notifications are now supported in Zoom. For example, this includes mute/unmute status, and incoming messages. (#7754)
* Switching braille context presentation when in browse mode no longer causes braille output to stop following browse mode cursor. (#7741)
* ALVA BC680 braille displays no longer intermittently fail to initialize. (#8106)
* By default, ALVA BC6 displays will no longer execute emulated system keyboard keys when pressing key combinations involving sp2+sp3 to trigger internal functionality. (#8230)
* Pressing sp2 on an ALVA BC6 display to emulate the alt key now works as advertised. (#8360)
* NVDA no longer announces redundant keyboard layout changes. (#7383, #8419)
* Mouse tracking is now much more accurate in Notepad and other plain text edit controls when in a document with more than 65535 characters. (#8397)
* NVDA will recognize more dialogs in Windows 10 and other modern applications. (#8405)
* On Windows 10 October 2018 Update and Server 2019 and above, NVDA no longer fails to track the system focus when an application freezes or floods the system with events. (#7345, #8535)
* Users are now informed when attempting to read or copy an empty status bar. (#7789)
* Fixed an issue where the "not checked" state on controls is not reported in speech if the control has previously been half checked. (#6946)
* In the list of languages in NVDA's General Settings, language name for Burmese is displayed correctly on Windows 7. (#8544)
* In Microsoft Edge, NVDA will announce notifications such as reading view availability and page load progress. (#8423)
* When navigating into a list on the web, NVDA will now report its label if the web author has provided one. (#7652)
* When manually assigning functions to gestures for a particular braille display, these gestures now always show up as being assigned to that display. Previously, they showed up as if they were assigned to the currently active display. (#8108)
* The 64-bit version of Media Player Classic is now supported. (#6066)
* Several improvements to braille support in Microsoft Word with UI Automation enabled:
 * Similar to other multiline text fields, When positioned at the start of a document in Braille, the display is now panned such that the first character of the document is at the start of the display. (#8406)
 * Reduced overly verbose focus presentation in both speech and braille when focusing a Word document. (#8407)
 * Cursor routing in braille now works correctly when in a list in a Word document. (#7971)
 * Newly inserted bullets/numbers in a Word document are correctly reported in both speech and braille. (#7970)
* In Windows 10 1803 and later, it is now possible to install add-ons if the "Use Unicode UTF-8 for worldwide language support" feature is enabled. (#8599)
* NVDA will no longer make iTunes 12.9 and newer completely unusable to interact with. (#8744)

### Changes for Developers

* Added scriptHandler.script, which can function as a decorator for scripts on scriptable objects. (#6266)
* A system test framework has been introduced for NVDA. (#708)
* Some changes have been made to the hwPortUtils module: (#1271)
 * listUsbDevices now yields dictionaries with device information including hardwareID and devicePath.
 * Dictionaries yielded by listComPorts now also contain a usbID entry for COM ports with USB VID/PID information in their hardware ID.
* Updated wxPython to 4.0.3. (#7077)
* As NVDA now only supports Windows 7 SP1 and later, the key "minWindowsVersion" used to check if UIA should be enabled for a particular release of Windows has been removed. (#8422)
* You can now register to be notified about configuration saves/reset actions via new config.pre_configSave, config.post_configSave, config.pre_configReset, and config.post_configReset actions. (#7598)
 * config.pre_configSave is used to be notified when NVDA's configuration is about to be saved, and config.post_configSave is called after configuration has been saved.
 * config.pre_configReset and config.post_configReset includes a factory defaults flag to specify if settings are reloaded from disk (false) or reset to defaults (true).
* config.configProfileSwitch has been renamed to config.post_configProfileSwitch to reflect the fact that this action is called after profile switch takes place. (#7598)
* UI Automation interfaces updated to Windows 10 October 2018 Update and Server 2019 (IUIAutomation6 / IUIAutomationElement9). (#8473)

## 2018.2.1

This release includes translation updates due to last-minute removal of a feature which caused problems.

## 2018.2

Highlights of this release include Support for tables in Kindle for PC, support for HumanWare BrailleNote Touch and BI14 Braille displays, Improvements to both Onecore and Sapi5 speech synthesizers, improvements in Microsoft Outlook and much more.

### New Features

* row and column span for table cells is now reported in speech and braille. (#2642)
* NVDA table navigation commands are now supported in Google Docs (with Braille mode enabled). (#7946)
* Added ability to read and navigate tables in Kindle for PC. (#7977)
* Support for HumanWare BrailleNote touch and Brailliant BI 14 braille displays via both USB and bluetooth. (#6524)
* In Windows 10 Fall Creators Update and later, NVDA can announce notifications from apps such as Calculator and Windows Store. (#7984)
* New braille translation tables: Lithuanian 8 dot, Ukrainian, Mongolian grade 2. (#7839)
* Added a script to report formatting information for the text under a specific braille cell. (#7106)
* When updating NVDA, it is now possible to postpone the installation of the update to a later moment. (#4263)
* New languages: Mongolian, Swiss German.
* You can now toggle control, shift, alt, windows and NVDA from your braille keyboard and combine these modifiers with braille input (e.g. press control+s). (#7306)
 * You can assign these new modifier toggles using the commands found under Emulated system keyboard keys in the Input gestures dialog.
* Restored support for Handy Tech Braillino and Modular (with old firmware) displays. (#8016)
* Date and time for supported Handy Tech devices (such as Active Braille and Active Star) will now automatically be synchronized by NVDA when out of sync more than five seconds. (#8016)
* An input gesture can be assigned to temporarily disable all configuration profile triggers. (#4935)

### Changes

* The status column in the addons manager has been changed to indicate if the addon is enabled or disabled rather than running or suspended. (#7929)
* Updated liblouis braille translator to 3.5.0. (#7839)
* The Lithuanian braille table has been renamed to Lithuanian 6 dot to avoid confusion with the new 8 dot table. (#7839)
* The French (Canada) grade 1 and grade 2 tables have been removed. Instead, the French (unified) 6 dot computer braille and Grade 2 tables will be used respectively. (#7839)
* The secondary routing buttons on Alva BC6, EuroBraille and Papenmeier braille displays now report formatting information for the text under the braille cell of that button. (#7106)
* Contracted braille input tables will automatically fall back to uncontracted mode in non-editable cases (i.e. controls where there is no cursor or in browse mode). (#7306)
* NVDA is now less verbose when an appointment or time slot in the Outlook calendar covers an entire day. (#7949)
* All of NVDA's Preferences can now be found in one settings dialog under NVDA Menu -> Preferences -> Settings, rather than scattered throughout many dialogs. (#577)
* The default speech synthesizer when running on Windows 10 is now oneCore speech rather than eSpeak. (#8176)

### Bug Fixes

* NVDA no longer fails to read focused controls in the Microsoft Account sign-in screen in Settings after entering an email address. (#7997)
* NVDA no longer fails to read the page when going back to a previous page in Microsoft Edge. (#7997)
* NVDA will no longer incorrectly announce the final character of a windows 10 sign-in PIN as the machine unlocks. (#7908)
* Labels of checkboxes and radio buttons in Chrome and Firefox are no longer reported twice when tabbing or using quick navigation in Browse mode. (#7960)
* aria-current with a value of false will be announced as "false" instead of "true". (#7892).
* Windows OneCore Voices no longer fails to load if the configured voice has been uninstalled. (#7553)
* Changing voices in the Windows OneCore Voices is now a lot faster. (#7999)
* Fixed malformed braille output for several braille tables, including capital signs in 8 dot contracted Danish braille. (#7526, #7693)
* NVDA can now report more bullet types in Microsoft Word. (#6778)
* Pressing the report formatting script no longer incorrectly moves the reviewPosition and therefore pressing it multiple times no longer gives different results. (#7869)
* Braille input no longer allows you to use contracted braille in cases where it is not supported (i.e. whole words will no longer be sent to the system outside text content and in browse mode). (#7306)
* Fixed connection stability issues for Handy Tech Easy Braille and Braille Wave displays. (#8016)
* On Windows 8 and later, NVDA will no longer announce "unknown" when opening quick link menu )Windows+X) and selecting items from this menu. (#8137)
* Model specific gestures to buttons on Hims displays are now working as advertised in the user guide. (#8096)
* NVDA will now try to correct system COM registration issues causing programs such as Firefox and Internet Explorer to become inaccessible and report "Unknown" by NVDA. (#2807)
* Worked around a bug in Task Manager causing NVDA to not allow users to access the contents of specific details about processes. (#8147)
* Newer Microsoft SAPI5 voices no longer lag at the end of speech, making it much more efficient to navigate with these voices. (#8174)
* NVDA no longer reports (LTR and RTL marks) in Braille or per-character speech when accessing the clock in recent versions of Windows. (#5729)
* Detection of scroll keys on Hims Smart Beetle displays is once more no longer unreliable. (#6086)
* In some text controls, particularly in Delphi applications, the information provided about editing and navigating is now much more reliable. (#636, #8102)
* In Windows 10 RS5, NVDA no longer reports extra redundant information when switching tasks with alt+tab. (#8258)

### Changes for developers

* The developer info for UIA objects now contains a list of the UIA patterns available. (#5712)
* App modules can now force certain windows to always use UIA by implementing the isGoodUIAWindow method. (#7961)
* The hidden boolean flag "outputPass1Only" in the braille section of the configuration has again been removed. Liblouis no longer supports pass 1 only output. (#7839)

## 2018.1.1

This is a special release of NVDA which addresses   a bug in the Onecore Windows Speech synthesizer driver, which was causing it to speak with a higher pitch and speed in Windows 10 Redstone 4 (1803). (#8082)

## 2018.1

Highlights of this release include  support for charts in Microsoft word and PowerPoint, support for new braille displays including Eurobraille and the Optelec protocol converter, improved support for Hims and Optelec braille displays, performance improvements for Mozilla Firefox 58 and higher, and much more.

### New Features

* It is now possible to interact with charts in Microsoft Word and Microsoft PowerPoint, similar to the existing support for charts in Microsoft Excel. (#7046)
 * In Microsoft Word:  When in browse mode, cursor to an embedded chart and press enter to interact with it.
 * In Microsoft PowerPoint when editing a slide: tab to a chart object, and press enter or space to interact with the chart.
 * To stop interacting with a chart, press escape.
* New language: Kyrgyz.
* Added support for VitalSource Bookshelf. (#7155)
* Added support for the Optelec protocol converter, a device that allows one to use Braille Voyager and Satellite displays using the ALVA BC6 communication protocol. (#6731)
* It is now possible to use braille input with an ALVA 640 Comfort braille display. (#7733)
 * NVDA's braille input functionality can be used with these as well as other BC6 displays with firmware 3.0.0 and above.
* Early support for Google Sheets with Braille mode enabled. (#7935)
* Support for Eurobraille Esys, Esytime and Iris braille displays. (#7488)

### Changes

* The HIMS Braille Sense/Braille EDGE/Smart Beetle and Hims Sync Braille display drivers have been replaced by one driver. The new driver will automatically be activated for former syncBraille driver users. (#7459)
 * Some keys , notably scroll keys, have been reassigned to follow the conventions used by Hims products. Consult the user guide for more details.
* When typing with the on-screen keyboard via touch interaction, by default you now need to double tap each key the same way you would activate any other control. (#7309)
 * To use the existing "touch typing" mode where simply lifting your finger off the key is enough to activate it, Enable this option in the new Touch Interaction settings dialog found in the Preferences menu.
* It is no longer necessary to explicitly tether braille to focus or review, as this will happen automatically by default. (#2385)
 * Note that automatic tethering to review will only occur when using a review cursor or object navigation command. Scrolling will not activate this new behavior.

### Bug Fixes

* Browseable messages such as showing current formatting when pressing NVDA+f twice quickly no longer fails when NVDA is installed on a path with non-ASCII characters. (#7474)
* Focus is now once again restored correctly when returning to Spotify from another application. (#7689)
* In Windows 10 Fall Creaters Update, NVDA no longer fails to update when Controlled Folder Access is enabled from Windows Defender Security Center. (#7696)
* Detection of scroll keys on Hims Smart Beetle displays is no longer unreliable. (#6086)
* A slight performance improvement when rendering large amounts of content in Mozilla Firefox 58 and later. (#7719)
* In Microsoft Outlook, reading emails containing tables no longer causes errors. (#6827)
* Braille display gestures that emulate system keyboard key modifiers can now also be combined with other emulated system keyboard keys if one or more of the involved gestures are model specific. (#7783)
* In Mozilla Firefox, browse mode now works correctly in pop-ups created by extensions such as LastPass and bitwarden. (#7809)
* NVDA no longer sometimes freezes on every focus change if Firefox or Chrome have stopped responding such as due to a freeze or crash. (#7818)
* In twitter clients such as Chicken Nugget, NVDA will no longer ignore the last 20 characters of 280 character tweets when reading them. (#7828)
* NVDA now uses the correct language when announcing symbols when text is selected. (#7687)
* In recent versions of Office 365, it is again possible to navigate Excel charts using the arrow keys. (#7046)
* In speech and braille output, control states will now always be reported in the same order, regardless whether they are positive or negative. (#7076)
* In apps such as Windows 10 Mail, NVDA will no longer fail to announce deleted characters when pressing backspace. (#7456)
* All keys on the Hims Braille Sense Polaris displays are now working as expected. (#7865)
* NVDA no longer fails to start on Windows 7 complaining about an internal api-ms dll, when a particular version of the Visual Studio 2017 redistributables have been installed by another application. (#7975)

### Changes for developers

* Added a hidden boolean flag to the braille section in the configuration: "outputPass1Only". (#7301, #7693, #7702)
 * This flag defaults to true. If false, liblouis multi pass rules will be used for braille output.
* A new dictionary (braille.RENAMED_DRIVERS) has been added to allow for smooth transition for users using drivers that have been superseded by others. (#7459)
* Updated comtypes package to 1.1.3. (#7831)
* Implemented a generic system in braille.BrailleDisplayDriver to deal with displays which send confirmation/acknowledgement packets. See the handyTech braille display driver as an example. (#7590, #7721)
* A new "isAppX" variable in the config module can be used to detect if NVDA is running as a Windows Desktop Bridge Store app. (#7851)
* For document implementations such as NVDAObjects or browseMode that have a textInfo, there is now a new documentBase.documentWithTableNavigation class that can be inherited from to gain standard table navigation scripts. Please refer to this class to see which helper methods must be provided by your implementation for table navigation to work. (#7849)
* The scons batch file now better handles when  Python 3 is also installed, making use of the launcher to specifically launch python 2.7 32 bit. (#7541)
* hwIo.Hid now takes an additional parameter exclusive, which defaults to True. If set to False, other applications are allowed to communicate with a device while it is connected to NVDA. (#7859)

## 2017.4

Highlights of this release include many  fixes and enhancements to web support including browse mode for web dialogs by default, better reporting of field group labels in browse mode, support for new Windows 10 technologies such as Windows Defender Application Guard and Windows 10 on ARM64, and automatic reporting of screen orientation and battery status.
Please note that this version of NVDA no longer supports Windows XP or Windows Vista. The minimum requirement for NVDA is now windows 7 with Service Pack 1.

### New Features

* In browse mode, it is now possible to skip past/to the start of landmarks using the skip to end/beginning of container commands (comma/shift+comma). (#5482)
* In Firefox, Chrome and Internet Explorer, quick navigation to edit fields and form fields now includes editable rich text content (I.e. contentEditable). (#5534)
* In web browsers, the Elements List can now list form fields and buttons. (#588)
* Initial support for Windows 10 on ARM64. (#7508)
* Early support for reading and interactive navigation of mathematical content for Kindle books with accessible math. (#7536)
* Added support for Azardi e-book reader. (#5848)
* Version information for add-ons is now reported when being updated. (#5324)
* Added new command line parameters to create a portable copy of NVDA. (#6329)
* Support for Microsoft Edge running within Windows Defender Application Guard in Windows 10 Fall Creators Update. (#7600)
* If running on a laptop or tablet, NVDA will now report when a charger is connected/disconnected, and when the screen orientation changes. (#4574, #4612)
* New language: Macedonian.
* New braille translation tables: Croatian grade 1, Vietnamese grade 1. (#7518, #7565)
* Support for the Actilino braille display from Handy Tech has been added. (#7590)
* Braille input for Handy Tech braille displays is now supported. (#7590)

### Changes

* The minimum supported Operating System for NVDA is now Windows 7 Service Pack 1, or Windows Server 2008 R2 Service Pack 1. (#7546)
* Web dialogs in Firefox and Chrome web browsers now automatically use browse Mode, unless inside of a web application. (#4493)
* In browse mode, tabbing and moving with quick navigation commands no longer announces jumping out of containers such as lists and tables, which makes navigating more efficient. (#2591)
* In Browse mode for Firefox and Chrome, the name of form field groups are now announced when moving into them with quick navigation or when tabbing. (#3321)
* In browse mode, the quick navigation command for embedded objects (o and shift+o) now includes audio and video elements as well as elements with the aria roles application and dialog. (#7239)
* Espeak-ng has been updated to 1.49.2, resolving some issues with producing release builds. (#7385, #7583)
* On the third activation of the 'read status bar' command, its contents is copied to the clipboard. (#1785)
* When assigning gestures to keys on a Baum display, you can limit them to the model of the braille display in use (e.g. VarioUltra or Pronto). (#7517)
* The hotkey for the filter field in the elements list in browse mode has changed from alt+f to alt+e. (#7569)
* An unbound command has been added for browse mode to toggle the inclusion of layout tables on the fly. You can find this command in the Browse mode category of the Input Gestures dialog. (#7634)
* Upgraded liblouis braille translator to 3.3.0. (#7565)
* The hotkey for the regular expression radio button in the dictionary dialog has changed from alt+r to alt+e. (#6782)
* Voice dictionary files are now versioned and have been moved to the 'speechDicts/voiceDicts.v1' directory. (#7592)
* Versioned files (user configuration, voice dictionaries) modifications are no longer saved when NVDA is run from the launcher. (#7688)
* The Braillino, Bookworm and Modular (with old firmware) braille displays from Handy Tech are no longer supported out of the box. Install the Handy Tech Universal Driver and NVDA add-on to use these displays. (#7590)

### Bug Fixes

* Links are now indicated in braille in applications such as Microsoft Word. (#6780)
* NVDA no longer becomes noticeably slower when many tabs are open in either Firefox or Chrome web browsers. (#3138)
* Cursor routing for the MDV Lilli Braille display no longer incorrectly moves one braille cell ahead of where it should be. (#7469)
* In Internet Explorer and other MSHTML documents, the HTML5 required attribute is now supported to indicate the required state of a form field. (#7321)
* Braille displays are now updated when typing Arabic characters in a left-aligned WordPad document. (#511)
* Accessible labels for controls in Mozilla Firefox are now more readily reported in browse mode when the label does not appear as content itself. (#4773)
* On windows 10 Creaters Update, NVDA can again access Firefox after a restart of NVDA. (#7269)
* When restarting NVDA with Mozilla Firefox in focus, browse mode will again be available, though you may need to alt+tab away and back again. (#5758)
* It is now possible to access math content in Google Chrome on a system with out Mozilla Firefox installed. (#7308)
* The Operating System and other applications should be more stable directly after installing NVDA before rebooting, as compaired with installs of previous NVDA versions. (#7563)
* When using a content recognition command (e.g. NVDA+r), NVDA now reports an error message instead of nothing if the navigator object has disappeared. (#7567)
* Backward scrolling functionality has been fixed for Freedom Scientific braille displays containing a left bumper bar. (#7713)

### Changes for Developers

* "scons tests" now checks that translatable strings have translator comments. You can also run this alone with "scons checkPot". (#7492)
* There is now a new extensionPoints module which provides a generic framework to enable code extensibility at specific points in the code. This allows interested parties to register to be notified when some action occurs (extensionPoints.Action), to modify a specific kind of data (extensionPoints.Filter) or to participate in deciding whether something will be done (extensionPoints.Decider). (#3393)
* You can now register to be notified about configuration profile switches via the config.configProfileSwitched Action. (#3393)
* Braille display gestures that emulate system keyboard key modifiers (such as control and alt) can now be combined with other emulated system keyboard keys without explicit definition. (#6213)
 * For example, if you have a key on your display bound to the alt key and another display key to downArrow, combining these keys will result in the emulation of alt+downArrow.
* The braille.BrailleDisplayGesture class now has an extra model property. If provided, pressing a key will generate an additional, model specific gesture identifier. This allows a user to bind gestures limited to a specific braille display model.
 * See the baum driver as an example for this new functionality.
* NVDA is now compiled with Visual Studio 2017 and the Windows 10 SDK. (#7568)

## 2017.3

Highlights of this release include input of contracted braille, support for new Windows OneCore voices available on Windows 10, in-built support for Windows 10 OCR, and many significant improvements regarding Braille and the web.

### New Features

* A Braille setting has been added to "show messages indefinitely". (#6669)
* In Microsoft Outlook message lists, NVDA now reports if a message is flagged. (#6374)
* In Microsoft PowerPoint, the exact type of a shape is now reported when editing a slide (such as triangle, circle, video or arrow), rather than just "shape". (#7111)
* Mathematical content (provided as MathML) is now supported in Google Chrome. (#7184)
* NVDA can now speak using the new Windows OneCore voices (also known as Microsoft Mobile voices) included in Windows 10. You access these by selecting Windows OneCore voices in NVDA's Synthesizer dialog. (#6159)
* NVDA user configuration files can now be stored in the user's local application data folder. This is enabled via a setting in the registry. See "System Wide Parameters" in the User Guide for more details. (#6812)
* In web browsers, NVDA now reports placeholder values for fields (specifically, aria-placeholder is now supported). (#7004)
* In Browse mode for Microsoft Word, it is now possible to navigate to spelling  errors using quick navigation (w and shift+w). (#6942)
* Added support for the Date picker control found in Microsoft Outlook Appointment dialogs. (#7217)
* The currently selected suggestion is now reported in Windows 10 Mail to/cc fields and the Windows 10 Settings search field. (#6241)
* A sound is now playd to indicate the  appearance of suggestions in certain search fields in Windows 10 (E.g. start screen, settings search, Windows 10 mail to/cc fields). (#6241)
* NVDA now automatically reports notifications in Skype for Business Desktop, such as when someone starts a conversation with you. (#7281)
* NVDA now automatically reports incoming chat messages while in a Skype for Business conversation. (#7286)
* NVDA now automatically reports notifications in Microsoft Edge, such as when a download starts. (#7281)
* You can now type in both contracted and uncontracted braille on a braille display with a braille keyboard. See the Braille Input section of the User Guide for details. (#2439)
* You can now enter Unicode braille characters from the braille keyboard on a braille display by selecting Unicode braille as the input table in Braille Settings. (#6449)
* Added support for the SuperBraille braille display used in Taiwan. (#7352)
* New braille translation tables: Danish 8 dot computer braille, Lithuanian, Persian 8 dot computer braille, Persian grade 1, Slovenian 8 dot computer braille. (#6188, #6550, #6773, #7367)
* Improved English (U.S.) 8 dot computer braille table, including support for bullets, the euro sign and accented letters. (#6836)
* NVDA can now use the OCR functionality included in Windows 10 to recognize the text of images or inaccessible applications. (#7361)
 * The language can be set from the new Windows 10 OCR dialog in NVDA Preferences.
 * To recognize the content of the current navigator object, press NVDA+r.
 * See the Content Recognition section of the User Guide for further details.
* You can now choose what context information is shown on a braille display when an object gets focus using the new "Focus context presentation" setting in the Braille Settings dialog. (#217)
 * For example, the "Fill display for context changes" and "Only when scrolling back" options can make working with lists and menus more efficient, since the items won't continually change their position on the display.
 * See the section on the "Focus context presentation" setting in the User Guide for further details and examples.
* In Firefox and Chrome, NVDA now supports complex dynamic grids such as spreadsheets where only some of the content might be loaded or displayed (specifically, the aria-rowcount, aria-colcount, aria-rowindex and aria-colindex attributes introduced in ARIA 1.1). (#7410)

### Changes

* An unbound command has been added to restart NVDA on demand. You can find it in the Miscelaneous category of the Input Gestures dialog. (#6396)
* The keyboard layout can now be set from the NVDA Welcome dialog. (#6863)
* Many more control types and states have been abbreviated for braille. Landmarks have also been abbreviated. Please see "Control Type, State and Landmark Abbreviations" under Braille in the User Guide for a complete list. (#7188, #3975)
* Updated eSpeak NG to 1.49.1. (#7280)
* The output and input table lists in the Braille Settings dialog are now sorted alphabetically. (#6113)
* Updated liblouis braille translator to 3.2.0. (#6935)
* The default braille table is now Unified English Braille Code grade 1. (#6952)
* By default, NVDA now only shows the parts of the context information that have changed on a braille display when an object gets focus. (#217)
 * Previously, it always showed as much context information as possible, regardless of whether you have seen the same context information before.
 * You can revert to the old behaviour by changing the new "Focus context presentation" setting in the Braille Settings dialog to "Always fill display".
* When using Braille, the cursor can be configured to be a different shape when tethered to focus or review. (#7122)
* The NVDA logo has been updated. The updated NVDA logo is a stylised blend of the letters NVDA in white, on a solid purple background. This ensures it will be visible on any colour background, and uses the purple from the NV Access logo. (#7446)

### Bug Fixes

* Editable div elements in Chrome no longer have their label reported as their value while in browse mode. (#7153)
* Pressing end while in browse mode for an empty Microsoft Word document no longer causes a runtime error. (#7009)
* Browse mode is now correctly   supported in Microsoft Edge where a document has been given a specific ARIA role of document. (#6998)
* In browse mode, you can now select or unselect to the end of the line using shift+end even when the caret is on the last character of the line. (#7157)
* If a dialog contains a progress bar, the dialog text is now updated in braille when the progress bar changes. This means, for example, that the remaining time can now be read in NVDA's "Downloading Update" dialog. (#6862)
* NVDA will now announce selection changes for certain Windows 10 combo boxes such as AutoPlay in Settings. (#6337).
* Pointless information is no longer announced when entering Meeting / Appointment creation dialogs in Microsoft Outlook. (#7216)
* Beeps for indeterminate progress bar dialogs such as the update checker only when progress bar output is configured to include beeps. (#6759)
* In Microsoft Excel 2003 and 2007, cells are again reported when arrowing around a worksheet. (#7243)
* In Windows 10 Creators Update and later, browse mode is again automatically enabled when reading emails in Windows 10 Mail. (#7289)
* On most braille displays with a braille keyboard, dot 7 now erases the last entered braille cell or character, and dot 8 presses the enter key. (#6054)
* In editable text, when moving the caret (e.g. with the cursor keys or backspace), NVDA's spoken feedback is now more accurate in many cases, particularly in Chrome and terminal applications. (#6424)
* The content of the Signature Editor in Microsoft Outlook 2016 can now be read. (#7253)
* In Java Swing applications, NVDA no longer sometimes causes the application to crash when navigating tables. (#6992)
* In Windows 10 Creators Update, NVDA will no longer announce toast notifications multiple times. (#7128)
* In The start menu in Windows 10, pressing Enter to close the start menu after a search no longer causes NVDA to announce search text. (#7370)
* Performing quick navigation to headings in Microsoft Edge is now significantly faster. (#7343)
* In Microsoft Edge, navigating in browse mode no longer skips large parts of certain web pages such as the Wordpress 2015 theme. (#7143)
* In Microsoft Edge, landmarks are correctly localized in languages other than English. (#7328)
* Braille now correctly follows the selection when selecting text beyond the width of the display. For example, if you select multiple lines with shift+downArrow, braille now shows the last line you selected. (#5770)
* In Firefox, NVDA no longer spuriously reports "section" several times when opening details for a tweet on twitter.com. (#5741)
* Table navigation commands are no longer available for layout tables in Browse Mode unless reporting of layout tables is enabled. (#7382)
* In Firefox and Chrome, Browse Mode table navigation commands now skip over hidden table cells. (#6652, #5655)

### Changes for Developers

* Timestamps in the log now include milliseconds. (#7163)
* NVDA must now be built with Visual Studio Community 2015. Visual Studio Express is no longer supported. (#7110)
 * The Windows 10 Tools and SDK are now also required, which can be enabled when installing Visual Studio.
 * See the Installed Dependencies section of the readme for additional details.
* Support for content recognizers such as OCR and image description tools can be easily implemented using the new contentRecog package. (#7361)
* The Python json package is now included in NVDA binary builds. (#3050)

## 2017.2

Highlights of this release include full support for audio ducking in the Windows 10 Creators Update; fixes for several selection issues in browse mode, including problems with select all; significant improvements in Microsoft Edge support; and improvements on the web such as indication of elements marked as current (using aria-current).

### New Features

* Cell border information can now be reported in Microsoft Excel by using NVDA+f. (#3044)
* In web browsers, NVDA now indicates when an element has been marked as current (specifically, using the aria-current attribute). (#6358)
* Automatic language switching is now supported in Microsoft Edge. (#6852)
* Added support for Windows Calculator on Windows 10 Enterprise LTSB (Long-Term Servicing Branch) and Server. (#6914)
* Performing the read current line command three times quickly spells the line with character descriptions. (#6893)
* New language: Burmese.
* Unicode up and down arrows and fraction symbols are now spoken appropriately. (#3805)

### Changes

* When navigating with simple review  in applications using UI Automation, more extraneous objects are now ignored, making navigation easier. (#6948, #6950)

### Bug Fixes

* Web page menu items can now be activated while in browse mode. (#6735)
* Pressing escape while the configuration profile "Confirm Deletion" dialog is active now dismisses the dialog. (#6851)
* Fixed some crashes in Mozilla Firefox and other Gecko applications where the multi-process feature is enabled. (#6885)
* Reporting of background color in screen review is now more accurate when  text was drawn with a transparent background. (#6467)
* Improved support for control descriptions provided on web pages in Internet Explorer 11 (specifically, support for aria-describedby within iframes and when multiple IDs are provided). (#5784)
* In the Windows 10 Creators Update, NVDA's audio ducking again works as in previous Windows releases; i.e. Duck with speech and sounds, always duck and no ducking are all available. (#6933)
* NVDA will no longer fail to navigate to or report certain (UIA) controls where a keyboard shortcut is not defined. (#6779)
* Two empty spaces are no longer added in keyboard shortcut information for certain (UIA) controls. (#6790)
* Certain combinations of keys on HIMS displays (e.g. space+dot4) no longer fail intermittently. (#3157)
* Fixed an issue when opening a serial port on systems using certain languages other than English which caused connecting to braille displays to fail in some cases. (#6845)
* Reduced the chance of the configuration file being corrupted when Windows shuts down. Configuration files are now written to a temporary file before replacing the actual configuration file. (#3165)
* When performing the read current line command twice quickly to spell the line, the appropriate language is now used for the spelled characters. (#6726)
* Navigating by line in Microsoft Edge is now up to three times faster in the Windows 10 Creators Update. (#6994)
* NVDA no longer announces "Web Runtime grouping" when focusing Microsoft Edge documents in the Windows 10 Creators Update. (#6948)
* All existing versions of SecureCRT are now supported. (#6302)
* Adobe Acrobat Reader no longer crashes in certain PDF documents (specifically, those containing empty ActualText attributes). (#7021, #7034)
* In browse mode in Microsoft Edge, interactive tables (ARIA grids) are no longer skipped when navigating to tables with t and shift+t. (#6977)
* In browse mode, pressing shift+home after selecting forward now unselects to the beginning of the line as expected. (#5746)
* In browse mode, select all (control+a) no longer fails to select all text if the caret is not at the start of the text. (#6909)
* Fixed some other rare selection problems in browse mode. (#7131)

### Changes for Developers

* Commandline arguments are now processed with Python's argparse module, rather than optparse. This allows certain options such as -r and -q to be handled exclusively. (#6865)
* core.callLater now queues the callback to NVDA's main queue after the given delay, rather than waking the core and executing it directly. This stops possible freezes due to the  core accidentally going to sleep after processing a callback, in the midle of  a modal call such as the desplaying of a message box. (#6797)
* The InputGesture.identifiers property has been changed so that it is no longer normalized. (#6945)
 * Subclasses no longer need to normalize identifiers before returning them from this property.
 * If you want normalized identifiers, there is now an InputGesture.normalizedIdentifiers property which normalizes the identifiers returned by the identifiers property .
* The InputGesture.logIdentifier property is now deprecated. Callers should use InputGesture.identifiers[0] instead. (#6945)
* Removed some deprecated code:
 * `speech.REASON_*` constants: `controlTypes.REASON_*` should be used instead. (#6846)
 * `i18nName` for synth settings: `displayName` and `displayNameWithAccelerator` should be used instead. (#6846, #5185)
 * `config.validateConfig`. (#6846, #667)
 * `config.save`: `config.conf.save` should be used instead. (#6846, #667)
* The list of completions in the autocomplete context menu of the Python Console no longer shows  any object path leading up to the final symbol being completed. (#7023)
* There is now a unit testing framework for NVDA. (#7026)
 * Unit tests and infrastructure are located in the tests/unit directory. See the docstring in the tests\unit\init.py file for details.
 * You can run tests using "scons tests". See the "Running Tests" section of readme.md for details.
 * If you are submitting a pull request for NVDA, you should first run the tests and ensure they pass.

## 2017.1

Highlights of this release include reporting of sections and text columns in Microsoft Word; Support for reading, navigating and annotating books in Kindle for PC; and improved support for Microsoft Edge.

### New Features

* In Microsoft Word, the types of section breaks and section numbers can now be reported. This is enabled with the "Report page numbers" option in the Document Formatting dialog. (#5946)
* In Microsoft Word, text columns can now be reported. This is enabled with the "Report page numbers" option in the document formatting dialog. (#5946)
* Automatic language switching is now supported in WordPad. (#6555)
* The NVDA find command (NVDA+control+f) is now supported in browse mode in Microsoft Edge. (#6580)
* Quick navigation for buttons in browse mode (b and shift+b) is now supported in Microsoft Edge. (#6577)
* When copying a sheet in Microsoft Excel, column and row headers are remembered. (#6628)
* Support for reading and navigating books in Kindle for PC version 1.19, including access to links, footnotes, graphics, highlighted text and user notes. Please see the Kindle for PC section of the NVDA User Guide for further information. (#6247, #6638)
* Browse mode table navigation is now supported in Microsoft Edge. (#6594)
* In Microsoft Excel, the report review cursor location command (desktop: NVDA+numpadDelete, laptop: NVDA+delete) now reports the name of the worksheet and the cell location. (#6613)
* Added an option to the exit dialog to restart with debug level logging. (#6689)

### Changes

* The minimum braille cursor blink rate is now 200 ms. If this was previously set lower, it will be increased to 200 ms. (#6470)
* A check box has been added to the braille settings dialog to allow enabling/disabling braille cursor blinking. Previously a value of zero was used to achieve this. (#6470)
* Updated eSpeak NG (commit e095f008, 10 January 2017). (#6717)
* Due to changes In the Windows 10 Creators Update, the "Always duck" mode is no longer available in NVDA's Audio ducking settings. It is still available on older windows 10 releases. (#6684)
* Due to changes in the  Windows 10 Creators Update, the "Duck when outputting speech and sounds" mode can no longer ensure audio has ducked fully before starting to speak, nor will it keep audio ducked long enough after speaking to stop rappid bouncing in volume. These changes do not   affect older windows 10 releases. (#6684)

### Bug Fixes

* Fixed freeze in Microsoft Word when moving by paragraph through a large document while in browse mode. (#6368)
* Tables in Microsoft Word that have been copied from Microsoft Excel are no longer treeted as layout tables and therefore are no longer ignored. (#5927)
* When trying to type in Microsoft Excel while in protected view, NVDA now makes a sound rather than speaking characters that were not actually typed. (#6570)
* Pressing escape in Microsoft Excel no longer incorrectly switches to browse mode, unless the user has previously switched to browse mode explicitly with NVDA+space and then entered focus mode by pressing enter on a form field. (#6569)
* NVDA no longer freezes in Microsoft Excel spreadsheets where an entire row or column is merged. (#6216)
* Reporting of cropped/overflowed text in Microsoft Excel cells should now be more accurate. (#6472)
* NVDA now reports when a check box is read-only. (#6563)
* The NVDA launcher will no longer show a warning dialog when it can't play the logo sound due to no audio device being available. (#6289)
* Controls in the Microsoft Excel Ribbon that are unavailable are now reported as such. (#6430)
* NVDA will no longer announce "pane" when minimizing windows. (#6671)
* Typed characters are now spoken in Universal Windows Platform (UWP) apps (including Microsoft Edge) in the Windows 10 Creators Update. (#6017)
* Mouse tracking now works across all screens on computers with multiple monitors. (#6598)
* NVDA no longer becomes unusable after exiting Windows Media Player while focused on a slider control. (#5467)

### Changes for Developers

* Profiles and configuration files are now automatically upgraded to meet the requirements of schema modifications. If there is an error during upgrade, a notification is shown, the configuration is reset and the old configuration file is available in the NVDA log at 'Info' level. (#6470)

## 2016.4

Highlights of this release include improved support for Microsoft Edge; browse mode in the Windows 10 Mail app; and significant improvements to NVDA's dialogs.

### New Features

* NVDA can now indicate line indentation using tones. This can be configured using the "Line indentation reporting" combo box in NVDA's Document Formatting preferences dialog. (#5906)
* Support for the Orbit Reader 20 braille display. (#6007)
* An option to open the speech viewer window on startup has been added. This can be enabled via a check box in the speech viewer window. (#5050)
* When re-opening the speech viewer window, the location and dimensions will now be restored. (#5050)
* Cross-reference fields in Microsoft Word are now treated like hyperlinks. They are reported as links and can be activated. (#6102)
* Support for the Baum SuperVario2, Baum Vario 340 and HumanWare Brailliant2 braille displays. (#6116)
* Initial support for the Anniversary update of Microsoft Edge. (#6271)
* Browse mode is now used when reading emails in the Windows 10 mail app. (#6271)
* New language: Lithuanian.

### Changes

* Updated liblouis braille translator to 3.0.0. This includes significant enhancements to Unified English Braille. (#6109, #4194, #6220, #6140)
* In the Add-ons Manager, the Disable add-on and Enable add-on buttons now have keyboard shortcuts (alt+d and alt+e, respectively). (#6388)
* Various padding and alignment issues in NVDA's dialogs have been resolved. (#6317, #5548, #6342, #6343, #6349)
* The document formatting dialog has been adjusted so that the contents scrolls. (#6348)
* Adjusted the layout of the Symbol Pronunciation dialog so the full width of the dialog is used for the symbols list. (#6101)
* In browse mode in web browsers, the edit field (e and shift+e) and form field (f and shift+f) single letter navigation commands can now be used to move to read-only edit fields. (#4164)
* In NVDA's Document Formatting settings, "Announce formatting changes after the cursor" has been renamed to "Report formatting changes after the cursor", as it affects braille as well as speech. (#6336)
* Adjusted the appearance of the NVDA "Welcome dialog". (#6350)
* NVDA dialog boxes now have their "ok" and "cancel" buttons aligned to the right of the dialog. (#6333)
* Spin Controls are now used for numeric input fields such as the "Capital pitch change percentage" setting  in the Voice Settings dialog. You can enter the desired value or use the up and down arrow keys to adjust the value. (#6099)
* The way IFrames (documents embedded within documents) are reported has been made more consistent across web browsers. IFrames are now reported as "frame" in Firefox. (#6047)

### Bug Fixes

* Fixed a rare error when exiting NVDA while the speech viewer is open. (#5050)
* Image maps now render as expected in browse mode in Mozilla Firefox. (#6051)
* While in the dictionary dialog, pressing the enter key now saves any changes you have made and closes the dialog. Previously, pressing enter did nothing. (#6206)
* Messages are now displayed in braille when changing input modes for an input method (native input/alphanumeric, full shaped/half shaped, etc.). (#5892, #5893)
* When disabling and then immediately re-enabling an add-on or vice versa, the add-on status now correctly reverts to what it was previously. (#6299)
* When using Microsoft Word, page number fields in headers can now be read. (#6004)
* The mouse can now be used to move focus between the symbol list and the edit fields in the symbol pronunciation dialog. (#6312)
* In browse mode in Microsoft Word, Fixed an issue that stops the elements list from appearing when a document contains an invalid hyperlink. (#5886)
* After being closed via the task bar or the alt+F4 shortcut, the speech viewer check box in the NVDA menu will now reflect the actual visibility of the window. (#6340)
* The reload plugins command no longer causes problems for triggered configuration profiles, new documents in web browsers and screen review. (#2892, #5380)
* In the list of languages in NVDA's General Settings dialog, languages such as Aragonese are now displayed correctly on Windows 10. (#6259)
* Emulated system keyboard keys (e.g. a button on a braille display which emulates pressing the tab key) are now presented in the configured NVDA language in input help and the Input Gestures dialog. Previously, they were always presented in English. (#6212)
* Changing the NVDA language (from the General Settings dialog) now has no effect until NVDA is restarted. (#4561)
* It is no longer possible to leave the Pattern field blank for a new speech dictionary entry. (#6412)
* Fixed a rare issue when scanning for serial ports on some systems which made some braille display drivers unusable. (#6462)
* In Microsoft Word, Numbered bullets in table cells are now read  when moving by cell. (#6446)
* It is now possible to assign gestures to commands for the Handy Tech braille display driver in the NVDA Input Gestures dialog. (#6461)
* In Microsoft Excel, pressing enter or numpadEnter when navigating a spreadsheet now correctly reports navigation to the next row. (#6500)
* iTunes no longer intermittently freezes forever when using browse mode for the iTunes Store, Apple Music, etc. (#6502)
* Fixed crashes in 64 bit Mozilla and Chrome-based applications. (#6497)
* In Firefox with multi-process enabled, browse mode and editable text fields now function correctly. (#6380)

### Changes for Developers

* It is now possible to provide app modules for executables containing a dot (.) in their names. Dots are replaced with underscores (_). (#5323)
* The new gui.guiHelper module includes utilities to simplify the creation of wxPython GUIs, including automatic management of spacing. This facilitates better visual appearance and consistency, as well as easing creation of new GUIs for blind developers. (#6287)

## 2016.3

Highlights of this release include the ability to disable individual add-ons; support for form fields in Microsoft Excel; significant improvements to reporting of colors; fixes and improvements related to several braille displays; and fixes and improvements to support for Microsoft Word.

### New Features

* Browse mode can now be used to read PDF documents in Microsoft Edge in the Windows 10 Anniversary Update. (#5740)
* Strikethrough and double-strikethrough are now reported if appropriate in Microsoft Word. (#5800)
* In Microsoft Word, the title of a table is now reported if one has been provided. If there is a description, it can be accessed using the open long description command (NVDA+d) in browse mode. (#5943)
* In Microsoft Word, NVDA now reports position information when moving paragraphs (alt+shift+downArrow and alt+shift+upArrow). (#5945)
* In Microsoft Word, line spacing is now reported via NVDA's report formatting command, when changing it with various Microsoft word shortcut keys, and when moving to text with different line spacing if Report Line Spacing is turned on in NVDA's Document Formatting Settings. (#2961)
* In Internet Explorer, HTML5 structural elements are now recognised. (#5591)
* Reporting of comments (such as in Microsoft Word) can now be disabled via a Report Comments checkbox in NVDA's Document Formatting settings dialog. (#5108)
* It is now possible to disable individual add-ons in the Add-ons Manager. (#3090)
* Additional key assignments have been added for ALVA BC640/680 series braille displays. (#5206)
* There is now a command to move the braille display to the current focus. Currently, only the ALVA BC640/680 series has a key assigned to this command, but it can be assigned manually for other displays in the Input Gestures dialog if desired. (#5250)
* In Microsoft Excel, you can now interact with form fields. You move to form fields using the Elements List or single letter navigation in browse mode. (#4953)
* You can now assign an input gesture to toggle simple review mode using the Input Gestures dialog. (#6173)

### Changes

* NVDA now reports colors using a basic well-understood set of 9 color hues and 3 shades, with brightness and paleness variations. This is rather than using more subjective and less understood color names. (#6029)
* The existing NVDA+F9 then NVDA+F10 behavior has been modified to select text on the first press of F10. When F10 is pressed twice (in quick succession) the text is copied to the clipboard. (#4636)
* Updated eSpeak NG to version Master 11b1a7b (22 June 2016). (#6037)

### Bug Fixes

* In browse mode in Microsoft Word, copying to the clipboard now preserves formatting. (#5956)
* In Microsoft Word, NVDA now reports appropriately when using Word's own table navigation commands (alt+home, alt+end, alt+pageUp and alt+pageDown) and table selection commands (shift added to the navigation commands). (#5961)
* In Microsoft Word dialog boxes, NVDA's object navigation has been greatly improved. (#6036)
* In some applications such as Visual Studio 2015, shortcut keys (e.g. control+c for Copy) are now reported as expected. (#6021)
* Fixed a rare issue when scanning for serial ports on some systems which made some braille display drivers unusable. (#6015)
* Reporting colors in Microsoft Word is now more accurate as changes in Microsoft Office Themes are now taken into account. (#5997)
* Browse mode for Microsoft Edge and support for Start Menu search suggestions is again available on Windows 10 builds after April 2016. (#5955)
* In Microsoft Word, automatic table header reading works better when dealing with merged cells. (#5926)
* In the Windows 10 Mail app, NVDA no longer fails to read the content of messages. (#5635)
* When speak command keys is on, lock keys such as caps lock are no longer announced twice. (#5490)
* Windows User Account Control dialogs are again read correctly in the Windows 10 Anniversary update. (#5942)
* In the Web Conference Plugin (such as used on out-of-sight.net) NVDA no longer beeps and speaks progress bar updates related to microphone input. (#5888)
* Performing a Find Next or Find Previous command in Browse Mode will now correctly do a  case sensitive search if the original Find was case sensitive. (#5522)
* When editing dictionary entries, feedback is now given for invalid regular expressions. NVDA no longer crashes if a dictionary file contains an invalid regular expression. (#4834)
* If NVDA is unable to communicate with a braille display (e.g. because it has been disconnected), it will automatically disable use of the display. (#1555)
* Slightly improved performance of filtering in the Browse Mode Elements List in some cases. (#6126)
* In Microsoft Excel, the background pattern names reported by NVDA now match those used by Excel. (#6092)
* Improved support for the Windows 10 logon screen, including announcement of alerts and activating of the password field with touch. (#6010)
* NVDA now correctly detects the secondary routing buttons on ALVA BC640/680 series braille displays. (#5206)
* NVDA can again report Windows Toast notifications in recent builds of Windows 10. (#6096)
* NVDA no longer occasionally stops recognising key presses on Baum compatible and HumanWare Brailliant B braille displays. (#6035)
* If reporting of line numbers is enabled in NVDA's Document Formatting preferences, line numbers are now shown on a braille display. (#5941)
* When speech mode is off, reporting objects (such as pressing NVDA+tab to report the focus) now appears in the Speech Viewer as expected. (#6049)
* In the Outlook 2016 message list,  associated draft information is no longer reported. (#6219)
* In Google Chrome and Chrome-based browsers in a language other than English, browse mode no longer fails to work in many documents. (#6249)

### Changes for Developers

* Logging information directly from a property no longer results in the property  being called recursively over and over again. (#6122)

## 2016.2.1

This release fixes crashes in Microsoft Word:

* NVDA no longer causes Microsoft Word to crash immediately after it starts in Windows XP. (#6033)
* Removed reporting of grammar errors, as this causes crashes in Microsoft Word. (#5954, #5877)

## 2016.2

Highlights of this release include the ability to indicate spelling errors while typing; support for reporting grammar errors in Microsoft Word; and improvements and fixes to Microsoft Office support.

### New Features

* In browse mode in Internet Explorer and other MSHTML controls, using first letter navigation to move by annotation (a and shift+a) now moves to inserted and deleted text. (#5691)
* In Microsoft Excel, NVDA now reports the level of a group of cells, as well as whether it is collapsed or expanded. (#5690)
* Pressing the Report text formatting command (NVDA+f) twice presents the information in browse mode so it can be reviewed. (#4908)
* In Microsoft Excel 2010 and later, cell shading and gradient fill is now reported. Automatic reporting is controlled by the Report colors option in NVDA's Document Formatting preferences. (#3683)
* New braille translation table: Koine Greek. (#5393)
* In the Log Viewer, you can now save the log using the shortcut key control+s. (#4532)
* If reporting of spelling errors is enabled and supported in the focused control, NVDA will play a sound to alert you of a spelling error made while typing. This can be disabled using the new "Play sound for spelling errors while typing" option in NVDA's Keyboard Settings dialog. (#2024)
* Grammar errors are now reported in Microsoft Word. This can be disabled using the new "Report grammar errors" option in NVDA's Document Formatting preferences dialog. (#5877)

### Changes

* In browse mode and editable text fields, NVDA now treats numpadEnter the same as the main enter key. (#5385)
* NVDA has switched to the eSpeak NG speech synthesizer. (#5651)
* In Microsoft Excel, NVDA no longer ignores a column header for a cell when there is a blank row between the cell and the header. (#5396)
* In Microsoft Excel, coordinates are now announced before headers to eliminate ambiguity between headers and content. (#5396)

### Bug Fixes

* In browse mode, when attempting to use single letter navigation to move to an element which isn't supported for the document, NVDA reports that this isn't supported rather than reporting that there is no element in that direction. (#5691)
* When listing sheets in the Elements List in Microsoft Excel, sheets containing only charts are now included. (#5698)
* NVDA no longer reports extraneous information when switching windows in a Java application with multiple windows such as IntelliJ or Android Studio. (#5732)
* In Scintilla based editors such as Notepad++, braille is now updated correctly when moving the cursor using a braille display. (#5678)
* NVDA no longer sometimes crashes when enabling braille output. (#4457)
* In Microsoft Word, paragraph indentation is now always reported in the measurement unit chosen by the user (e.g. centimeters or inches). (#5804)
* When using a braille display, many NVDA messages that were previously only spoken are now brailled as well. (#5557)
* In accessible Java applications, the level of tree view items is now reported. (#5766)
* Fixed crashes in Adobe Flash in Mozilla Firefox in some cases. (#5367)
* In Google Chrome and Chrome-based browsers, documents within dialogs or applications can now be read in browse mode. (#5818)
* In Google Chrome and Chrome-based browsers, you can now force NVDA to switch to browse mode in web dialogs or applications. (#5818)
* In Internet Explorer and other MSHTML controls, moving focus to certain controls (specifically, where aria-activedescendant is used) no longer incorrectly switches to browse mode. This occurred, for example, when moving to suggestions in address fields when composing a message in Gmail. (#5676)
* In Microsoft Word, NVDA no longer freezes in large tables when reporting of table row/column headers is enabled. (#5878)
* In Microsoft word, NVDA no longer incorrectly reports text with an outline level (but not a built-in heading style) as a heading. (#5186)
* In browse mode in Microsoft Word, the Move past end/to start of container commands (comma and shift+comma) now work for tables. (#5883)

### Changes for Developers

* NVDA's C++ components are now built with Microsoft Visual Studio 2015. (#5592)
* You can now present a text or HTML message to the user in browse mode using ui.browseableMessage. (#4908)
* In the User Guide, when a <!-- KC:setting command is used for a setting which has a common key for all layouts, the key may now be placed after a full-width colon (：) as well as the regular colon (:). (#5739) -->

## 2016.1

Highlights of this release include the ability to optionally lower the volume of other sounds; improvements to braille output and braille display support; several significant fixes to Microsoft Office support; and fixes to browse mode in iTunes.

### New Features

* New braille translation tables: Polish 8 dot computer braille, Mongolian. (#5537, #5574)
* You can turn off the braille cursor and change its shape using the new Show cursor and Cursor shape options in the Braille Settings dialog. (#5198)
* NVDA can now connect to a HIMS Smart Beetle braille display via Bluetooth. (#5607)
* NVDA can optionally lower the volume of other sounds when installed on Windows 8 and later. This can be configured using the Audio ducking mode option in the NVDA Synthesizer dialog or by pressing NVDA+shift+d. (#3830, #5575)
* Support for the APH Refreshabraille in HID mode and the Baum VarioUltra and Pronto! when connected via USB. (#5609)
* Support for HumanWare Brailliant BI/B braille displays when the protocol is set to OpenBraille. (#5612)

### Changes

* Reporting of emphasis is now disabled by default. (#4920)
* In the Elements List dialog in Microsoft Excel, the shortcut for Formulas has been changed to alt+r so that it is different to the shortcut for the Filter field. (#5527)
* Updated liblouis braille translator to 2.6.5. (#5574)
* The word "text" is no longer reported when moving the focus or review cursor to text objects. (#5452)

### Bug Fixes

* In iTunes 12, browse mode now updates correctly when a new page loads in the iTunes Store. (#5191)
* In Internet Explorer and other MSHTML controls, moving to specific heading levels with single letter navigation now behaves as expected when the level of a heading is overridden for accessibility purposes (specifically, when aria-level overrides the level of an h tag). (#5434)
* In Spotify, focus no longer frequently lands on "unknown" objects. (#5439)
* Focus is now restored correctly when returning to Spotify from another application. (#5439)
* When toggling between browse mode and focus mode, the mode is reported in braille as well as speech. (#5239)
* The Start buttn on the Taskbar is no longer reported as a list and/or as selected in some versions of Windows. (#5178)
* Messages such as "inserted" are no longer reported when composing messages in Microsoft Outlook. (#5486)
* When using a braille display and text is selected on the current line (e.g. when searching in a text editor for text which occurs on the same line), the braille display will be scrolled if appropriate. (#5410)
* NVDA no longer silently exits when closing a Windows command console with alt+f4 in Windows 10. (#5343)
* In the Elements List in browse mode, when you change the type of element, the Filter by field is now cleared. (#5511)
* In editable text in Mozilla applications, moving the mouse again reads the appropriate line, word, etc. as expected instead of the entire content. (#5535)
* When moving the mouse in editable text in Mozilla applications, reading no longer stops at elements such as links within the word or line being read. (#2160, #5535)
* In Internet Explorer, the shoprite.com website can now be read in browse mode instead of reporting as blank. (Specifically, malformed lang attributes are now handled gracefully.) (#5569)
* In Microsoft Word, tracked changes such as "inserted" are no longer reported when track changes markup is not displayed. (#5566)
* When a toggle button is focused, NVDA now reports when it is changed from pressed to not pressed. (#5441)
* Reporting of mouse shape changes again works as expected. (#5595)
* When speaking line indentation, non-breaking spaces are now treated as normal spaces. Previously, this could cause announcements such as "space space space" instead  of "3 space". (#5610)
* When closing a modern Microsoft input method candidate list, focus is correctly restored to either the input composition or the underlying document. (#4145)
* In Microsoft Office 2013 and later, when the ribbon is set to show only tabs, items in the ribbon are again reported as expected when a tab is activated. (#5504)
* Fixes and improvements to touch screen gesture detection and binding. (#5652)
* Touch screen hovers are no longer reported in input help. (#5652)
* NVDA no longer fails to list comments in the Elements List for Microsoft Excel if a comment is  on a merged cell. (#5704)
* In a very rare case, NVDA no longer fails to read sheet content in Microsoft Excel with reporting of row and column headers enabled. (#5705)
* In Google Chrome, navigating within an Input composition when entering east Asian characters now works as expected. (#4080)
* When searching Apple Music in iTunes, browse mode for the search results document is now updated as expected. (#5659)
* In Microsoft Excel, pressing shift+f11 to create a new sheet now reports your new position instead of reporting nothing. (#5689)
* Fixed problems with braille display output when entering Korean characters. (#5640)

### Changes for Developers

* The new audioDucking.AudioDucker class allows code which outputs audio to indicate when background audio should be ducked. (#3830)
* nvwave.WavePlayer's constructor now has a wantDucking keyword argument which specifies whether background audio should be ducked while audio is playing. (#3830)
 * When this is enabled (which is the default), it is essential that WavePlayer.idle be called when appropriate.
* Enhanced I/O for braille displays: (#5609)
 * Thread-safe braille display drivers can declare themselves as such using the BrailleDisplayDriver.isThreadSafe attribute. A driver must be thread-safe to benefit from the following features.
 * Data is written to thread-safe braille display drivers in the background, thus improving performance.
 * hwIo.Serial extends pyserial to call a callable when data is received instead of drivers having to poll.
 * hwIo.Hid provides support for braille displays communicating via USB HID.
 * hwPortUtils and hwIo can optionally provide detailed debug logging, including devices found and all data sent and received.
* There are several new properties accessible from touch screen gestures: (#5652)
 * MultitouchTracker objects now contain a childTrackers property which contains the MultiTouchTrackers the tracker was composed of. For example, 2 finger double tap has child trackers for two 2-finger taps. The 2-finger taps themselves have child trackers for two taps.
 * MultiTouchTracker objects now also contain a rawSingleTouchTracker property if the tracker was the result of one single finger doing a tap, flick or hover. The SingleTouchTracker allows access to the underlying ID assigned to the finger by the operating system and whether or not the finger is still in contact at the current time.
 * TouchInputGestures now have x and y properties, removing the need to access the tracker for trivial cases.
 * TouchInputGesturs now contain a preheldTracker property, which is a MultitouchTracker object representing the other fingers held while this action was being performed.
* Two new touch screen gestures can be emitted: (#5652)
 * Plural tap and holds (e.g. double tap and hold)
 * A generalized identifier with finger count removed for holds (e.g. hold+hover for 1finger_hold+hover).

## 2015.4

Highlights of this release include performance improvements in Windows 10; inclusion in the Ease of Access Center in Windows 8 and later; enhancements for Microsoft Excel, including listing and renaming of sheets and access to locked cells in protected sheets; and support for editing of rich text in Mozilla Firefox, Google Chrome and Mozilla Thunderbird.

### New Features

* NVDA now appears in the Ease of Access Center in Windows 8 and later. (#308)
* When moving around cells in Excel, formatting changes are now automatically reported if the appropriate options are turned on in NVDA's Document Formatting Settings dialog. (#4878)
* A Report Emphasis option has been added to NVDA's Document formatting settings dialog. On by default, this option allows NVDA to automatically report the existence of emphasised text in documents. So far, this is only supported for em and strong tags in Browse Mode for Internet Explorer and other MSHTML controls. (#4920)
* The existence of inserted and deleted text is now reported in Browse Mode for Internet Explorer and other MSHTML controls if NVDA's Report Editor Revisions option is enabled. (#4920)
* When viewing track changes in NVDA's Elements List for Microsoft Word, more information such as what formatting properties were changed is now displayed. (#4920)
* Microsoft Excel: listing and renaming of sheets is now possible from NVDA's Elements List (NVDA+f7). (#4630, #4414)
* It is now possible to configure whether actual symbols are sent to speech synthesizers (e.g. to cause a pause or change in inflection) in the Symbol Pronunciation dialog. (#5234)
* In Microsoft Excel, NVDA now reports any input messages set by the sheet author on cells. (#5051)
* Support for the Baum Pronto! V4 and VarioUltra braille displays when connected via Bluetooth. (#3717)
* Support for editing of rich text in Mozilla applications such as Google Docs with braille support enabled in Mozilla Firefox and HTML composition in Mozilla Thunderbird. (#1668)
* Support for editing of rich text in Google Chrome and Chrome-based browsers such as Google Docs with braille support enabled. (#2634)
 * This requires Chrome version 47 or later.
* In browse mode in Microsoft Excel, you can navigate to locked cells in protected sheets. (#4952)

### Changes

* The Report Editor Revisions option in NVDA's Document formatting settings dialog is now turned on by default. (#4920)
* When moving by character in Microsoft Word with NVDA's Report Editor Revisions option enabled, less information is now reported for track changes, which makes navigation more efficient. To view the extra information, use the Elements List. (#4920)
* Updated liblouis braille translator to 2.6.4. (#5341)
* Several symbols (including basic mathematical symbols) have been moved to level some so that they are spoken by default. (#3799)
* If the synthesizer supports it, speech should now pause for parentheses and the en dash (–). (#3799)
* When selecting text, the text is reported before the indication of selection instead of after. (#1707)

### Bug Fixes

* Major performance improvements when navigating the Outlook 2010/2013 message list. (#5268)
* In a chart in Microsoft Excel, navigating with certain keys (such as changing sheets with control+pageUp and control+pageDown) now works correctly. (#5336)
* Fixed the visual appearance of the buttons in the warning dialog which is displayed when you attempt to downgrade NVDA. (#5325)
* In Windows 8 and later, NVDA now starts a lot earlier when configured to start after logging on to Windows. (#308)
 * If you enabled this using a previous version of NVDA, you will need to disable it and enable it again in order for the change to take effect. Follow this procedure:
  1. Open the General Settings dialog.
  1. Uncheck the Automatically start NVDA after I log on to Windows checkbox.
  1. Press the OK button.
  1. Open the General Settings dialog again.
  1. Check the Automatically start NVDA after I log on to Windows checkbox.
  1. Press the OK button.
* Performance enhancements for UI Automation including  File Explorer and Task Viewer. (#5293)
* NVDA now correctly switches to focus mode when tabbing to read-only ARIA grid controls in Browse Mode for Mozilla Firefox and other Gecko-based controls. (#5118)
* NVDA now correctly reports "no previous" instead of "no next" when there are no more objects when flicking left on a touch screen.
* Fixed problems when typing multiple words into the filter field in the Input Gestures dialog. (#5426)
* NVDA no longer freezes in some cases when reconnecting to a HumanWare Brailliant BI/B series display via USB. (#5406)
* In languages with conjunct characters, character descriptions now work as expected for upper case English characters. (#5375)
* NVDA should no longer occasionally freeze when bringing up the Start Menu in Windows 10. (#5417)
* In Skype for Desktop, notifications which are displayed before a previous notification disappears are now reported. (#4841)
* Notifications are now reported correctly in Skype for Desktop 7.12 and later. (#5405)
* NVDA now correctly reports the focus when dismissing a context menu in some applications such as Jart. (#5302)
* In Windows 7 and later, Color is again reported in certain applications such as Wordpad. (#5352)
* When editing in Microsoft PowerPoint, pressing enter now reports automatically entered text such as a bullet or number. (#5360)

## 2015.3

Highlights of this release include initial support for Windows 10; the ability to disable single letter navigation in browse mode (useful for some web apps); improvements in Internet Explorer; and fixes for garbled text when typing in certain applications with braille enabled.

### New Features

* The existence of spelling errors is announced in editable fields for Internet Explorer and other MSHTML controls. (#4174)
* Many more Unicode math symbols are now spoken when they appear in text. (#3805)
* Search suggestions in the Windows 10 start screen are automatically reported. (#5049)
* Support for the EcoBraille 20, EcoBraille 40, EcoBraille 80 and EcoBraille Plus braille displays. (#4078)
* In browse mode, you can now toggle single letter navigation on and off by pressing NVDA+shift+space. When off, single letter keys are passed to the application, which is useful for some web applications such as Gmail, Twitter and Facebook. (#3203)
* New braille translation tables: Finnish 6 dot, Irish grade 1, Irish grade 2, Korean grade 1 (2006), Korean grade 2 (2006). (#5137, #5074, #5097)
* The QWERTY keyboard on the Papenmeier BRAILLEX Live Plus braille display is now supported. (#5181)
* Experimental support for the Microsoft Edge web browser and browsing engine in Windows 10. (#5212)
* New language: Kannada.

### Changes

* Updated liblouis braille translator to 2.6.3. (#5137)
* When attempting to install an earlier version of NVDA than is currently installed, you will now be warned that this is not recommended and that NVDA should be completely uninstalled before proceeding. (#5037)

### Bug Fixes

* In browse mode for Internet Explorer and other MSHTML controls, quick navigation by form field no longer incorrectly includes presentational list items. (#4204)
* In Firefox, NVDA no longer inappropriately reports the content of an ARIA tab panel when focus moves inside it. (#4638)
* In Internet Explorer and other MSHTML controls, tabbing into sections, articles or dialogs  no longer inappropriately reports all content in the container. (#5021, #5025)
* When using Baum/HumanWare/APH braille displays with a braille keyboard, braille input no longer stops functioning after pressing another type of key on the display. (#3541)
* In Windows 10, extraneous information is no longer reported when pressing alt+tab or alt+shift+tab to switch between applications. (#5116)
* Typed text is no longer garbled when using certain applications such as Microsoft Outlook with a braille display. (#2953)
* In browse mode in Internet Explorer and other MSHTML controls, the correct content is now reported when an element appears or changes and is immediately focused. (#5040)
* In browse mode in Microsoft Word, single letter navigation now updates the braille display and the review cursor as expected. (#4968)
* In braille, extraneous spaces are no longer displayed between or after indicators for controls and formatting. (#5043)
* When an application is responding slowly and you switch away from that application, NVDA is now much more responsive in other applications in most cases. (#3831)
* Windows 10 Toast notifications are now reported as expected. (#5136)
* The value is now reported as it changes in certain (UI Automation) combo boxes where this was not working previously.
* In browse mode in web browsers, tabbing now behaves as expected after tabbing to a frame document. (#5227)
* The Windows 10 lock screen can now be dismissed using a touch screen. (#5220)
* In Windows 7 and later, text is no longer garbled when typing in certain applications such as Wordpad and Skype with a braille display. (#4291)
* On the Windows 10 lock screen, it is no longer possible to read the clipboard, access running applications with the review cursor, change NVDA configuration, etc. (#5269)

### Changes for Developers

* You can now inject raw input from a system keyboard that is not handled natively by Windows (e.g. a QWERTY keyboard on a braille display) using the new keyboardHandler.injectRawKeyboardInput function. (#4576)
* eventHandler.requestEvents has been added to request particular events that are blocked by default; e.g. show events from a specific control or certain events even when in the background. (#3831)
* Rather than a single i18nName attribute, synthDriverHandler.SynthSetting now has separate displayNameWithAccelerator and displayName attributes to avoid reporting of the accelerator in the synth settings ring in some languages.
 * For backwards compatibility, in the constructor, displayName is optional and will be derived from displayNameWithAccelerator if not provided. However, if you intend to have an accelerator for a setting, both should be provided.
 * The i18nName attribute is deprecated and may be removed in a future release.

## 2015.2

Highlights of this release include the ability to read charts in Microsoft Excel and support for reading and interactive navigation of mathematical content.

### New Features

* Moving forward and backward by sentence in Microsoft Word and Outlook is now possible with alt+downArrow and alt+upArrow respectively. (#3288)
* New braille translation tables for several Indian languages. (#4778)
* In Microsoft Excel, NVDA now reports when a cell has overflowing or cropped content. (#3040)
* In Microsoft Excel, you can now use the Elements List (NVDA+f7) to allow listing of charts, comments and formulas. (#1987)
* Support for reading charts in Microsoft Excel. To use this, select the chart using the Elements List (NVDA+f7) and then use the arrow keys to move between the data points. (#1987)
* Using MathPlayer 4 from Design Science, NVDA can now read and interactively navigate mathematical content in web browsers and in Microsoft Word and PowerPoint. See the "Reading Mathematical Content" section in the User Guide for details. (#4673)
* It is now possible to assign input gestures (keyboard commands, touch gestures, etc.) for all NVDA preferences dialogs and document formatting options using the Input Gestures dialog. (#4898)

### Changes

* In NVDA's Document Formatting dialog, the keyboard shortcuts for Report lists, Report links, Report line numbers and Report font name have been changed. (#4650)
* In NVDA's Mouse Settings dialog, keyboard shortcuts have been added for play audio coordinates when mouse moves and brightness controls audio coordinates volume. (#4916)
* Significantly improved reporting of color names. (#4984)
* Updated liblouis braille translator to 2.6.2. (#4777)

### Bug Fixes

* Character descriptions are now handled correctly for conjunct characters in certain Indian languages. (#4582)
* If the "Trust voice's language when processing characters and symbols" option is enabled, the Punctuation/Symbol pronunciation dialog now correctly uses the voice language. Also, the language for which pronunciation is being edited is shown in the dialog's title. (#4930)
* In Internet Explorer and other MSHTML controls, typed characters are no longer inappropriately announced in editable combo boxes such as the Google search field on the Google home page. (#4976)
* When selecting colors in Microsoft Office applications, color names are now reported. (#3045)
* Danish braille output now works again. (#4986)
* PageUp/pageDown can again be used to change slides within a PowerPoint slide show. (#4850)
* In Skype for Desktop 7.2 and later, typing notifications are now reported and problems immediately after moving focus out of a conversation have been fixed. (#4972)
* Fixed problems when typing certain punctuation/symbols such as brackets into the filter field in the Input Gestures dialog. (#5060)
* In Internet Explorer and other MSHTML controls, pressing g or shift+g to navigate to graphics now includes elements marked as images for accessibility purposes (i.e. ARIA role img). (#5062)

### Changes for Developers

* brailleInput.handler.sendChars(mychar) will no longer filter out a character if it is equal to the previous character by ensuring that the key sent is correctly released. (#4139)
* Scripts for changing touch modes will now honor new labeles added to touchHandler.touchModeLabels. (#4699)
* Add-ons can provide their own math presentation implementations. See the mathPres package for details. (#4509)
* Speech commands have been implemented to insert a break between words and to change the pitch, volume and rate. See BreakCommand, PitchCommand, VolumeCommand and RateCommand in the speech module. (#4674)
 * There is also speech.PhonemeCommand to insert specific pronunciation, but the current implementations only support a very limited number of phonemes.

## 2015.1

Highlights of this release include browse mode for documents in Microsoft Word and Outlook; major enhancements to support for Skype for Desktop; and significant fixes for Microsoft Internet Explorer.

### New Features

* You can now add new symbols in the Symbol Pronunciation dialog. (#4354)
* In the Input Gestures dialog, you can use the new "Filter by" field to show only gestures containing specific words. (#4458)
* NVDA now automatically reports new text in mintty. (#4588)
* In the browse mode Find dialog, there is now an option to perform a case sensitive search. (#4584)
* Quick navigation (pressing h to move by heading, etc.) and Elements List (NVDA+f7) are now available in Microsoft Word documents by turning on browse mode with NVDA+space. (#2975)
* Reading HTML messages in Microsoft Outlook 2007 and later has been majorly improved as Browse mode is automatically enabled for these messages. If browse mode is not enabled in some rare situations, you can force it on with NVDA+space. (#2975)
* Table column headers in Microsoft word are automatically reported for tables where a header row has been explicitly specified by the author via Microsoft word's table properties. (#4510)
 * However, For tables where rows have been merged, this will not work automatically. In this situation, you can still set column headers manually in NVDA with NVDA+shift+c.
* In Skype for Desktop, notifications are now reported. (#4741)
* In Skype for Desktop, you can now report and review recent messages using NVDA+control+1 through NVDA+control+0; e.g. NVDA+control+1 for the most recent message and NVDA+control+0 for the tenth most recent. (#3210)
* In a conversation in Skype for Desktop, NVDA now reports when a contact is typing. (#3506)
* NVDA can now be installed silently via the command line without starting the installed copy after installation. To do this, use the --install-silent option. (#4206)
* Support for the Papenmeier BRAILLEX Live 20, BRAILLEX Live and BRAILLEX Live Plus braille displays. (#4614)

### Changes

* In NVDA's Document Formatting settings dialog, the option to report spelling errors now has a shortcut key (alt+r). (#793)
* NVDA will now use the synthesizer/voice's language for character and symbol processing (including punctuation/symbol names), regardless of whether automatic language switching is turned on. To turn off this feature so that NVDA again uses its interface language, uncheck the new option in Voice settings called Trust Voice's language when processing characters and symbols. (#4210)
* Support for the Newfon synthesizer has been removed. Newfon is now available as an NVDA add-on. (#3184)
* Skype for Desktop 7 or later is now required for use with NVDA; earlier versions are not supported. (#4218)
* Downloading of NVDA updates is now more secure. (Specifically, the update information is retrieved via https and the hash of the file is verified after it is downloaded.) (#4716)
* eSpeak has been upgraded to version 1.48.04 (#4325)

### Bug Fixes

* In Microsoft Excel, merged row and column header cells are now handled correctly. For example, if A1 and B1 are merged, then B2 will now have A1 and B1 reported as its column header rather than nothing at all. (#4617)
* When editing the content of a text box in Microsoft PowerPoint 2003, NVDA will correctly report the content of each line. Previously, in each paragraph, lines would increasingly be off by one character. (#4619)
* All of NVDA's dialogs are now centred on the screen, improving visual presentation and usability. (#3148)
* In Skype for desktop, when entering an introductory message to add a contact, entering and moving through the text now works correctly. (#3661)
* When focus moves to a new item in tree views in the Eclipse IDE, if the previously focused item is a check box, it is no longer incorrectly announced. (#4586)
* In the Microsoft Word spell check dialog, the next error will be automatically reported when the last one has been changed or ignored using respective shortcut keys. (#1938)
* Text can again be read correctly in places such as Tera Term Pro's terminal window and documents in Balabolka. (#4229)
* Focus now correctly returns to the document being edited When finishing input composition of text in Korean and other east Asian languages while editing within a frame in Internet Explorer and other MSHTML documents. (#4045)
* In the Input Gestures dialog, when selecting a keyboard layout for a keyboard gesture being added, pressing escape now closes the menu as expected instead of closing the dialog. (#3617)
* When removing an add-on, the add-on directory is now correctly deleted after restarting NVDA. Previously, you had to restart twice. (#3461)
* Major problems have been fixed when using Skype for Desktop 7. (#4218)
* When you send a message in Skype for Desktop, it is no longer read twice. (#3616)
* In Skype for Desktop, NVDA should no longer occasionally spuriously read a large flood of messages (perhaps even an entire conversation). (#4644)
* fixed a problem where NVDA's Report date/time command did not honor the regional settings specified by the user in some cases. (#2987)
* In browse mode, nonsensical text (sometimes spanning several lines) is no longer presented for certain graphics such as found on Google Groups. (Specifically, this occurred with base64 encoded images.) (#4793)
* NVDA should no longer freeze after a few seconds when moving focus away from a Windows Store app as it becomes suspended. (#4572)
* The aria-atomic attribute on live regions in Mozilla Firefox is now honored even when the atomic element itself changes. Previously, it only affected descendant elements. (#4794)
* Browse mode will reflect updates, and live regions will be announced, for   browse mode documents within ARIA applications embedded in a document in Internet Explorer or other MSHTML controls. (#4798)
* When text is changed or added in live regions in Internet Explorer and other MSHTML controls where the author has specified that text is relevant, only the changed or added text is announced, rather than all of the text in the containing element. (#4800)
* Content indicated by the aria-labelledby attribute on elements in Internet Explorer and other MSHTML controls correctly replaces the original content  where it is appropriate to do so. (#4575)
* When checking spelling in Microsoft Outlook 2013, the misspelled word is now announced. (#4848)
* In Internet Explorer and other MSHTML controls, content inside elements hidden with visibility:hidden is no longer inappropriately presented in browse mode. (#4839, #3776)
* In Internet Explorer and other MSHTML controls, the title attribute on form controls no longer inappropriately takes preference over other label associations. (#4491)
* In Internet Explorer and other MSHTML controls, NVDA no longer ignores focusing  of elements  due to the aria-activedescendant attribute. (#4667)

### Changes for Developers

* Updated wxPython to 3.0.2.0. (#3763)
* Updated Python to 2.7.9. (#4715)
* NVDA no longer crashes when restarting after removing or updating an add-on which imports speechDictHandler in its installTasks module. (#4496)

## 2014.4

### New Features

* New languages: Colombian Spanish, Punjabi.
* It is now possible to restart NVDA or restart NVDA with add-ons disabled from NVDA's exit dialog. (#4057)
 * NVDA can also be started with add-ons disabled by using the --disable-addons command line option.
* In speech dictionaries, it is now possible to specify that a pattern should only match if it is a whole word; i.e. it does not occur as part of a larger word. (#1704)

### Changes

* If an object you have moved to with object navigation is inside a browse mode document, but the object you were on previously was not, the review mode is automatically set to document. Previously, this only happened if the navigator object was moved due to the focus changing. (#4369)
* The Braille display and Synthesizer lists in the respective settings dialogs are now alphabetically sorted except for No braille/No speech, which are now at the bottom. (#2724)
* Updated liblouis braille translator to 2.6.0. (#4434, #3835)
* In browse mode, pressing e and shift+e to navigate to edit fields now includes editable combo boxes. This includes the search box in the latest version of Google Search. (#4436)
* Clicking the NVDA icon in the Notification Area with the left mouse button now opens the NVDA menu instead of doing nothing. (#4459)

### Bug Fixes

* When moving focus back to a browse mode document (e.g. alt+tabbing to an already opened web page), the review cursor is properly positioned at the virtual caret, rather than the focused control (e.g. a nearby link). (#4369)
* In PowerPoint slide shows, the review cursor correctly follows the virtual caret. (#4370)
* In Mozilla Firefox and other Gecko-based browsers, new content within a live region will be announced even if the new content has a usable ARIA live type different to the parent live region; e.g. when content marked as assertive is added to a live region marked as polite. (#4169)
* In Internet Explorer and other MSHTML controls, some cases where a document is contained within another document no longer prevent the user from accessing some of the content (specifically, framesets inside framesets). (#4418)
* NVDA no longer crashes when attempting to use a Handy Tech braille display in some cases. (#3709)
* In Windows Vista, a spurious "Entry Point Not Found" dialog is no longer displayed in several cases such as when starting NVDA from the Desktop shortcut or via the shortcut key. (#4235)
* Serious problems with editable text controls in dialogs in recent versions of Eclipse have been fixed. (#3872)
* In Outlook 2010, moving the caret now works as expected in the location field of appointments and meeting requests. (#4126)
* Inside a live region, content which is marked as not being live (e.g. aria-live="off") is now correctly ignored. (#4405)
* When reporting the text of a status bar that has a name, the name is now correctly separated from the first word of the status bar text. (#4430)
* In password entry fields with speaking of typed words enabled, multiple asterisks are no longer pointlessly reported when beginning new words. (#4402)
* In the Microsoft Outlook message list, items are no longer pointlessly announced as Data Items. (#4439)
* When selecting text in the code editing control in the Eclipse IDE, the entire selection is no longer announced every time the selection changes. (#2314)
* Various versions of Eclipse, such as Spring Tool Suite and the version included in the Android Developer Tools bundle, are now recognised as Eclipse and handled appropriately. (#4360, #4454)
* Mouse tracking and touch exploration in Internet Explorer and other MSHTML controls (including many Windows 8 applications) is now much more accurate  on high DPI displays or when document zoom is changed. (#3494)
* Mouse tracking and touch exploration in Internet Explorer and other MSHTML controls will now announce the label of more buttons. (#4173)
* When using a Papenmeier BRAILLEX braille display with BrxCom, keys on the display now work as expected. (#4614)

### Changes for Developers

* For executables which host many different apps (e.g. javaw.exe), code can now be provided to load specific app modules for each app instead of loading the same app module for all hosted apps. (#4360)
 * See the code documentation for appModuleHandler.AppModule for details.
 * Support for javaw.exe is implemented.

## 2014.3

### New Features

* The sounds played when NVDA starts and exits can be disabled via a new option in the General Settings dialog. (#834)
* Help for add-ons can be accessed from the Add-ons Manager for add-ons which support this. (#2694)
* Support for the Calendar in Microsoft Outlook 2007 and above (#2943) including:
 * Announcement of the current time when moving around with the arrow keys.
 * Indication if the selected time is within any appointments.
 * announcement of the selected appointment when pressing tab.
 * Smart filtering of the date so as to only announce the date if the new selected time or appointment is on a different day to the last.
* Enhanced support for the Inbox and other message lists in Microsoft Outlook 2010 and above (#3834) including:
 * The ability to silence column headers (from, subject, etc.) by turning off the Report Table row and column headers option in Document Formatting settings.
 * The ability to use table navigation commands (control + alt + arrows) to move through the individual columns.
* Microsoft word: If an inline image has no alternative text set, NVDA will instead report the title of the image if the author has provided one. (#4193)
* Microsoft Word: NVDA can now report paragraph indenting with  the report formatting command (NVDA+f). It can also be reported automatically when the new Report Paragraph indenting option is enabled in Document Formatting settings. (#4165)
* Report automatically inserted text such as a new bullet, number or tab indent when pressing enter in editable documents and text fields. (#4185)
* Microsoft word: Pressing NVDA+alt+c will report  the text of a comment if the cursor is within one. (#3528)
* Improved support for automatic column and row header reading in Microsoft Excel (#3568) including:
 * Support of Excel defined name ranges to identify header cells (compatible with Jaws screen reader) .
 * The set column header (NVDA+shift+c) and set row header (NVDA+shift+r) commands now store the settings in the worksheet so that they are available the next time the sheet is opened, and will be available to other screen readers that support the defined name range scheme.
 * These commands can also now be used multiple times per sheet to set different headers for different regions.
* Support for automatic column and row header reading in Microsoft Word (#3110) including:
 * Support of Microsoft Word bookmarks to identify header cells (compatible with Jaws screen reader).
 -  set column header (NVDA+shift+c) and set row header (NVDA+shift+r) commands  while on the first header cell in a table allow you to tell NVDA that these headers should be reported automatically.  Settings are stored in the document so that they are available the next time the document is opened, and will be available to other screen readers that support the bookmark scheme.
* Microsoft Word: Report the distance from the left edge of the page when the tab key is pressed. (#1353)
* Microsoft Word: provide feedback in speech and braille for most available formatting shortcut keys (bold, italic, underline, alignment, outline level, superscript, subscript and font size). (#1353)
* Microsoft Excel: If the selected cell contains comments, they can be now reported by pressing NVDA+alt+c. (#2920)
* Microsoft Excel: Provide an NVDA-specific dialog to edit the comments on the currently selected cell when pressing Excel's shift+f2 command to enter comment editing mode. (#2920)
* Microsoft Excel: speech and braille feedback for many more selection movement shortcuts (#4211) including:
 * Vertical page movement (pageUp and pageDown);
 * Horizontal page movement (alt+pageUp and alt+pageDown);
 * Extend selection (the above keys with Shift added); and
 * Selecting the current region (control+shift+8).
* Microsoft Excel: The vertical and horizontal  alignment for cells can now be reported with the report formatting command (NVDA+f). It can also be reported automatically if the Report alignment option in Document Formatting settings is enabled. (#4212)
* Microsoft Excel: The style of a cell can now be reported with the report formatting command (NVDA+f). It can also be reported automatically if the Report Style option in Document formatting settings is enabled. (#4213)
* Microsoft PowerPoint: when moving shapes around a slide with the arrow keys, the shape's current location is now reported (#4214) including:
 * The distance between the shape and each of the  slide edges is reported.
 * If the shape covers or is covered by another shape, then the distance overlapped and the overlapped shape are reported.
 * To report this information at any time without moving a shape, press the report location command (NVDA+delete).
 * When selecting a shape, if it is covered by another shape, NVDA will report that it is obscured.
* The report location command (NVDA+delete) is more context specific in some situations. (#4219)
 * In standard edit fields and browse mode, the cursor position as a percentage through the content and its screen coordinates are reported.
 * On shapes in PowerPoint Presentations, position of the shape relative to the slide and other shapes is reported.
 * Pressing this command twice will produce the previous behaviour of reporting the location information for the entire control.
* New language: Catalan.

### Changes

* Updated liblouis braille translator to 2.5.4. (#4103)

### Bug Fixes

* In Google Chrome and Chrome-based browsers, certain chunks of text (such as those with emphasis) are no longer repeated when reporting the text of an alert or dialog. (#4066)
* In browse mode in Mozilla applications, pressing enter on a button, etc. no longer fails to activate it (or activates the wrong control) in certain cases such as the buttons at the top of Facebook. (#4106)
* Useless information is no longer announced when tabbing in iTunes. (#4128)
* In certain lists in iTunes such as the Music list, moving to the next item using object navigation now works correctly. (#4129)
* HTML elements considered headings because of WAI ARIA markup are now included in the Browse mode Elements list and quick navigation for Internet Explorer documents. (#4140)
* Following same-page links in recent versions of Internet Explorer now correctly moves to and reports the destination position in browse mode  documents. (#4134)
* Microsoft Outlook 2010 and above: Overall access to secure dialogs such as the New profiles and mail setup dialogs has been improved. (#4090, #4091, #4095)
* Microsoft Outlook: Useless verbosity has been decreased in command toolbars when navigating through  certain dialogs. (#4096, #3407)
* Microsoft word: Tabbing to a blank cell in a table no longer incorrectly announces exiting the table. (#4151)
* Microsoft Word: The first character past the end of a table (including a new blank line) is no longer incorrectly considered to be inside the table. (#4152)
* Microsoft Word 2010 spell check dialog: The actual misspelled word is reported rather than  inappropriately reporting just the first bold word. (#3431)
* In browse mode in Internet Explorer and other MSHTML controls, tabbing or using single letter navigation to move to form fields again reports the label in many cases where it didn't (specifically, where HTML label elements are used). (#4170)
* Microsoft Word: Reporting the existence and placement of comments is more accurate. (#3528)
* Navigation of certain dialogs in MS Office products such as Word, Excel and Outlook has been improved by no longer reporting particular control container toolbars which are not useful to the user. (#4198)
* Task panes such as clipboard manager or File recovery no longer accidentilly seem to gain focus when opening an application such as Microsoft Word or Excel, which was sometimes causing the user to have to switch away from and back to the application to use the document or spreadsheet.  (#4199)
* NVDA no longer fails to run on recent Windows Operating Systems if the user's Windows language is set to Serbian (Latin). (#4203)
* Pressing numlock while in input help mode now correctly toggles numlock, rather than causing the keyboard and the Operating System to become out of sync in regards to the state of this key. (#4226)
* In Google Chrome, the title of the document is again reported when switching tabs. In NVDA 2014.2, this did not occur in some cases. (#4222)
* In Google Chrome and Chrome-based browsers, the URL of the document is no longer reported when reporting the document. (#4223)
* When running say all with the No speech synthesizer selected (useful for automated testing), say all will now complete instead of stopping after the first few lines. (#4225)
* Microsoft Outlook's Signature dialog: The Signature editing field is now accessible, allowing for full cursor tracking and format detection. (#3833)
* Microsoft Word: When reading the last line of a table cell, the entire table cell is no longer read. (#3421)
* Microsoft Word: When reading the first or last line of a table of contents, the entire table of contents is no longer read. (#3421)
* When speaking typed words and in some other cases, words are no longer incorrectly broken at marks such as vowel signs and virama in Indic languages. (#4254)
* Numeric editable text fields in GoldWave are now handled correctly. (#670)
* Microsoft Word: when moving by paragraph with control+downArrow / control+upArrow, it is no longer necessary to press them twice if moving through bulleted or numbered lists. (#3290)

### Changes for Developers

* NVDA now has unified support for add-on documentation. See the Add-on Documentation section of the Developer Guide for details. (#2694)
* When providing gesture bindings on a ScriptableObject via __gestures, it is now possible to provide the None keyword as the script. This unbinds the gesture in any base classes. (#4240)
* It is now possible to change the shortcut key used to start NVDA for locales where the normal shortcut causes problems. (#2209)
 * This is done via gettext.
 * Note that the text for the Create desktop shortcut option in the Install NVDA dialog, as well as the shortcut key in the User Guide, must also be updated.

## 2014.2

### New Features

* Announcement of text selection is now possible in some custom edit fields where display information is used. (#770)
* In accessible Java applications, position information is now announced for radio buttons and other controls that expose group information. (#3754)
* In accessible Java applications, keyboard shortcuts are now announced for controls that have them. (#3881)
* In browse mode, labels on landmarks are now reported. They are also included in the Elements List dialog. (#1195)
* In browse mode, labelled regions are now treated as landmarks. (#3741)
* In Internet Explorer documents and applications, Live Regions (part of the W3c ARIA standard) are now supported, thus allowing web authors to mark particular content to be automatically spoken as it changes. (#1846)

### Changes

* When exiting a dialog or application within a browse mode document, the browse mode document's name and type is no longer announced. (#4069)

### Bug Fixes

* The standard Windows System menu is no longer accidentally silenced in Java applications. (#3882)
* When copying text from screen review, line breaks are no longer ignored. (#3900)
* Pointless whitespace objects are no longer reported in some applications when the focus changes or when using object navigation with simple review enabled. (#3839)
* Message boxes and other dialogs produced by NVDA again cause previous speech to be canceled before announcing the dialog.
* In browse mode, the labels of controls such as links and buttons are now rendered correctly where the label has been overridden by the author for accessibility purposes (specifically, using aria-label or aria-labelledby). (#1354)
* In Browse mode in Internet Explorer, text contained within an element marked as presentational (ARIA role="presentation") is no longer inappropriately ignored. (#4031)
* It is now again possible to type Vietnamese text using the Unikey software. To do this, uncheck the new Handle keys from other applications checkbox in NVDA's Keyboard settings dialog. (#4043)
* In browse mode, radio and check menu items are reported as controls instead of just clickable text. (#4092)
* NVDA no longer incorrectly switches from focus mode to browse mode when a radio or check menu item is focused. (#4092)
* In Microsoft PowerPoint with speaking of typed words enabled, characters erased with backspace are no longer announced as part of the typed word. (#3231)
* In Microsoft Office 2010 Options dialogs, the labels of combo boxes are reported correctly. (#4056)
* In browse mode in Mozilla applications, using quick navigation commands to move to the next or previous button or form field now includes toggle buttons as expected. (#4098)
* The content of alerts in Mozilla applications is no longer reported twice. (#3481)
* In browse mode, containers and landmarks are no longer inappropriately repeated while navigating within them at the same time as page content is changing (e.g. navigating the Facebook and Twitter websites). (#2199)
* NVDA recovers in more cases when switching away from applications that stop responding. (#3825)
* The caret (insertion point) again correctly updates when doing a sayAll command while in editable text drawn directly to the screen. (#4125)

## 2014.1

### New Features

* Support for Microsoft PowerPoint 2013. Note that protected view is not supported. (#3578)
* In Microsoft word and Excel, NVDA can now read the selected symbol when choosing symbols using the Insert Symbols dialog. (#3538)
* It is now possible to choose if content in documents should be identified as clickable via a new option in the Document Formatting settings dialog. This option is on by default in accordance with the previous behavior. (#3556)
* Support for braille displays connected via Bluetooth on a computer running the Widcomm Bluetooth Software. (#2418)
* When editing text in PowerPoint, hyperlinks are now reported. (#3416)
* When in ARIA applications or dialogs on the web, it is now possible to force NVDA to switch to browse mode with NVDA+space allowing document-style navigation of the application or dialog. (#2023)
* In Outlook Express / Windows Mail / Windows Live Mail, NVDA now reports if a message has an attachment or is flagged. (#1594)
* When navigating tables in accessible Java applications, row and column coordinates are now reported, including  column and  row headers if they exist. (#3756)

### Changes

* For Papenmeier braille displays, the move to flat review/focus command has been removed. Users can assign their own keys using the Input Gestures dialog. (#3652)
* NVDA now relies  on the Microsoft VC runtime version 11, which means it can no longer be run on Operating systems older than Windows XP Service Pack 2 or Windows Server 2003 Service Pack 1.
* Punctuation level Some will now speak star (*) and plus (+) characters. (#3614)
* Upgraded eSpeak to version 1.48.04 which includes many language fixes and fixes several crashes. (#3842, #3739, #3860)

### Bug Fixes

* When moving around or selecting cells in Microsoft Excel, NVDA should no longer inappropriately announce the old cell rather than the new cell when Microsoft Excel is slow to move the selection. (#3558)
* NVDA properly handles opening a dropdown list for a cell in Microsoft Excel via the context menu. (#3586)
* New page content in iTunes 11 store pages is now shown properly in browse mode when following a link in the store or when opening the store initially. (#3625)
* Buttons for previewing songs in the iTunes 11 store now show their label in browse mode. (#3638)
* In browse mode in Google Chrome, the labels of check boxes and radio buttons are now rendered correctly. (#1562)
* In Instantbird, NVDA no longer reports useless information every time you move to a contact in the Contacts list. (#2667)
* In browse mode in Adobe Reader, the correct text is now rendered for buttons, etc. where the label has been overridden using a tooltip or other means. (#3640)
* In browse mode in Adobe Reader, extraneous graphics containing the text "mc-ref" will no longer be rendered. (#3645)
* NVDA no longer reports all cells in Microsoft Excel as underlined in their formatting information. (#3669)
* No longer show meaningless characters in browse mode documents such as those found in the Unicode private usage range. In some cases these were stopping more useful labels from being shown. (#2963)
* Input composition for entering east-asian characters no longer fails in PuTTY. (#3432)
* Navigating in a document after a canceled say all no longer results in NVDA sometimes incorrectly announcing that you have left a field (such as a table) lower in the document that the say all never actually spoke. (#3688)
* When using browse mode quick navigation commands  while in say all with skim reading enabled, NVDA more accurately announces the new field; e.g. it now says a heading is a heading, rather than just its text. (#3689)
* The jump to end or start of container quick navigation commands now honor the skim reading during say all setting; i.e. they will no longer cancel the current say all. (#3675)
* Touch gesture names listed in NVDA's Input Gestures dialog are now friendly and localized. (#3624)
* NVDA no longer causes certain programs to crash when moving the mouse over their rich edit (TRichEdit) controls. Programs include Jarte 5.1 and BRfácil. (#3693, #3603, #3581)
* In Internet Explorer and other MSHTML controls, containers such as tables marked as presentation by ARIA are no longer reported to the user. (#3713)
* in Microsoft Word, NVDA no longer inappropriately repeats table row and column information for a cell on a braille display multiple times. (#3702)
* In languages which use a space as a digit group/thousands separator such as French and German, numbers from separate chunks of text are no longer pronounced as a single number. This was particularly problematic for table cells containing numbers. (#3698)
* Braille no longer sometimes fails to update when the system caret is moved in Microsoft Word 2013. (#3784)
* When positioned on the first character of a heading in Microsoft Word, the text communicating it is a heading (including the level) no longer disappears off a braille display. (#3701)
* When a configuration profile is triggered for an application and that application is exited, NVDA no longer sometimes fails to deactivate the profile. (#3732)
* When entering Asian input into a control within NVDA itself (e.g. the browse mode Find dialog), "NVDA" is no longer incorrectly reported in place of the candidate. (#3726)
* The tabs in the Outlook 2013 options dialog are now reported. (#3826)
* Improved support for ARIA live regions in Firefox and other Mozilla Gecko applications:
 * Support for aria-atomic updates and filtering of aria-busy updates. (#2640)
 * Alternative text (such as alt attribute or aria-label) is included if there is no other useful text. (#3329)
 * Live region updates are no longer silenced if they occur at the same time as the focus moves. (#3777)
* Certain presentation elements in Firefox and other Mozilla Gecko applications are no longer inappropriately shown in browse mode (specifically, when the element is marked with aria-presentation but it is also focusable). (#3781)
* A performance improvement when navigating a document in Microsoft Word with spelling errors enabled. (#3785)
* Several fixes to the support for accessible Java applications:
 * The initially focused control in a frame or dialog no longer fails to be reported when the frame or dialog comes to the foreground. (#3753)
 * Unuseful position information is no longer announced for radio buttons (e.g. 1 of 1). (#3754)
 * Better reporting of JComboBox controls (html no longer reported, better reporting of expanded and collapsed states). (#3755)
 * When reporting the text of dialogs, some text that was previously missing is now included. (#3757)
 * Changes to the name, value or description of the focused control is now reported more accurately. (#3770)
* Fix a crash in NVDA seen in Windows 8 when focusing on certain RichEdit controls containing large amounts of text (e.g. NVDA's log viewer, windbg). (#3867)
* On systems with a high DPI display setting (which occurs by default for many modern screens), NVDA no longer routes the mouse to the wrong location in some applications. (#3758, #3703)
* Fixed an occasional problem when browsing the web where NVDA would stop working correctly until restarted, even though it didn't crash or freeze. (#3804)
* A Papenmeier braille display can now be used even if a Papenmeier display has never been connected via USB. (#3712)
* NVDA no longer freezes when the Papenmeier BRAILLEX older models braille display is selected without a display connected.

### Changes for Developers

* AppModules now contain productName and productVersion properties. This info is also now included in Developer Info (NVDA+f1). (#1625)
* In the Python Console, you can now press the tab key to complete the current identifier. (#433)
 * If there are multiple possibilities, you can press tab a second time to choose from a list.

## 2013.3

### New Features

* Form fields are now reported in Microsoft word documents. (#2295)
* NVDA can now announce revision information in Microsoft Word when Track Changes is enabled. Note that Report editor revisions in NVDA's document settings dialog (off by default) must be enabled also for them to be announced. (#1670)
* Dropdown lists in Microsoft Excel 2003 through 2010 are now announced when opened and navigated around. (#3382)
* a new 'Allow Skim Reading in Say All' option in the Keyboard settings dialog allows navigating through a document with browse mode quick navigation and line / paragraph movement commands, while remaining in say all. This option is off by default. (#2766)
* There is now an Input Gestures dialog to allow simpler customization of the input gestures (such as keys on the keyboard) for NVDA commands. (#1532)
* You can now have different settings for different situations using configuration profiles. Profiles can be activated manually or automatically (e.g. for a particular application). (#87, #667, #1913)
* In Microsoft Excel, cells that are links are now announced as links. (#3042)
* In Microsoft Excel, the existence of comments on a cell is now reported to the user. (#2921)

### Bug Fixes

* Zend Studio now functions the same as Eclipse. (#3420)
* The changed state of certain checkboxes in the Microsoft Outlook 2010 message rules dialog are now reported automatically. (#3063)
* NVDA will now report the pinned state for pinned controls such as tabs in Mozilla Firefox. (#3372)
* It is now possible to bind scripts to keyboard gestures containing Alt and/or Windows keys as modifiers. Previously, if this was done, performing the script would cause the Start Menu or menu bar to be activated. (#3472)
* Selecting text in browse mode documents (e.g. using control+shift+end) no longer causes the keyboard layout to be switched on systems with multiple keyboard layouts installed. (#3472)
* Internet Explorer should no longer crash or become unusable when closing NVDA. (#3397)
* Physical movement and other events on some newer computers are no longer treated as inappropriate key presses. Previously, this silenced speech and sometimes triggered NVDA commands. (#3468)
* NVDA now behaves as expected in Poedit 1.5.7. Users using earlier versions will need to update. (#3485)
* NVDA can now read protected documents in Microsoft Word 2010,  no longer causing Microsoft Word to crash. (#1686)
* If an unknown command line switch is given when launching the NVDA distribution package, it no longer causes an endless loop of error message dialogs. (#3463)
* NVDA no longer fails to report alt text of graphics and objects in Microsoft Word if the alt text contains quotes or other non-standard characters. (#3579)
* The number of items for certain horizontal lists in Browse mode is now correct. Previously it may have been double the actual amount. (#2151)
* When pressing control+a in a Microsoft Excel worksheet, the updated selection will now be reported. (#3043)
* NVDA can now correctly read XHTML documents in Microsoft Internet Explorer and other MSHTML controls. (#3542)
* Keyboard settings dialog: if no key has been chosen to be used as the NVDA key, an error is presented to the user when dismissing the dialog. At least one key must be chosen for proper usage of NVDA. (#2871)
* In Microsoft Excel, NVDA now announces merged cells differently to multiple selected cells. (#3567)
* The browse mode cursor is no longer positioned incorrectly when leaving a dialog or application inside the document. (#3145)
* Fixed an issue where the HumanWare Brailliant BI/B series braille display driver wasn't presented as an option in the Braille Settings dialog on some systems, even though such a display was connected via USB.
* NVDA no longer fails  to switch to screen review when the navigator object has no actual screen location. In this case the review cursor is now placed at the top of the screen. (#3454)
* Fixed an issue which caused the Freedom Scientific braille display driver to fail when the port was set to USB in some circumstances. (#3509, #3662)
* Fixed an issue where keys on Freedom Scientific braille displays weren't detected in some circumstances. (#3401, #3662)

### Changes for Developers

* You can specify the category to be displayed to the user for scripts using the scriptCategory attribute on ScriptableObject classes and the category attribute on script methods. See the documentation for baseObject.ScriptableObject for more details. (#1532)
* config.save is deprecated and may be removed in a future release. Use config.conf.save instead. (#667)
* config.validateConfig is deprecated and may be removed in a future release. Add-ons which need this should provide their own implementation. (#667, #3632)

## 2013.2

### New Features

* Support for the Chromium Embedded Framework, which is a web browser control used in several applications. (#3108)
* New eSpeak voice variant: Iven3.
* In Skype, new chat messages are reported automatically while the conversation is focused. (#2298)
* Support for Tween, including reporting of tab names and less verbosity when reading tweets.
* You can now disable displaying of NVDA messages on a braille display by setting the message timeout to 0 in the Braille Settings dialog. (#2482)
* In the Add-ons Manager, there is now a Get Add-ons button to open the NVDA Add-ons web site where you can browse and download available add-ons. (#3209)
* In the NVDA Welcome dialog which always appears the first time you run NVDA, you can now specify whether NVDA starts automatically after you log on to Windows. (#2234)
* Sleep mode is automatically enabled when using Dolphin Cicero. (#2055)
* The Windows x64 version of Miranda IM/Miranda NG is now supported. (#3296)
* Search suggestions in the Windows 8.1 Start Screen are automatically reported. (#3322)
* Support for navigating and editing spreadsheets in Microsoft Excel 2013. (#3360)
* The Freedom Scientific Focus 14 Blue and Focus 80 Blue braille displays, as well as the Focus 40 Blue in certain configurations that weren't supported previously, are now supported when connected via Bluetooth. (#3307)
* Auto complete suggestions are now reported in Outlook 2010. (#2816)
* New braille translation tables: English (U.K.) computer braille, Korean grade 2, Russian braille for computer code.
* New language: Farsi. (#1427)

### Changes

* On a touch screen, performing a single finger flick left or right when in object mode now moves previous or next through all objects, not just those in the current container. Use 2-finger flick left or right to perform the original action of moving to the previous or next object in the current container.
* the Report layout tables checkbox found in the Browse Mode settings dialog has now been renamed to Include layout tables to reflect that quick navigation also will not locate them if the checkbox is unchecked. (#3140)
* Flat review has been replaced with object, document and screen review modes. (#2996)
 * Object review reviews text just within the navigator object, document review reviews all text in a browse mode document (if any) and screen review reviews text on the screen for the current application.
 * The commands that previously move to/from flat review now toggle between these new review modes.
 * The navigator object automatically follows the review cursor such that it remains the deepest object at the position of the review cursor when in document or screen review modes.
 * After switching to screen review mode, NVDA will stay in this mode until you explicitly switch back to document or object review mode.
 * When in document or object review mode, NVDA may automatically switch between these two modes depending on whether you are moving around a browse mode document or not.
* Updated liblouis braille translator to 2.5.3. (#3371)

### Bug Fixes

* Activating an object now announces the action before the activation, rather than the action after the activation (e.g. expand when expanding rather than collapse). (#2982)
* More accurate reading and cursor tracking in  various input fields for recent versions of Skype, such as chat and search fields. (#1601, #3036)
* In the Skype recent conversations list, the number of new events is now read for each conversation if relevant. (#1446)
* Improvements to cursor tracking and reading order for right-to-left text written to the screen; e.g. editing Arabic text in  Microsoft Excel. (#1601)
* Quick navigation to buttons and form fields will now locate links marked as buttons for accessibility purposes in Internet Explorer. (#2750)
* In browse mode, the content inside tree views is no longer rendered, as a flattened representation isn't useful. You can press enter on a tree view to interact with it in focus mode. (#3023)
* Pressing alt+downArrow or alt+upArrow to expand a combo box while in focus mode no longer incorrectly switches to browse mode. (#2340)
* In Internet Explorer 10, table cells no longer activate focus mode, unless they have been explicitly made focusable by the web author. (#3248)
* NVDA no longer fails to start if the system time is earlier than the last check for an update. (#3260)
* If a progress bar is shown on a braille display, the braille display is updated when the progress bar changes. (#3258)
* In browse mode in Mozilla applications, table captions are no longer rendered twice. In addition, the summary is rendered when there is also a caption. (#3196)
* When changing input languages in Windows 8, NVDA now speaks the correct language rather than the previous one.
* NVDA now announces IME conversion mode changes in Windows 8.
* NVDA no longer announces garbage on the Desktop when the Google Japanese or Atok IME input methods are in use. (#3234)
* In Windows 7 and above, NVDA no longer inappropriately announces speech recognition or touch input as a keyboard language change.
* NVDA no longer announces a particular special character (0x7f) when pressing control+backspace in some editors when speak typed characters is enabled. (#3315)
* eSpeak no longer inappropriately changes in pitch, volume, etc. when NVDA reads text containing certain control characters or XML. (#3334) (regression of #437)
* In Java applications, changes to the label or value of the focused control are now announced automatically, and are reflected when subsequently querying the control. (#3119)
* In Scintilla controls, lines are now reported correctly when word wrap is enabled. (#885)
* In Mozilla applications, the name of read-only list items is now correctly reported; e.g. when navigating tweets in focus mode on twitter.com. (#3327)
* Confirmation dialogs in Microsoft Office 2013 now have their content automatically read when they appear.
* Performance improvements when navigating certain tables in Microsoft Word. (#3326)
* NVDA's table navigation commands (control+alt+arrows) function better in certain Microsoft Word tables where a cell spans multiple rows.
* If the Add-ons Manager is already open, activating it again (either from the Tools menu or by opening an add-on file) no longer fails or makes it impossible to close the Add-ons Manager. (#3351)
* NVDA no longer freezes in certain dialogs when Japanese or Chinese Office 2010 IME is in use. (#3064)
* Multiple spaces are no longer compressed to just one space on braille displays. (#1366)
* Zend Eclipse PHP Developer Tools now functions the same as Eclipse. (#3353)
* In Internet Explorer, It is again not necessary to press tab to interact with an embedded object (such as Flash content) after pressing enter on it. (#3364)
* When editing text in Microsoft PowerPoint, the last line is no longer reported as the line above, if the final line is blank. (#3403)
* In Microsoft PowerPoint, objects are no longer sometimes spoken twice when you select them or choose to edit them. (#3394)
* NVDA no longer causes Adobe Reader to crash or freeze for certain badly formed PDF documents containing rows outside of tables. (#3399)
* NVDA now correctly detects the next slide with focus when deleting a slide in Microsoft PowerPoint's thumbnails view. (#3415)

### Changes for Developers

* windowUtils.findDescendantWindow has been added to search for a descendant window (HWND) matching the specified visibility, control ID and/or class name.
* The remote Python console no longer times out after 10 seconds while waiting for input. (#3126)
* Inclusion of the bisect module in binary builds is deprecated and may be removed in a future release. (#3368)
 * Add-ons which depend on bisect (including the urllib2 module) should be updated to include this module.

## 2013.1.1

This release fixes the problem where NVDA crashed when started if configured to use the Irish language, as well as including updates to translations and some other bug fixes.

### Bug Fixes

* Correct characters are produced when typing in NVDA's own user interface while using a Korean or Japanese input method while it is the default method. (#2909)
* In Internet Explorer and other MSHTML controls, fields marked as containing an invalid entry are now handled correctly. (#3256)
* NVDA no longer crashes when started if it is configured to use the Irish language.

## 2013.1

Highlights of this release include a more intuitive and consistent laptop keyboard layout; basic support for Microsoft PowerPoint; support for long descriptions in web browsers; and support for input of computer braille for braille displays which have a braille keyboard.

### Important

#### New Laptop Keyboard Layout

The laptop keyboard layout has been completely redesigned in order to make it more intuitive and consistent.
The new layout uses the arrow keys in combination with the NVDA key and other modifiers for review commands.

Please note the following changes to commonly used commands:

| Name |Key|
|---|---|
|Say all |NVDA+a|
|Read current line |NVDA+l|
|Read current text selection |NVDA+shift+s|
|Report status bar |NVDA+shift+end|

In addition, among other changes, all of the object navigation, text review, mouse click and synth settings ring commands have changed.
Please see the [Commands Quick Reference](keyCommands.html) document for the new keys.

### New Features

* Basic support for editing and reading Microsoft PowerPoint presentations. (#501)
* Basic support for reading and writing messages in Lotus Notes 8.5. (#543)
* Support for automatic language switching when reading documents in Microsoft Word. (#2047)
* In Browse mode for MSHTML (e.g. Internet Explorer) and Gecko (e.g. Firefox), the existence of long descriptions are now announced. It's also possible to open the long description in a new window by pressing NVDA+d. (#809)
* Notifications in Internet Explorer 9 and above are now spoken (such as content blocking or file downloads). (#2343)
* Automatic reporting of table row and column headers is now supported for browse mode documents in Internet Explorer and other MSHTML controls. (#778)
* New language: Aragonese, Irish
* New braille translation tables: Danish grade 2, Korean grade 1. (#2737)
* Support for braille displays connected via bluetooth on a computer running the Bluetooth Stack for Windows by Toshiba. (#2419)
* Support for port selection when using Freedom Scientific displays (Automatic, USB or Bluetooth).
* Support for the BrailleNote family of notetakers from HumanWare when acting as a braille terminal for a screen reader. (#2012)
* Support for older models of Papenmeier BRAILLEX braille displays. (#2679)
* Support for input of computer braille for braille displays which have a braille keyboard. (#808)
* New keyboard settings that allow  the choice for whether NVDA should interrupt speech for typed characters and/or the Enter key. (#698)
* Support for several browsers based on Google Chrome: Rockmelt, BlackHawk, Comodo Dragon and SRWare Iron. (#2236, #2813, #2814, #2815)

### Changes

* Updated liblouis braille translator to 2.5.2. (#2737)
* The laptop keyboard layout has been completely redesigned in order to make it more intuitive and consistent. (#804)
* Updated eSpeak speech synthesizer to 1.47.11. (#2680, #3124, #3132, #3141, #3143, #3172)

### Bug Fixes

* The quick navigation keys for jumping to the next or previous separator in Browse Mode now work in Internet Explorer and other MSHTML controls. (#2781)
* If NVDA falls back to eSpeak or no speech due to the configured speech synthesizer failing when NVDA starts, the configured choice is no longer automatically set to the fallback synthesizer. This means that now, the original synthesizer will be tried again next time NVDA starts. (#2589)
* If NVDA falls back to no braille due to the configured braille display failing when NVDA starts, the configured display is no longer automatically set to no braille. This means that now, the original display will be tried again next time NVDA starts. (#2264)
* In browse mode in Mozilla applications, updates to tables are now rendered correctly. For example, in updated cells, row and column coordinates are reported and table navigation works as it should. (#2784)
* In browse mode in web browsers, certain clickable unlabelled graphics which weren't previously rendered are now rendered correctly. (#2838)
* Earlier and newer versions of SecureCRT are now supported. (#2800)
* For input  methods such as Easy Dots IME under XP, the reading string is now correctly reported.
* The candidate list in the Chinese Simplified Microsoft Pinyin input method under Windows 7 is now correctly read when changing pages with left and right arrow, and when first opening it with Home.
* When custom symbol pronunciation information is saved, the advanced "preserve" field is no longer removed. (#2852)
* When disabling automatic checking for updates, NVDA no longer has to be restarted in order for the change to fully take effect.
* NVDA no longer fails to start if an add-on cannot be removed due to its directory currently being in use by another application. (#2860)
* Tab labels in DropBox's preferences dialog can now be seen with Flat Review.
* If the input language is changed to something other than the default, NVDA now detects keys correctly for commands and input help mode.
* For languages such as German where the + (plus) sign is a single key on the keyboard, it is now possible to bind commands to it by using the word "plus". (#2898)
* In Internet Explorer and other MSHTML controls, block quotes are now reported where appropriate. (#2888)
* The HumanWare Brailliant BI/B series braille display driver can now be selected when the display is connected via Bluetooth but has never been connected via USB.
* Filtering elements in the Browse Mode Elements list with uppercase filter text now returns case-insensitive results just like lowercase rather than nothing at all. (#2951)
* In Mozilla browsers, browse mode can again be used when Flash content is focused. (#2546)
* When using a contracted braille table and expand to computer braille for the word at the cursor is enabled, the braille cursor is now positioned correctly when located after a word wherein a character is represented by multiple braille cells (e.g. capital sign, letter sign, number sign, etc.). (#2947)
* Text selection is now correctly shown on a braille display in applications such as Microsoft word 2003 and Internet Explorer edit controls.
* It is again possible to select text in a backward direction in Microsoft Word while Braille is enabled.
* When reviewing,  backspacing or deleting characters  In Scintilla edit controls, NVDA correctly announces multibyte characters. (#2855)
* NVDA will no longer fail to install when the user's profile path contains certain multibyte characters. (#2729)
* Reporting of groups for List View controls (SysListview32) in 64-bit applications no longer causes an error.
* In browse mode in Mozilla applications, text content is no longer incorrectly treated as editable in some rare cases. (#2959)
* In IBM Lotus Symphony and OpenOffice, moving the caret now moves the review cursor if appropriate.
* Adobe Flash content is now accessible in Internet Explorer in Windows 8. (#2454)
* Fixed Bluetooth support for Papenmeier Braillex Trio. (#2995)
* Fixed inability to use certain Microsoft Speech API version 5 voices such as Koba Speech 2 voices. (#2629)
* In applications using the Java Access Bridge, braille displays are now updated correctly when the caret moves in editable text fields . (#3107)
* Support the form landmark in browse mode documents that support landmarks. (#2997)
* The eSpeak synthesizer driver now handles reading by character more appropriately (e.g. announcing a foreign letter's name or value rather than just its sound or generic name). (#3106)
* NVDA no longer fails to copy user settings for use on logon and other secure screens when the user's profile path contains non-ASCII characters. (#3092)
* NVDA no longer freezes when using Asian character input in some .NET applications. (#3005)
* it is now possible to use browse mode for pages in Internet Explorer 10 when in standards mode; e.g. [www.gmail.com](http://www.gmail.com) login page. (#3151)

### Changes for Developers

* Braille display drivers can now support manual port selection. (#426)
 * This is most useful for braille displays which support connection via a legacy serial port.
 * This is done using the getPossiblePorts class method on the BrailleDisplayDriver class.
* Braille input from braille keyboards is now supported. (#808)
 * Braille input is encompassed by the brailleInput.BrailleInputGesture class or a subclass thereof.
 * Subclasses of braille.BrailleDisplayGesture (as implemented in braille display drivers) can also inherit from brailleInput.BrailleInputGesture. This allows display commands and braille input to be handled by the same gesture class.
* You can now use comHelper.getActiveObject to get an active COM object from a normal process when NVDA is running with the UIAccess privilege. (#2483)

## 2012.3

Highlights of this release include support for Asian character input; experimental support for touch screens on Windows 8; reporting of page numbers and improved support for tables in Adobe Reader; table navigation commands in focused table rows and Windows list-view controls; support for several more braille displays; and reporting of row and column headers in Microsoft Excel.

### New Features

* NVDA can now support Asian character input using IME and text service input methods in all applications, Including:
 * Reporting and navigation of candidate lists;
 * Reporting and navigation of composition strings; and
 * Reporting of reading strings.
* The presence of underline and strikethrough is now reported in Adobe Reader documents. (#2410)
* When the Windows Sticky Keys function is enabled, the NVDA modifier key will now behave like other modifier keys. This allows you to use the NVDA modifier key without needing to hold it down while you press other keys. (#230)
* Automatic reporting of column and row headers is now supported in Microsoft Excel. Press NVDA+shift+c to set the row containing column headers and NVDA+shift+r to set the column containing row headers. Press either command twice in quick succession to clear the setting. (#1519)
* Support for HIMS Braille Sense, Braille EDGE and SyncBraille braille displays. (#1266, #1267)
* When Windows 8 Toast notifications appear, NVDA will report them if reporting of help balloons is enabled. (#2143)
* Experimental support for Touch screens on Windows 8, including:
 * Reading text directly under your finger while moving it around
 * Many gestures for performing object navigation, text review, and other NVDA commands.
* Support for VIP Mud. (#1728)
* In Adobe Reader, if a table has a summary, it is now presented. (#2465)
* In Adobe Reader, table row and column headers can now be reported. (#2193, #2527, #2528)
* New languages: Amharic, Korean, Nepali, Slovenian.
* NVDA can now read auto complete suggestions when entering email addresses in Microsoft Outlook 2007. (#689)
* New eSpeak voice variants: Gene, Gene2. (#2512)
* In Adobe Reader, page numbers can now be reported. (#2534)
 * In Reader XI, page labels are reported where present, reflecting changes to page numbering in different sections, etc. In earlier versions, this is not possible and only sequential page numbers are reported.
* It is now possible to reset NVDA's configuration to factory defaults either by pressing NVDA+control+r three times quickly or by choosing Reset to Factory Defaults from the NVDA menu. (#2086)
* Support for the Seika Version 3, 4 and 5 and Seika80 braille displays from Nippon Telesoft. (#2452)
* The first and last top routing buttons on Freedom Scientific PAC Mate and Focus Braille displays can now be used to scroll  backward and forward. (#2556)
* Many more features are supported on Freedom Scientific Focus Braille displays such as advance bars, rocker bars and certain dot combinations for common actions. (#2516)
* In applications using IAccessible2 such as Mozilla applications, table row and column headers can now be reported outside of browse mode. (#926)
* Preliminary support for the document control in Microsoft Word 2013. (#2543)
* Text alignment can now be reported in applications using IAccessible2 such as Mozilla applications. (#2612)
* When a table row or standard Windows list-view control with multiple columns is focused, you can now use the table navigation commands to access individual cells. (#828)
* New braille translation tables: Estonian grade 0, Portuguese 8 dot computer braille, Italian 6 dot computer braille. (#2319, #2662)
* If NVDA is installed on the system, directly opening an NVDA add-on package (e.g. from Windows Explorer or after downloading in a web browser) will install it into NVDA. (#2306)
* Support for newer models of Papenmeier BRAILLEX braille displays. (#1265)
* Position information (e.g. 1 of 4) is now reported for Windows Explorer list items on Windows 7 and above. This also includes any UIAutomation controls that support the itemIndex and itemCount custom properties. (#2643)

### Changes

* In the NVDA Review Cursor preferences dialog, the Follow keyboard focus option has been renamed to Follow system focus for consistency with terminology used elsewhere in NVDA.
* When braille is tethered to review and the cursor is on an object which is not a text object (e.g. an editable text field), cursor routing keys will now activate the object. (#2386)
* The Save Settings On Exit option is now on by default for new configurations.
* When updating a previously installed copy of NVDA, the desktop shortcut key is no longer forced back to control+alt+n if it was manually changed to something different by the user. (#2572)
* The add-ons list in the Add-ons Manager now shows the package name before its status. (#2548)
* If installing the same or another version of a currently installed add-on, NVDA will ask if you wish to update the add-on, rather than just showing an error and aborting installation. (#2501)
* Object navigation commands (except the report current object command) now report with less verbosity. You can still obtain the extra information by using the report current object command. (#2560)
* Updated liblouis braille translator to 2.5.1. (#2319, #2480, #2662, #2672)
* The NVDA Key Commands Quick Reference document has been renamed to Commands Quick Reference, as it now includes touch commands as well as keyboard commands.
* The Elements list in Browse mode will now remember the last element type shown (e.g. links, headings or landmarks) each time the dialog is shown within the same session of NVDA. (#365)
* Most Metro apps in Windows 8 (e.g. Mail, Calendar) no longer activate Browse Mode for the entire app.
* Updated Handy Tech BrailleDriver COM-Server to 1.4.2.0.

### Bug Fixes

* In Windows Vista and later, NVDA no longer incorrectly treats the Windows key as being held down when unlocking Windows after locking it by pressing Windows+l. (#1856)
* In Adobe Reader, row headers are now correctly recognised as table cells; i.e. coordinates are reported and they can be accessed using table navigation commands. (#2444)
* In Adobe Reader, table cells spanning more than one column and/or row are now handled correctly. (#2437, #2438, #2450)
* The NVDA distribution package now checks its integrity before executing. (#2475)
* Temporary download files are now removed if downloading of an NVDA update fails. (#2477)
* NVDA will no longer freeze when it is running as an administrator while copying the user configuration to the system configuration (for use on Windows logon and other secure screens). (#2485)
* Tiles on the Windows 8 Start Screen are now presented better in speech and braille. The name is no longer repeated, unselected is no longer reported on all tiles, and live status information is presented  as the description of the tile (e.g. current temperature for the Weather tile).
* Passwords are no longer announced when reading password fields in Microsoft Outlook and other standard edit controls that are marked as protected. (#2021)
* In Adobe Reader, changes to form fields are now correctly reflected in browse mode. (#2529)
* Improvements to support for the Microsoft Word Spell Checker, including more accurate reading of the current spelling error, and the ability to support the spell checker when running an Installed copy of NVDA on Windows Vista or higher.
* Add-ons which include files containing non-English characters can now be installed correctly in most cases. (#2505)
* In Adobe Reader, the language of text is no longer lost when it is updated or scrolled to. (#2544)
* When installing an add-on, the confirmation dialog now correctly shows the localized name of the add-on if available. (#2422)
* In applications using UI Automation (such as .net and Silverlight applications), the calculation of numeric values for controls such as sliders has been corrected. (#2417)
* The configuration for reporting of progress bars is now honoured for the indeterminate progress bars displayed by NVDA when installing, creating a portable copy, etc. (#2574)
* NVDA commands can no longer be executed from a braille display while a secure Windows screen (such as the Lock screen) is active. (#2449)
* In browse mode, braille is now updated if the text being displayed changes. (#2074)
* When on a secure Windows screen such as the Lock screen, messages from applications speaking or displaying braille directly via NVDA are now ignored.
* In Browse mode, it is no longer possible to  fall off the bottom of the document with the right arrow key when on the final character, or by jumping to the end of a container when that container is the last item in the document. (#2463)
* Extraneous content is no longer incorrectly included when reporting the text of dialogs in web applications (specifically, ARIA dialogs with no aria-describedby attribute). (#2390)
* NVDA no longer incorrectly reports or locates certain edit fields in MSHTML documents (e.g. Internet Explorer), specifically where an explicit ARIA role has been used by the web page author. (#2435)
* The backspace key is now handled correctly when speaking typed words in Windows command consoles. (#2586)
* Cell coordinates in Microsoft Excel are now shown again in Braille.
* In Microsoft Word, NVDA no longer leaves you stuck on a paragraph with list formatting when trying to navigate out over a bullet or number with left arrow or control + left arrow. (#2402)
* In browse mode in Mozilla applications, the items in certain list boxes (specifically, ARIA list boxes) are no longer incorrectly rendered.
* In browse mode in Mozilla applications, certain controls that were rendered with an incorrect label or just whitespace are now rendered with the correct label.
* In browse mode in Mozilla applications, some extraneous whitespace has been eliminated.
* In browse mode in web browsers, certain graphics that are explicitly marked as presentational (specifically, with an alt="" attribute) are now correctly ignored.
* In web browsers, NVDA now hides content which is marked as hidden from screen readers (specifically, using the aria-hidden attribute). (#2117)
* Negative currency amounts (e.g. -$123) are now correctly spoken as negative, regardless of symbol level. (#2625)
* During say all, NVDA will no longer incorrectly revert to the default language where a line does not end a sentence. (#2630)
* Font information is now correctly detected in Adobe Reader 10.1 and later. (#2175)
* In Adobe Reader, if alternate text is provided, only that text will be rendered. Previously, extraneous text was sometimes included. (#2174)
* Where a document contains an application, the content of the application is no longer included in browse mode. This prevents unexpectedly moving inside the application when navigating. You can interact with the application in the same way as for embedded objects. (#990)
* In Mozilla applications, the value of spin buttons is now correctly reported when it changes. (#2653)
* Updated support for Adobe Digital Editions so that it works in version 2.0. (#2688)
* Pressing NVDA+upArrow while on a combo box in Internet Explorer and other MSHTML documents will no longer incorrectly read all items. Rather, just the active item will be read. (#2337)
* Speech dictionaries will now properly save when using a number (#) sign within the pattern or replacement fields. (#961)
* Browse mode for MSHTML documents (e.g. Internet Explorer) now correctly displays visible content contained within hidden content (specifically, elements with a style of visibility:visible inside an element with style visibility:hidden). (#2097)
* Links in Windows XP's Security Center no longer report random junk after their names. (#1331)
* UI Automation text controls (e.g.  the search field in the Windows 7 Start Menu) are now  correctly announced when moving the mouse over them rather than staying silent.
* Keyboard layout changes are no longer reported during say all, which was particularly problematic for multilingual documents including Arabic text. (#1676)
* The entire content of some UI Automation editable text controls (e.g. the Search Box in the Windows 7/8 Start Menu) is no longer announced every time it changes.
* When moving between groups on the Windows 8 start screen, unlabeled groups no longer announce their first tile as the name of the group. (#2658)
* When opening the Windows 8 start screen, the focus is correctly placed on the first tile, rather than jumping to the root of the start screen which can confuse navigation. (#2720)
* NVDA will no longer fail to start when the user's profile path contains certain multibyte characters. (#2729)
* In browse mode in Google Chrome, the text of tabs is now rendered correctly.
* In browse mode, menu buttons are now reported correctly.
* In OpenOffice.org/LibreOffice Calc, reading spreadsheet cells now works correctly. (#2765)
* NVDA can again function in the Yahoo! Mail message list when used from Internet Explorer. (#2780)

### Changes for Developers

* Previous log file is now copied to nvda-old.log on NVDA initialization. Therefore, if NVDA crashes or is restarted, logging information from that session is still accessible for inspection. (#916)
* Fetching the role property in chooseNVDAObjectOverlayClasses no longer causes the role to be incorrect and thus not reported on focus for certain objects such as Windows command consoles and Scintilla controls. (#2569)
* The NVDA Preferences, Tools and Help menus are now accessible as attributes on gui.mainFrame.sysTrayIcon named preferencesMenu, toolsMenu and helpMenu, respectively. This allows plugins to more easily add items to these menus.
* The navigatorObject_doDefaultAction script in globalCommands has been renamed to review_activate.
* Gettext message contexts are now supported. This allows multiple translations to be defined for a single English message depending on the context. (#1524)
 * This is done using the pgettext(context, message) function.
 * This is supported for both NVDA itself and add-ons.
 * xgettext and msgfmt from GNU gettext must be used to create any PO and MO files. The Python tools do not support message contexts.
 * For xgettext, pass the --keyword=pgettext:1c,2 command line argument to enable inclusion of message contexts.
 * See http://www.gnu.org/software/gettext/manual/html_node/Contexts.html#Contexts for more information.
* It is now possible to access built-in NVDA modules where they have been overridden by third party modules. See the nvdaBuiltin module for details.
* Add-on translation support can now be used within the add-on installTasks module. (#2715)

## 2012.2.1

This release addresses  several potential security issues (by upgrading Python to 2.7.3).

## 2012.2

Highlights of this release include an in-built installer and  portable  creation feature, automatic updates, easy management of new NVDA add-ons, announcement of graphics in Microsoft Word, support for Windows 8 Metro style apps, and several important bug fixes.

### New Features

* NVDA can now automatically check for, download and install updates. (#73)
* Extending NVDA's functionality  has been made easier with the addition of an Add-ons Manager (found under Tools in the NVDA menu) allowing you to install and uninstall new NVDA add-on packages (.nvda-addon files) containing plugins and drivers. Note the Add-on manager does not show older custom plugins and drivers manually copied in to your configuration directory. (#213)
* Many more common NVDA features now work in Windows 8 Metro style apps when using an installed release  of NVDA, including speaking of typed characters, and browse mode for web documents (includes support for metro version of Internet Explorer 10). Portable copies of NVDA cannot access metro style apps. (#1801)
* In browse mode documents (Internet Explorer, Firefox, etc.), you can now  jump to the start and past the end of certain containing elements (such as lists and tables) with shift+, and , respectively. (#123)
* New language: Greek.
* Graphics and alt text are now reported in Microsoft Word Documents. (#2282, #1541)

### Changes

* Announcement of cell coordinates in Microsoft Excel is now after the content rather than before, and is now only included   if the report tables and report table cell coordinates settings are enabled in the Document formatting settings dialog. (#320)
* NVDA is now distributed in one package. Rather than separate portable and installer versions, there is now just one file that, when run, will start a temporary copy of NVDA and will allow you to install or generate a portable distribution. (#1715)
* NVDA is now always installed in to Program Files on all systems. Updating a previous install will also automatically move it if it was not previously installed there.

### Bug Fixes

* With auto language switching enabled, Content such as alt text for graphics and labels for other certain controls in Mozilla Gecko (e.g. Firefox) are now reported in the correct language if marked up appropriately.
* SayAll in BibleSeeker (and other TRxRichEdit controls) no longer stops in the middle of a passage.
* Lists found in the Windows 8 Explorer file properties (permitions tab) and in Windows 8 Windows Update now read correctly.
* Fixed possible freezes in MS Word which would result when it took more than 2 seconds to fetch text from a document (extremely long lines or tables of contents). (#2191)
* Detection of word breaks now works correctly where whitespace is followed by certain punctuation. (#1656)
* In browse mode in Adobe Reader, it is now possible to navigate to headings without a level using quick navigation and the Elements List. (#2181)
* In Winamp, braille is now correctly updated when you move to a different item in the Playlist Editor. (#1912)
* The tree in the Elements List (available for browse mode documents) is now properly sized to show  the text of each element. (#2276)
* In applications using the Java Access Bridge, editable text fields are now presented correctly in braille. (#2284)
* In applications using the java Access Bridge, editable text fields no longer report strange characters in certain circumstances. (#1892)
* In applications using the Java Access Bridge, when at the end of an editable text field, the current line is now reported correctly. (#1892)
* In browse mode in applications using Mozilla Gecko 14 and later (e.g. Firefox 14), quick navigation now works for block quotes and embedded objects. (#2287)
* In Internet Explorer 9, NVDA no longer reads unwanted content when focus moves inside certain landmarks or focusable elements (specifically, a div element which is focusable or has an ARIA landmark role).
* The NVDA icon for the NVDA Desktop and Start Menu shortcuts is now displayed correctly on 64 bit editions of Windows. (#354)

### Changes for Developers

* Due to the replacement of the previous NSIS installer for NVDA with a built-in installer in Python, it is no longer necessary for translaters to maintain a langstrings.txt file for the installer. All localization strings are now managed by gettext po files.

## 2012.1

Highlights of this release include features for more fluent reading of braille; indication of document formatting in braille; access to much more formatting information and improved performance in Microsoft Word; and support for the iTunes Store.

### New Features

* NVDA can announce the number of leading tabs and spaces of the current line in the order that they are entered. This can be enabled by selecting report line indentation in the document formatting dialogue. (#373)
* NVDA can now detect key presses generated from alternative keyboard input emulation such as on-screen keyboards and speech recognition software.
* NVDA can now detect colors in Windows command consoles.
* Bold, italic and underline are now indicated in braille using signs appropriate to the configured translation table. (#538)
* Much more information is now reported in Microsoft Word documents, including:
 * Inline information such as footnote and endnote numbers, heading levels, the existence of comments, table nesting levels, links, and text color;
 * Reporting when entering document sections such as the comments story, footnotes and endnotes stories, and header and footer stories.
* Braille now indicates selected text using dots 7 and 8. (#889)
* Braille now reports information about controls within documents such as links, buttons and headings. (#202)
* Support for the hedo ProfiLine and MobilLine USB braille displays. (#1863, #1897)
* NVDA now avoids splitting words in braille when possible by default. This can be disabled in the Braille Settings dialog. (#1890, #1946)
* It is now possible to have braille displayed by paragraphs instead of lines, which may allow for more fluent reading of large amounts of text. This is configurable using the Read by paragraphs option in the Braille Settings dialog. (#1891)
* In browse mode, you can activate the object under the cursor using a braille display. This is done by pressing the cursor routing key where the cursor is located (which means pressing it twice if the cursor is not already there). (#1893)
* Basic support for web areas in iTunes such as the Store. Other applications using WebKit 1 may also be supported. (#734)
* In books in Adobe Digital Editions 1.8.1 and later, pages are now turned automatically when using say all. (#1978)
* New braille translation tables: Portuguese grade 2, Icelandic 8 dot computer braille, Tamil grade 1, Spanish 8 dot computer braille, Farsi grade 1. (#2014)
* You can now configure whether frames in documents are reported from the Document Formatting preferences dialog. (#1900)
* Sleep mode is automatically enabled when using OpenBook. (#1209)
* In Poedit, translators can now read translator added and automatically extracted comments. Messages that are untranslated or fuzzy are marked with a star and a beep is heard when you navigate onto them. (#1811)
* Support for the HumanWare Brailliant BI and B series displays. (#1990)
* New languages: Norwegian Bokmål, Traditional Chinese (Hong Kong).

### Changes

* Commands to describe the current character or to spell the current word or line now will spell in the appropriate language according to the text, if auto language switching is turned on and the appropriate language information is available.
* Updated eSpeak speech synthesizer to 1.46.02.
* NVDA will now truncate extremely long (30 characters or greater) names guessed from graphic and link URLs as they are most likely garbage that gets in the way of reading. (#1989)
* Some information displayed in braille has been abbreviated. (#1955, #2043)
* When the caret or review cursor moves, braille is now scrolled in the same way as when it is manually scrolled. This makes it more appropriate when braille is configured to read by paragraphs and/or avoid splitting words. (#1996)
* Updated to new Spanish grade 1 braille translation table.
* Updated liblouis braille translator to 2.4.1.

### Bug Fixes

* In Windows 8, focus is no longer incorrectly moved away from the Windows Explorer search field, which was not allowing NVDA to interact with it.
* Major performance improvements when reading and navigating Microsoft Word documents while automatic reporting of formatting is enabled, thus now making it quite comfortable to proof read formatting etc. Performance may be also improved over all for some users.
* Browse mode is now used for full screen Adobe Flash content.
* Fixed poor audio quality in some cases when using Microsoft Speech API version 5 voices with the audio output device set to something other than the default (Microsoft Sound Mapper). (#749)
* Again allow NVDA to be used with the "no speech" synthesizer, relying purely on braille or the speech viewer. (#1963)
* Object navigation commands no longer report "No children" and "No parents", but instead report messages consistent with the documentation.
* When NVDA is configured to use a language other than English, the name of the tab key is now reported in the correct language.
* In Mozilla Gecko (e.g. Firefox), NVDA no longer intermittently switches to browse mode while navigating menus in documents. (#2025)
* In Calculator, the backspace key now reports the updated result instead of reporting nothing. (#2030)
* In browse mode, the move mouse to current navigator object command now routes to the center of the object at the review cursor instead of the top left, making it more accurate it some cases. (#2029)
* In browse mode with automatic focus mode for focus changes enabled, focusing on a toolbar will now switch to focus mode. (#1339)
* The report title command works correctly again in Adobe Reader.
* With automatic focus mode for focus changes enabled, focus mode is now correctly used for focused table cells; e.g. in ARIA grids. (#1763)
* In iTunes, position information in certain lists is now reported correctly.
* In Adobe Reader, some links are no longer treated as containing read-only editable text fields.
* The labels of some editable text fields are no longer incorrectly included when reporting the text of a dialog. (#1960)
* The description of groupings is once again reported if reporting of object descriptions is enabled.
* The human readable sizes are now included in the text of the Windows Explorer drive properties dialog.
* Double reporting of property page text has been suppressed in some cases. (#218)
* Improved tracking of the caret in editable text fields which rely on text written to the screen. In particular, this improves editing in the Microsoft Excel cell editor and the Eudora message editor. (#1658)
* In Firefox 11, the move to containing virtual buffer command (NVDA+control+space) now works as it should to escape embedded objects such as Flash content.
* NVDA now restarts itself correctly (e.g. after changing the configured language) when it is located in a directory which contains non-ASCII characters. (#2079)
* Braille correctly respects the settings for reporting of object shortcut keys, position information and descriptions.
* In Mozilla applications, switching between browse and focus modes is no longer slow with braille enabled. (#2095)
* Routing the cursor to the space at the end of the line/paragraph using braille cursor routing keys in some editable text fields now works correctly instead of routing to the start of the text. (#2096)
* NVDA again works correctly with the Audiologic Tts3 synthesizer. (#2109)
* Microsoft Word documents are correctly treated as multi-line. This causes braille to behave more appropriately when a document is focused.
* In Microsoft Internet Explorer, errors no longer occur when focusing on certain rare controls. (#2121)
* Changing the pronunciation of punctuation/symbols by the user will now take effect straight away, rather than requiring NVDA to be restarted or auto language switching to be disabled.
* When using eSpeak, speech no longer goes silent in some cases in the Save As dialog of the NVDA Log Viewer. (#2145)

### Changes for Developers

* There is now a remote Python console for situations where remote debugging is useful. See the Developer Guide for details.
* The base path of NVDA's code is now stripped from tracebacks in the log to improve readability. (#1880)
* TextInfo objects now have an activate() method to activate the position represented by the TextInfo.
 * This is used by braille to activate the position using cursor routing keys on a braille display. However, there may be other callers in future.
* TreeInterceptors and NVDAObjects which only expose one page of text at a time can support automatic page turns during say all by using the textInfos.DocumentWithPageTurns mix-in. (#1978)
* Several control and output constants have been renamed or moved. (#228)
 * speech.REASON_* constants have been moved to controlTypes.
 * In controlTypes, speechRoleLabels and speechStateLabels have been renamed to just roleLabels and stateLabels, respectively.
* Braille output is now logged at level input/output. First, the untranslated text of all regions is logged, followed by the braille cells of the window being displayed. (#2102)
* subclasses of the sapi5 synthDriver can now override _getVoiceTokens and extend init to support custom voice tokens such as with sapi.spObjectTokenCategory to get tokens from a custom registry location.

## 2011.3

Highlights of this release include automatic speech language switching when reading documents with appropriate language information; support for 64 bit Java Runtime Environments; reporting of text formatting in browse mode in Mozilla applications; better handling of application crashes and freezes; and initial fixes for Windows 8.

### New Features

* NVDA can now change the eSpeak synthesizer language on the fly when reading certain web/pdf documents with appropriate language information. Automatic language/dialect switching can be toggled on and off from the Voice Settings dialog. (#845)
* Java Access Bridge 2.0.2 is now supported, which includes support for 64 bit Java Runtime Environments.
* In Mozilla Gecko (e.g. Firefox) Heading levels are now announced  when using object navigation.
* Text formatting can now be reported when using browse mode in Mozilla Gecko (e.g. Firefox and Thunderbird). (#394)
* Text with underline and/or strikethrough can now be detected and reported in standard IAccessible2 text controls such as in Mozilla applications.
* In browse mode in Adobe Reader, table row and column counts are now reported.
* Added support for the Microsoft Speech Platform synthesizer. (#1735)
* Page and line numbers are now reported for the caret in IBM Lotus Symphony. (#1632)
* The percentage of how much the pitch changes when speaking a capital letter is now configurable from the voice settings dialog. However, this does replace the older raise pitch for capitals checkbox (therefore to turn off this feature set the percentage to 0). (#255)
* Text and background color is now included in the reporting of formatting for cells in Microsoft Excel. (#1655)
* In applications using the Java Access Bridge, the activate current navigator object command now works on controls where appropriate. (#1744)
* New language: Tamil.
* Basic support for Design Science MathPlayer.

### Changes

* NVDA will now restart itself if it crashes.
* Some information displayed in braille has been abbreviated. (#1288)
* the Read active window script (NVDA+b) has been improved to filter out unuseful controls   and also is now much more easy to silence. (#1499)
* Automatic say all when a browse mode document loads is now optional via a setting in the Browse Mode settings dialog. (#414)
* When trying to read the status bar (Desktop NVDA+end), If a real status bar object cannot be located, NVDA will instead resort to using the bottom line of text written to the display for the active application. (#649)
* When reading with say all in browse mode documents, NVDA will now pause at the end of headings and other block-level elements, rather than speaking the text together with the next lot of text as one long sentence.
* In browse mode, pressing enter or space on a tab now activates it instead of switching to focus mode. (#1760)
* Updated eSpeak speech synthesizer to 1.45.47.

### Bug Fixes

* NVDA  no longer shows bullets or numbering for lists in Internet Explorer and other MSHTML controls when the author has indicated that these should not be shown (i.e. the list style is "none"). (#1671)
* Restarting NVDA when it has frozen (e.g. by pressing control+alt+n) no longer exits the previous copy without starting a new one.
* Pressing backspace or arrow keys in a Windows command console no longer causes strange results in some cases. (#1612)
* The selected item in WPF combo boxes (and possibly some other combo boxes exposed using UI Automation) which do not allow text editing is now reported correctly.
* In browse mode in Adobe Reader, it is now always possible to move to the next row from the header row and vice versa using the move to next row and move to previous row commands. Also, the header row is no longer reported as row 0. (#1731)
* In browse mode in Adobe Reader, it is now possible to move to (and therefore past) empty cells in a table.
* Pointless position information (e.g. 0 of 0 level 0) is no longer reported in braille.
* When braille is tethered to review, it is now able to show  content in flat review. (#1711)
* A text control's text is no longer presented twice on a braille display in some cases, e.g. scrolling back from the start of Wordpad documents.
* In browse mode in Internet Explorer, pressing enter on a file upload button now correctly presents the dialog to choose a file to upload instead of switching to focus mode. (#1720)
* Dynamic content changes such as in Dos consoles are no longer announced if  sleep mode for that application is currently on. (#1662)
* In browse mode, the behaviour of alt+upArrow and alt+downArrow to collapse and expand combo boxes has been improved. (#1630)
* NVDA now recovers from many more situations such as applications that stop responding which previously caused it to freeze completely. (#1408)
* For Mozilla Gecko (Firefox etc) browse mode documents NVDA will no longer fail to render text in a very specific situation where an element is styled as display:table. (#1373)
* NVDA will no longer announce label controls when focus moves inside of them. Stops double announcements of labels for some form fields in Firefox (Gecko) and Internet Explorer (MSHTML). (#1650)
* NVDA no longer fails to read a cell in Microsoft Excel after pasting in to it with control+v. (#1781)
* In Adobe Reader, extraneous information about the document is no longer announced when moving to a control on a different page in focus mode. (#1659)
* In browse mode in Mozilla Gecko applications (e.g. Firefox), toggle buttons are now detected and reported correctly. (#1757)
* NVDA can now   correctly read the Windows Explorer Address Bar in Windows 8 developer preview.
* NVDA will no longer crash apps such as winver and wordpad in Windows 8 developer preview due to bad glyph translations.
* In browse mode in applications using Mozilla Gecko 10 and later (e.g. Firefox 10), the cursor is more often positioned correctly when loading a page with a target anchor. (#360)
* In browse mode in Mozilla Gecko applications (e.g. Firefox), labels for image maps are now rendered.
* With mouse tracking enabled, moving the mouse over certain editable text fields (such as in Synaptics Pointing Device Settings and SpeechLab SpeakText) no longer causes the application to crash. (#672)
* NVDA now functions correctly in several about dialogs in applications distributed with Windows XP, including the About dialog in Notepad and the About Windows dialog. (#1853, #1855)
* Fixed reviewing by word in Windows Edit controls. (#1877)
* Moving out of an editable text field with leftArrow, upArrow or pageUp while in focus mode now correctly switches to browse mode when automatic focus mode for caret movement is enabled. (#1733)

### Changes for Developers

* NVDA can now instruct speech synthesizers to switch languages for particular sections of speech.
 * To support this, drivers must handle speech.LangChangeCommand in sequences past to SynthDriver.speak().
 * SynthDriver objects should also provide the language argument to VoiceInfo objects (or override the language attribute to retrieve the current language). Otherwise, NVDA's user interface language will be used.

## 2011.2

Highlights of this release include major improvements concerning punctuation and symbols, including configurable levels, custom labelling and character descriptions; no pauses at the end of lines during say all; improved support for ARIA in Internet Explorer; better support for XFA/LiveCycle PDF documents in Adobe Reader; access to text written to the screen in more applications; and access to formatting and color information for text written to the screen.

### New Features

* It is now possible to hear the description for any given character by pressing the review current character script twice in quick succession.  For English characters this is the standard English phonetic alphabet. For pictographic languages such as traditional Chinese, one or more example phrases using the given symbol are provided. Also pressing review current word or review current line three times will spell the word/line using the first of these descriptions. (#55)
* More text can be seen in flat review for applications such as Mozilla Thunderbird that write their text directly to the display as glyphs.
* It is now possible to choose from several levels of punctuation and symbol announcement. (#332)
* When punctuation or other symbols are repeated more than four times, the number of repetitions is now announced instead of speaking the repeated symbols. (#43)
* New braille translation tables: Norwegian 8 dot computer braille, Ethiopic grade 1, Slovene grade 1, Serbian grade 1. (#1456)
* Speech no longer unnaturally pauses at the end of each line when using the say all command. (#149)
* NVDA will now announce whether something is sorted (according to the aria-sort property) in web browsers. (#1500)
* Unicode Braille Patterns are now displayed correctly on braille displays. (#1505)
* In Internet Explorer and other MSHTML controls when focus moves inside a group of controls (surrounded by a fieldset), NVDA will now announce the name of the group (the legend). (#535)
* In Internet Explorer and other MSHTML controls, the aria-labelledBy and aria-describedBy properties are now honoured.
* in Internet Explorer and other MSHTML controls, support for ARIA list, gridcell, slider and progressbar controls has been improved.
* Users can now change the pronunciation of punctuation and other symbols, as well as the symbol level at which they are spoken. (#271, #1516)
* In Microsoft Excel, the name of the active sheet is now reported when switching sheets with control+pageUp or control+pageDown. (#760)
* When navigating a table in Microsoft Word with the tab key NVDA will now announce the current cell as you move. (#159)
* You can now configure whether table cell coordinates are reported from the Document Formatting preferences dialog. (#719)
* NVDA can now detect formatting and color for text written to the screen.
* In the Outlook Express/Windows Mail/Windows Live Mail message list, NVDA will now announce the fact that a message is unread and also if it's expanded or collapsed in the case of conversation threads. (#868)
* eSpeak now has a rate boost setting which triples the speaking rate.
* Support for the  calendar control found in the Date and Time Information dialog accessed from the  Windows 7 clock. (#1637)
* Additional key bindings have been added for the MDV Lilli braille display. (#241)
* New languages: Bulgarian, Albanian.

### Changes

* To move the caret to the review cursor, now press the move focus to navigator object script (desktop NVDA+shift+numpadMinus, laptop NVDA+shift+backspace) twice in quick succession. This frees up more keys on the keyboard. (#837)
* To hear the  decimal and hexadecimal representation of the character under the review cursor, now press review current character three times rather than twice, as twice now speaks the character description.
* Updated eSpeak speech synthesiser to 1.45.03. (#1465)
* Layout tables are no longer announced in Mozilla Gecko applications while moving the focus when in focus mode or outside of a document.
* In Internet Explorer and other MSHTML controls, browse mode now works for documents inside ARIA applications. (#1452)
* Updated liblouis braille translator to 2.3.0.
* When in browse mode  and jumping to a control with quicknav or focus, the description of the control is now announced if it has one.
* Progress bars are now announced in brows mode.
* Nodes marked with an ARIA role of presentation in Internet Explorer and other MSHTML controls are now filtered out of simple review and the focus ancestry.
* NVDA's user interface and documentation now refer to virtual buffers as browse mode, as the term "virtual buffer" is rather meaningless to most users. (#1509)
* When the user wishes to copy their user settings to the system profile for use on the logon screen, etc., and their settings contain custom plugins, they are now warned that this could be a security risk. (#1426)
* The NVDA service no longer starts and stops NVDA on user input desktops.
* On Windows XP and Windows Vista, NVDA no longer makes use of UI Automation even if it is available via the platform update. Although using UI Automation can improve the accessibility of some modern applications, on XP and Vista there were too many freezes, crashes and over all performance loss while using it. (#1437)
* In applications using Mozilla Gecko 2 and later (such as Firefox 4 and later), a document can now be read in browse mode before it is fully finished loading.
* NVDA now announces the state of a container when focus moves to a control inside it (e.g. if focus moves inside a document that is still loading it will report it as busy).
* NVDA's user interface and documentation no longer use the terms "first child" and "parent" with respect to object navigation, as these terms are confusing for many users.
* Collapsed is no longer reported for some menu items which have sub-menus.
* The reportCurrentFormatting script (NVDA+f) now reports the formatting at the position of the review cursor rather than the system caret / focus. As  by default the review cursor follows the caret, most people should not notice a difference. However this now enables the user to find out the formatting when moving the review cursor, such as in flat review.

### Bug Fixes

* Collapsing combo boxes in browse mode documents when focus mode has been forced with NVDA+space no longer auto-switches back to browse mode. (#1386)
* In Gecko (e.g. Firefox) and MSHTML (e.g. Internet Explorer) documents, NVDA now correctly renders certain text on the same line which was previously rendered on separate lines. (#1378)
* When Braille is tethered to review and the navigator object is moved to a browse mode document, either manually or due to a focus change, braille will appropriately show the browse mode content. (#1406, #1407)
* When speaking of punctuation is disabled, certain punctuation is no longer incorrectly spoken when using some synthesisers. (#332)
* Problems no longer occur when loading configuration for synthesisers which do not support the voice setting such as Audiologic Tts3. (#1347)
* The Skype Extras menu is now read correctly. (#648)
* Checking the Brightness controls volume checkbox in the Mouse Settings dialog should no longer cause a major lag for beeps when moving the mouse around the screen on Windows Vista/Windows 7 with Aero enabled. (#1183)
* When NVDA is configured to use the laptop keyboard layout, NVDA+delete now works as documented to report the dimensions of the current navigator object. (#1498)
* NVDA now Appropriately honours the aria-selected attribute in Internet Explorer documents.
* When NVDA automatically switches to focus mode in browse mode documents, it now announces information about the context of the focus. For example, if a list box item receives focus, the list box will be announced first. (#1491)
* In Internet Explorer and other MSHTML controls, ARIA listbox controls are now treeted as lists, rather than list items.
* When a read-only editable text control receives focus, NVDA now reports that it is read-only. (#1436)
* In browse mode, NVDA now behaves correctly with respect to read-only editable text fields.
* In browse mode documents, NVDA no longer incorrectly switches out of focus mode when aria-activedescendant is set; e.g. when the completion list appeared in some auto complete controls.
* In Adobe Reader, the name of controls is now reported when moving focus or using quick navigation in browse mode.
* In XFA PDF documents in Adobe Reader, buttons, links and graphics are now rendered correctly.
* In XFA PDF documents in Adobe Reader, all elements are now rendered on separate lines. This change was made because large sections (sometimes even the entire document) were being rendered without breaks due to the general lack of structure in these documents.
* Fixed problems when moving focus to or away from editable text fields in XFA PDF documents in Adobe Reader.
* In XFA PDF documents in Adobe Reader, changes to the value of a focused combo box will now be reported.
* Owner-drawn Combo boxes such as the ones to choose colors in Outlook Express are now accessible with NVDA. (#1340)
* In languages which use a space as a digit group/thousands separator such as French and German, numbers from separate chunks of text are no longer pronounced as a single number. This was particularly problematic for table cells containing numbers. (#555)
* nodes with an ARIA role of description in Internet Explorer and other MSHTML controls now are classed as static text, not edit fields.
* Fixed various issues when pressing tab while focus is on a document in browse mode (e.g. tab inappropriately moving to the address bar in Internet Explorer). (#720, #1367)
* When entering lists while reading text, NVDA now says, for example, "list with 5 items" instead of "listwith 5 items". (#1515)
* In input help mode, gestures are logged even if their scripts bypass input help such as the scroll braille display forward and back commands.
* In input help mode, when a modifier is held down on the keyboard, NVDA no longer reports the modifier as if it is modifying itself; e.g. NVDA+NVDA.
* In Adobe Reader documents, pressing c or shift+c to navigate to a combo box now works.
* The selected state of selectable table rows is now reported the same way it is for list and tree view items.
* Controls in Firefox and other Gecko applications can now be activated while in browse mode even if their content has been floated off-screen. (#801)
* You can no longer show an NVDA settings dialog while a message dialog is being shown, as the settings dialog was frozen in this case. (#1451)
* In Microsoft Excel, there is no longer a lag when holding down or rapidly pressing keys to move between or select cells.
* Fixed intermittent crashes of the NVDA service which meant that NVDA stopped running on secure Windows screens.
* Fixed problems that sometimes occurred with braille displays when a change caused text that was being displayed to disappear. (#1377)
* The downloads window in Internet Explorer 9 can now be navigated and read with NVDA. (#1280)
* It is no longer possible to accidentally start multiple copies of NVDA at the same time. (#507)
* On slow systems, NVDA no longer inappropriately causes its main window to be shown all the time while running. (#726)
* NVDA no longer crashes on Windows xP when starting a WPF application. (#1437)
* Say all and say all with review are now able to work in UI automation text controls that support all required functionality. For example, you can now use say all with review on XPS Viewer documents.
* NVDA no longer inappropriately classes some list items in the Outlook Express / Windows Live Mail message rules Apply Now dialog as being checkboxes. (#576)
* Combo boxes are no longer reported as having a sub-menu.
* NVDA is  now able to read the recipiants in the To, CC and BCC fields in Microsoft Outlook. (#421)
* Fixed the issue in NVDA's Voice Settings dialog where the value of sliders was sometimes not reported when changed. (#1411)
* NVDA no longer fails to announce the new cell when moving in an Excel spreadsheet after cutting and pasting. (#1567)
* NVDA no longer becomes worse at guessing color names the more colors it announces.
* In Internet Explorer and other MSHTML controls, fixed the inability to read parts of rare pages which contain iframes marked with an ARIA role of presentation. (#1569)
* In Internet Explorer and other MSHTML controls, fixed a rare problem where the focus kept bouncing infinitely between the document and a multi-line editable text field in focus mode. (#1566)
* In Microsoft Word 2010 NVDA will now automatically read confirmation dialogs. (#1538)
* In multi-line editable text fields in Internet Explorer and other MSHTML controls, selection on lines after the first is now reported correctly. (#1590)
* Improved moving by word in many cases, including browse mode and Windows Edit controls. (#1580)
* The NVDA installer no longer shows garbled text for Hong Kong versions of Windows Vista and Windows 7. (#1596)
* NVDA no longer fails to load the Microsoft Speech API version 5 synthesizer if the configuration contains settings for that synthesizer but is missing the voice setting. (#1599)
* In editable text fields in Internet Explorer and other MSHTML controls, NVDA no longer lags or freezes when braille is enabled.
* In firefox brows mode, NVDA no longer refuses to include content that is inside a focusable node with an ARIA role of presentation.
* In Microsoft Word with braille enabled, lines on pages after the first page are now reported correctly. (#1603)
* In Microsoft Word 2003, lines of right-to-left text can once again be read with braille enabled. (#627)
* In Microsoft Word, say all now works correctly when the document does not end with a sentence ending.
* When opening a plain text message in Windows Live Mail 2011, NVDA will correctly focus on the message document allowing it to be read.
* NVDA no longer temporarily freezes or refuses to speak when in the Move to / Copy to dialogs in Windows Live Mail. (#574)
* In Outlook 2010, NVDA will now correctly track the focus in the message list. (#1285)
* Some USB connection issues have been resolved with the MDV Lilli braille display. (#241)
* In Internet explorer and other MSHTML controls, spaces are no longer ignored in browse mode in certain cases (e.g. after a link).
* In Internet Explorer and other MSHTML controls, some extraneous line breaks have been eliminated in browse mode. specifically, HTML elements with a display style of None no longer force a line break. (#1685)
* If NVDA is unable to start, failure to play the Windows critical stop sound no longer clobbers the critical error message in the log file.

### Changes for Developers

* Developer documentation can now be generated using SCons. See readme.txt at the root of the source distribution for details, including associated dependencies.
* Locales can now provide descriptions for characters. See the Character Descriptions section of the Developer Guide for details. (#55)
* Locales can now provide information about the pronunciation of specific punctuation and other symbols. See the Symbol Pronunciation section of the Developer Guide for details. (#332)
* You can now build NVDAHelper with several debugging options using the nvdaHelperDebugFlags SCons variable. See readme.txt at the root of the source distribution for details. (#1390)
* Synth drivers are now passed a sequence of text and speech commands to speak, instead of just text and an index.
 * This allows for embedded indexes, parameter changes, etc.
 * Drivers should implement SynthDriver.speak() instead of SynthDriver.speakText() and SynthDriver.speakCharacter().
 * The old methods will be used if SynthDriver.speak() is not implemented, but they are deprecated and will be removed in a future release.
* gui.execute() has been removed. wx.CallAfter() should be used instead.
* gui.scriptUI has been removed.
 * For message dialogs, use wx.CallAfter(gui.messageBox, ...).
 * For all other dialogs, real wx dialogs should be used instead.
 * A new gui.runScriptModalDialog() function simplifies using modal dialogs from scripts.
* Synth drivers can now support boolean settings. See SynthDriverHandler.BooleanSynthSetting.
* SCons now accepts a certTimestampServer variable specifying the URL of a timestamping server to use to timestamp authenticode signatures. (#1644)

## 2011.1.1

This release fixes several security and other important issues found in NVDA 2011.1.

### Bug Fixes

* The Donate item in the NVDA menu is now disabled when running on the logon, lock, UAC and other secure Windows screens, as this is a security risk. (#1419)
* It is now impossible to copy or paste within NVDA's user interface while on secure desktops (lock screen, UAC screen and windows logon) as this is a security risk. (#1421)
* In Firefox 4, the move to containing virtual buffer command (NVDA+control+space) now works as it should to escape embedded objects such as Flash content. (#1429)
* When speaking of command keys is enabled, shifted characters are no longer incorrectly spoken as command keys. (#1422)
* When speaking of command keys is enabled, pressing space with modifiers other than shift (such as control and alt) is now reported as a command key. (#1424)
* Logging is now completely disabled when running on the logon, lock, UAC and other secure Windows screens, as this is a security risk. (#1435)
* In input help mode, Gestures are now logged even if they are not bound to a script (in accordance with the user guide). (#1425)

## 2011.1

Highlights of this release include automatic reporting of new text output in mIRC, PuTTY, Tera Term and SecureCRT; support for global plugins; announcement of bullets and numbering in Microsoft Word; additional key bindings for braille displays, including keys to move to the next and previous line; support for several Baum, HumanWare and APH braille displays; and reporting of colors for some controls, including IBM Lotus Symphony text controls.

### New Features

* Colors can now be reported for some controls. Automatic announcement can be configured in the Document Formatting preferences dialog. It can also be reported on demand using the report text formatting command (NVDA+f).
 * Initially, this is supported in standard IAccessible2 editable text controls (such as in Mozilla applications), RichEdit controls (such as in Wordpad) and IBM Lotus Symphony text controls.
* In virtual buffers, you can now select by page (using shift+pageDown and shift+pageUp) and paragraph (using shift+control+downArrow and shift+control+upArrow). (#639)
* NVDA now automatically reports new text output in mIRC, PuTTY, Tera Term and SecureCRT. (#936)
* Users can now add new key bindings or override existing ones for any script in NVDA by providing a single user input gesture map. (#194)
* Support for global plugins. Global plugins can add new functionality to NVDA which works across all applications. (#281)
* A small beep is now heard when typing characters with the shift key while capslock is on. This can be turned off by unchecking the related new option in the Keyboard settings dialog. (#663)
* hard page breaks are now announced when moving by line in Microsoft Word. (#758)
* Bullets and numbering are now spoken in Microsoft Word when moving by line. (#208)
* A command to toggle Sleep mode for the current application (NVDA+shift+s) is now available. Sleep mode (previously known as self voicing mode) disables all screen reading functionality in NVDA for a particular application. Very useful for applications that provide their own speech and or screen reading features. Press this command again to disable Sleep mode.
* Some additional braille display key bindings have been added. See the Supported Braille Displays section of the User Guide for details. (#209)
* For the convenience of third party developers, app modules as well as global plugins can now be reloaded without restarting NVDA. Use tools -> Reload plugins in the NVDA menu or NVDA+control+f3. (#544)
* NVDA now remembers the position you were at when returning to a previously visited web page. This applies until either the browser or NVDA is exited. (#132)
* Handy Tech braille displays can now be used without installing the Handy Tech universal driver. (#854)
* Support for several Baum, HumanWare and APH braille displays. (#937)
* The status bar in Media Player Classic Home Cinema is now recognised.
* The Freedom Scientific Focus 40 Blue braille display can now be used when connected via bluetooth. (#1345)

### Changes

* Position information is no longer reported by default in some cases where it was usually incorrect; e.g. most menus, the Running Applications bar, the Notification Area, etc. However, this can be turned on again by an added option in the Object Presentation settings dialog.
* Keyboard help has been renamed to input help to reflect that it handles input from sources other than the keyboard.
* Input Help no longer reports a script's code location via speech and braille as it is cryptic and irrelevant to the user. However, it is now logged for developers and advanced users.
* When NVDA detects that it has frozen, it continues to intercept NVDA modifier keys, even though it passes all other keys through to the system. This prevents the user from unintentionally toggling caps lock, etc. if they press an NVDA modifier key without realising NVDA has frozen. (#939)
* If keys are held down after using the pass next key through command, all keys (including key repeats) are now passed through until the last key is released.
* If an NVDA modifier key is pressed twice in quick succession to pass it through and the second press is held down, all key repeats will now be passed through as well.
* The volume up, down and mute keys are now reported in input help. This could be helpful if the user is uncertain as to what these keys are.
* The hotkey for the Review Cursor item in the NVDA Preferences menu has been changed from r to c to eliminate the conflict with the Braille Settings item.

### Bug Fixes

* When adding a new speech dictionary entry, the title of the dialog is now "Add dictionary entry" instead of "Edit dictionary entry". (#924)
* In speech dictionary dialogs, the content of the Regular expression and Case sensitive columns of the Dictionary entries list is now presented in the configured NVDA language instead of always in English.
* In AIM, position information is now announced in tree views.
* On sliders in the Voice Settings dialog, up arrow/page up/home now increase the setting and down arrow/page down/end decrease it. Previously, the opposite occurred, which is not logical and is inconsistent with the synth settings ring. (#221)
* In virtual buffers with screen layout disabled, some extraneous blank lines no longer appear.
* If an NVDA modifier key is pressed twice quickly but there is an intervening key press, the NVDA modifier key is no longer passed through on the second press.
* Punctuation keys are now spoken in input help even when speaking of punctuation is disabled. (#977)
* In the Keyboard Settings dialog, the keyboard layout names are now presented in the configured NVDA language instead of always in English. (#558)
* Fixed an issue where some items were rendered as empty in Adobe Reader documents; e.g. the links in the table of contents of the Apple iPhone IOS 4.1 User Guide.
* The "Use currently saved settings on the logon and other secure screens" button in NVDA's General Settings dialog now works if used immediately after NVDA is newly installed but before a secure screen has appeared. Previously, NVDA reported that copying was successful, but it actually had no effect. (#1194)
* It is no longer possible to have two NVDA settings dialogs open simultaneously. This fixes issues where one open dialog depends on another open dialog; e.g. changing the synthesiser while the Voice Settings dialog is open. (#603)
* On systems with UAC enabled, the "Use currently saved settings on the logon and other secure screens" button in NVDA's General Settings dialog no longer fails after the UAC prompt if the user's account name contains a space. (#918)
* In Internet Explorer and other MSHTML controls, NVDA now uses the URL as a last resort to determine the name of a link, rather than presenting empty links. (#633)
* NVDA no longer ignores the focus  in AOL Instant Messenger 7 menus. (#655)
* Announce the correct label for errors in the Microsoft Word Spell Check dialog (e.g. Not in dictionary, Grammar error, punctuation). Previously  they were all announced as grammar error. (#883)
* Typing in Microsoft Word while using a braille display should no longer cause garbled text to be typed, and a rare freeze when pressing a braille routing key in Word documents has been fixed. (#1212) However a limitation is that Arabic text can no longer be read in Word 2003 and below, while using a braille display. (#627)
* When pressing the delete key in an edit field, the text/cursor on a braille display should now always be updated appropriately to reflect the change. (#947)
* Changes on dynamic pages in Gecko2 documents (E.g. Firefox 4) while multiple tabs are open are now properly reflected by NVDA. Previously only changes in the first tab were reflected. (Mozilla bug 610985)
* NVDA can now properly announce the suggestions for grammar and punctuation errors in Microsoft Word spell check dialog. (#704)
* In Internet Explorer and other MSHTML controls, NVDA no longer presents destination anchors as empty links in its virtual buffer. Instead, these anchors are hidden as they should be. (#1326)
* Object navigation around and within standard groupbox windows is no longer broken and asymmetrical.
* In Firefox and other Gecko-based controls, NVDA will no longer get stuck in a subframe if it finishes loading before the outer document.
* NVDA  now appropriately announces the next character when deleting a character with numpadDelete. (#286)
* On the Windows XP logon screen, the user name is once again reported when the selected user is changed.
* Fixed problems when reading text in Windows command consoles with reporting of line numbers enabled.
* The Elements List dialog for virtual buffers is now usable by sighted users. All controls are visible on screen. (#1321)
* The list of entries in the Speech Dictionary dialog is now more readable by sighted users. The list is now large enough to show all of its columns on screen. (#90)
* On ALVA BC640/BC680 braille displays, NVDA no longer disregards display keys that are still held down after another key is released.
* Adobe Reader X no longer crashes after leaving the untagged document options before the processing dialog appears. (#1218)
* NVDA now switches to the appropriate braille display driver when you revert to saved configuration. (#1346)
* The Visual Studio 2008 Project Wizard is read correctly again. (#974)
* NVDA no longer completely fails to work in applications which contain non-ASCII characters in their executable name. (#1352)
* When reading by line in AkelPad with word wrap enabled, NVDA no longer reads the first character of the following line at the end of the current line.
* In the Visual Studio 2005/2008 code editor, NVDA no longer reads the entire text after every typed character. (#975)
* Fixed the issue where some braille displays weren't cleared properly when NVDA was exited or the display was changed.
* The initial focus is no longer sometimes spoken twice when NVDA starts. (#1359)

### Changes for Developers

* SCons is now used to prepare the source tree and create binary builds, portable archives, installers, etc. See readme.txt at the root of the source distribution for details.
* The key names used by NVDA (including key maps) have been made more friendly/logical; e.g. upArrow instead of extendedUp and numpadPageUp instead of prior. See the vkCodes module for a list.
* All input from the user is now represented by an inputCore.InputGesture instance. (#601)
 * Each source of input subclasses the base InputGesture class.
 * Key presses on the system keyboard are encompassed by the keyboardHandler.KeyboardInputGesture class.
 * Presses of buttons, wheels and other controls on a braille display are encompassed by subclasses of the braille.BrailleDisplayGesture class. These subclasses are provided by each braille display driver.
* Input gestures are bound to ScriptableObjects using the ScriptableObject.bindGesture() method on an instance or an __gestures dict on the class which maps gesture identifiers to script names. See baseObject.ScriptableObject for details.
* App modules no longer have key map files. All input gesture bindings must be done in the app module itself.
* All scripts now take an InputGesture instance instead of a key press.
 * KeyboardInputGestures can be sent on to the OS using the send() method of the gesture.
* To send an arbitrary key press, you must now create a KeyboardInputGesture using KeyboardInputGesture.fromName() and then use its send() method.
* Locales may now provide an input gesture map file to add new bindings or override existing bindings for scripts anywhere in NVDA. (#810)
 * Locale gesture maps should be placed in locale\LANG\gestures.ini, where LANG is the language code.
 * See inputCore.GlobalGestureMap for details of the file format.
* The new LiveText and Terminal NVDAObject behaviors facilitate automatic reporting of new text. See those classes in NVDAObjects.behaviors for details. (#936)
 * The NVDAObjects.window.DisplayModelLiveText overlay class can be used for objects which must retrieve text written to the display.
 * See the mirc and putty app modules for usage examples.
* There is no longer an _default app module. App modules should instead subclass appModuleHandler.AppModule (the base AppModule class).
* Support for global plugins which can globally bind scripts, handle NVDAObject events and choose NVDAObject overlay classes. (#281) See globalPluginHandler.GlobalPlugin for details.
* On SynthDriver objects, the available* attributes for string settings (e.g. availableVoices and availableVariants)  are now OrderedDicts keyed by ID instead of lists.
* synthDriverHandler.VoiceInfo now takes an optional language argument which specifies the language of the voice.
* SynthDriver objects now provide a language attribute which specifies the language of the current voice.
 * The base implementation uses the language specified on the VoiceInfo objects in availableVoices. This is suitable for most synthesisers which support one language per voice.
* Braille display drivers have been enhanced to allow buttons, wheels and other controls to be bound to NVDA scripts:
 * Drivers can provide a global input gesture map to add bindings for scripts anywhere in NVDA.
 * They can also provide their own scripts to perform display specific functions.
 * See braille.BrailleDisplayDriver for details and existing braille display drivers for examples.
* The 'selfVoicing' property on AppModule classes has now been renamed to 'sleepMode'.
* The app module events event_appLoseFocus and event_appGainFocus have now been renamed to event_appModule_loseFocus and event_appModule_gainFocus, respectivly, in order to make the naming convention consistent with app modules and tree interceptors.
* All braille display drivers should now use braille.BrailleDisplayDriver instead of braille.BrailleDisplayDriverWithCursor.
 * The cursor is now managed outside of the driver.
 * Existing drivers need only change their class statement accordingly and rename their _display method to display.

## 2010.2

Notable features of this release include greatly simplified object navigation; virtual buffers for Adobe Flash content; access to many previously inaccessible controls by retrieving text written to the screen; flat review of screen text; support for IBM Lotus Symphony documents; reporting of table row and column headers in Mozilla Firefox; and significantly improved user documentation.

### New Features

* Navigating through objects with the review cursor has been greatly simplified. The review cursor now excludes objects which aren't useful to the user; i.e. objects only used for layout purposes and unavailable objects.
* In applications using the Java Access Bridge (including OpenOffice.org), formatting can now be reported in text controls. (#358, #463)
* When moving the mouse over cells in Microsoft Excel, NVDA will appropriately announce them.
* In applications using the Java Access Bridge, the text of a dialog is now reported when the dialog appears. (#554)
* A virtualBuffer can now be used to navigate adobe Flash content. Object navigation and interacting with the controls directly (by turning on focus mode) is still supported. (#453)
* Editable text controls in the Eclipse IDE, including the code editor, are now accessible. You must be using Eclipse 3.6 or later. (#256, #641)
* NVDA can now retrieve most text written to the screen. (#40, #643)
 * This allows for reading of controls which do not expose information in more direct/reliable ways.
 * Controls made accessible by this feature include: some menu items which display icons (e.g. the Open With menu on files in Windows XP) (#151), editable text fields in Windows Live applications (#200), the errors list in Outlook Express (#582), the editable text control in TextPad (#605), lists in Eudora, many controls in Australian E-tax and the formula bar in Microsoft Excel.
* Support for the code editor in Microsoft Visual Studio 2005 and 2008. At least Visual Studio Standard is required; this does not work in the Express editions. (#457)
* Support for IBM Lotus Symphony documents.
* Early experimental support for Google Chrome. Please note that Chrome's screen reader support is far from complete and additional work may also be required in NVDA. You will need a recent development build of Chrome to try this.
* The state of toggle keys (caps lock, num lock and scroll lock) is now displayed in braille when they are pressed. (#620)
* Help balloons are now displayed in braille when they appear. (#652)
* Added a driver for the MDV Lilli braille display. (#241)
* When selecting an entire row or column in Microsoft Excel with the shortcut keys shift+space and control+space, the new selection is now reported. (#759)
* Table row and column headers can now be reported. This is configurable from the Document Formatting preferences dialog.
 * Currently, this is supported in documents in Mozilla applications such as Firefox (version 3.6.11 and later) and Thunderbird (version 3.1.5 and later). (#361)
* Introduced commands for flat review: (#58)
 * NVDA+numpad7  switches to flat review, placing the review cursor at the position of the current object, allowing you  to review the screen (or a document if within one) with the text review commands.
 * NVDA+numpad1 moves the review cursor into the object represented by the text at  the position of the review cursor, allowing you to navigate by object from that point.
* Current NVDA user settings can be  copied to be used on secure Windows screens such as the logon and UAC screens by pressing a button in the General Settings dialog. (#730)
* Support for Mozilla Firefox 4.
* Support for Microsoft Internet Explorer 9.

### Changes

* The sayAll by Navigator object (NVDA+numpadAdd), navigator object next in flow (NVDA+shift+numpad6) and navigator object previous in flow (NVDA+shift+numpad4) commands have been removed for the time being, due to bugginess and to free up the keys for other possible features.
* In the NVDA Synthesizer dialog, only the display name of the synthesizer is now listed. Previously, it was prefixed by the driver's name, which is only relevant internally.
* When in embedded applications or virtual buffers inside another virtualBuffer (e.g. Flash), you can now  press nvda+control+space to move out of the embedded application or virtual buffer to the containing document. Previously nvda+space  was used for this. Now nvda+space is specifically only for toggling brows/focus modes on virtualBuffers.
* If the speech viewer (enabled under the tools menu) is given the focus (e.g. it was clicked in) new text will not appear in the control until focus is moved away. This allows for selecting the text with greater ease (e.g. for copying).
* The Log Viewer and Python Console are maximised when activated.
* When focusing on a worksheet in Microsoft Excel and there is more than one cell selected, the selection range is announced, rather than just the active cell. (#763)
* Saving configuration and changing of particular sensitive options is now disabled when running on the logon, UAC and other secure Windows screens.
* Updated eSpeak speech synthesiser to 1.44.03.
* If NVDA is already running, activating the NVDA shortcut on the desktop (which includes pressing control+alt+n) will restart NVDA.
* Removed the report text under the mouse checkbox from the Mouse settings dialog and replaced it with an Enable mouse tracking checkbox, which better matches the toggle mouse tracking script (NVDA+m).
* Updates to the laptop keyboard layout so that it includes all commands available in the desktop layout and works correctly on non-English keyboards. (#798, #800)
* Significant improvements and updates to the user documentation, including documentation of the laptop keyboard commands and synchronisation of the Keyboard Commands Quick Reference with the User Guide. (#455)
* Updated liblouis braille translator to 2.1.1. Notably, this fixes some issues related to Chinese braille as well as characters which are undefined in the translation table. (#484, #499)

### Bug Fixes

* In µTorrent, the focused item in the torrents list no longer reports repeatedly or steals focus when a menu is open.
* In µTorrent, the names of the files in the Torrent Contents list are now reported.
* In Mozilla applications, focus is now correctly detected when it lands on an empty table or tree.
* In Mozilla applications, "not checked" is now correctly reported for checkable controls such as checkable table cells. (#571)
* In Mozilla applications, the text of correctly implemented ARIA dialogs is no longer ignored and will now be reported when the dialog appears. (#630)
* in Internet Explorer and other MSHTML controls, the ARIA level attribute is now  honoured correctly.
* In Internet Explorer and other MSHTML controls, the ARIA role is now chosen over other type information to give a much more correct and predictable ARIA experience.
* Stopped a rare crash in Internet Explorer when navigating through frames or iFrames.
* In Microsoft Word documents, right-to-left lines (such as Arabic text) can be read again. (#627)
* Greatly reduced lag when large amounts of text are displayed in a Windows command console on 64-bit systems. (#622)
* If Skype is already started when NVDA starts, it is no longer necessary to restart Skype to enable accessibility. This may also be true for other applications which check the system screen reader flag.
* In Microsoft Office applications, NVDA no longer crashes when speak foreground (NVDA+b) is pressed or when navigating some objects on toolbars. (#616)
* Fixed incorrect speaking of numbers containing a 0 after a separator; e.g. 1,023. (#593)
* Adobe Acrobat Pro and Reader 9 no longer crash when closing a file or performing certain other tasks. (#613)
* The selection is now announced when control+a is pressed to select all text in some editable text controls such as in Microsoft Word. (#761)
* In Scintilla controls (e.g. Notepad++), text is no longer incorrectly selected when NVDA moves the caret such as during say all. (#746)
* It is again possible to review the contents of cells in Microsoft Excel with the review cursor.
* NVDA can again read by line in certain problematic textArea fields in Internet Explorer 8. (#467)
* Windows Live Messenger 2009 no longer exits immediately after it is started while NVDA is running. (#677)
* In web browsers, It is no longer necessary to press tab to interact with an embedded object (such as Flash content) after pressing enter on the embedded object or returning from another application. (#775)
* In Scintilla controls (e.g. Notepad++), the beginning of long lines is no longer truncated when it scrolls off the screen. Also, these long lines will be correctly displayed in braille when they are selected.
* In Loudtalks, it is now possible to access the contact list.
* The URL of the document and "MSAAHTML Registered Handler" are no longer sometimes spuriously reported in Internet Explorer and other MSHTML controls. (#811)
* In tree views in the Eclipse IDE, the previously focused item is no longer incorrectly announced when focus moves to a new item.
* NVDA now functions correctly on a system where the current working directory has been removed from the DLL search path (by setting the CWDIllegalInDllSearch registry entry to 0xFFFFFFFF). Note that this is not relevant to most users. (#907)
* When the table navigation commands are used outside of a table in Microsoft Word, "edge of table" is no longer spoken after "not in table". (#921)
* When the table navigation commands cannot move due to being at the edge of a table in Microsoft Word, "edge of table" is now spoken in the configured NVDA language rather than always in English. (#921)
* In Outlook Express, Windows Mail and Windows Live Mail, the state of the checkboxes in message rules lists is now reported. (#576)
* The description of message rules can now be read in Windows Live Mail 2010.

## 2010.1

This release focuses primarily on bug fixes and improvements to the user experience, including some significant stability fixes.

### New Features

* NVDA no longer fails to start on a system with no audio output devices. Obviously, a braille display or the Silence synthesiser in conjunction with the Speech Viewer will need to be used for output in this case. (#425)
* A report landmarks checkbox has been added to the Document Formatting settings dialog which allows you to configure whether NVDA should announce landmarks in web documents. For compatibility with the previous release, the option is on by default.
* If speak command keys is enabled, NVDA will now announce the names of multimedia keys (e.g. play, stop, home page, etc.) on many keyboards when they are pressed. (#472)
* NVDA now announces the word being deleted when pressing control+backspace in controls that support it. (#491)
* Arrow keys can now be used in the Web formator window to navigate and read the text. (#452)
* The entry list in the Microsoft Office Outlook address book is now supported.
* NVDA better supports embedded editable (design mode) documents in Internet Explorer. (#402)
* a new script (nvda+shift+numpadMinus) allows you to move the system focus to the current navigator object.
* New scripts to lock and unlock the left and right mouse buttons. Useful for performing drag and drop operations. shift+numpadDivide to lock/unlock the left, shift+numpadMultiply to lock/unlock the right.
* New braille translation tables: German 8 dot computer braille, German grade 2, Finnish 8 dot computer braille, Chinese (Hong Kong, Cantonese), Chinese (Taiwan, Manderin). (#344, #369, #415, #450)
* It is now possible to disable the creation of the desktop shortcut (and thus the shortcut key) when installing NVDA. (#518)
* NVDA can now use IAccessible2 when present in 64 bit applications. (#479)
* Improved support for live regions in Mozilla applications. (#246)
* The NVDA Controller Client API is now provided to allow applications to control NVDA; e.g. to speak text, silence speech, display a message in Braille, etc.
* Information and error messages are now read in the logon screen in Windows Vista and Windows 7. (#506)
* In Adobe Reader, PDF interactive forms developed with Adobe LiveCycle are now supported. (#475)
* In Miranda IM, NVDA now automatically reads incoming messages in chat windows if reporting of dynamic content changes is enabled. Also, commands have been added to report the three most recent messages (NVDA+control+number). (#546)
* Input text fields are now supported in Adobe Flash content. (#461)

### Changes

* The extremely verbose keyboard help message in the Windows 7 Start menu is no longer reported.
* The Display synth has now been replaced with a new Speech Viewer. To activate it, choose Speech Viewer from the Tools menu. The speech viewer can be used independently of what ever speech synthesizer you are using. (#44)
* Messages on the braille display will automatically be dismissed if the user presses a key that results in a change such as the focus moving. Previously the message would always stay around for its configured time.
* Setting whether braille should be tethered to the focus or the review cursor (NVDA+control+t) can now be also set from the braille settings dialog, and is also now saved in the user's configuration.
* Updated eSpeak speech synthesiser to 1.43.
* Updated liblouis braille translator to 1.8.0.
* In virtual buffers, the reporting of elements when moving by character or word has been greatly improved. Previously, a lot of irrelevant information was reported and the reporting was very different to that when moving by line. (#490)
* The Control key now simply stops speech like other keys, rather than pausing speech. To pause/resume speech, use the shift key.
* Table row and column counts are no longer announced when reporting focus changes, as this announcement is rather verbose and usually not useful.

### Bug Fixes

* NVDA no longer fails to start if UI Automation support appears to be available but fails to initialise for some reason. (#483)
* The entire contents of a table row is no longer sometimes reported when moving focus inside a cell  in Mozilla applications. (#482)
* NVDA no longer lags for a long time when expanding tree view items that contain a very large amount of sub-items.
* When listing SAPI 5 voices, NVDA now tries to detect buggy voices and excludes them from the Voice Settings dialog and synthesiser settings ring. Previously, when there was just one problematic voice, NVDA's SAPI 5 driver would sometimes fail to start.
* Virtual buffers now honour the report object shortcut keys setting found in the Object Presentation dialog. (#486)
* In virtual buffers, row/column coordinates are no longer incorrectly read for row and column headers when reporting of tables is disabled.
* In virtual buffers, row/column coordinates are now correctly read when you leave a table and then re-enter the same table cell without visiting another cell first; e.g. pressing upArrow then downArrow on the first cell of a table. (#378)
* Blank lines in Microsoft Word documents and  Microsoft HTML edit controls are now shown appropriately on braille displays. Previously NVDA was displaying the current sentence on the display, not the current line for these situations. (#420)
* Multiple security fixes when running NVDA at Windows logon and on other secure desktops. (#515)
* The cursor position (caret) is now correctly updated when performing a Say All that goes off the bottom of the screen, in standard Windows edit fields and Microsoft Word documents. (#418)
* In virtual buffers, text is no longer incorrectly included for images inside links and clickables that are marked as being irrelevant to screen readers. (#423)
* Fixes to the laptop keyboard layout. (#517)
* When Braille is tethered to review when you focus on a Dos console window, the review cursor can now properly navigate the text in the console.
* While working with TeamTalk3 or TeamTalk4 Classic, the VU meter progress bar in the main window is no longer announced as it updates. Also, special characters can be read properly in the incoming chat window.
* Items are no longer spoken twice in the Windows 7 Start Menu. (#474)
* Activating same-page links in Firefox 3.6 appropriately moves the cursor in the virtualBuffer to the correct place on the page.
* Fixed the issue where some text was not rendered in Adobe Reader in certain PDF documents.
* NVDA no longer incorrectly speaks certain numbers separated by a dash; e.g. 500-1000. (#547)
* In Windows XP, NVDA no longer causes Internet Explorer to freeze when toggling checkboxes in Windows Update. (#477)
* When using the in-built eSpeak synthesiser, simultaneous speech and beeps no longer intermittently cause freezes on some systems. This was most noticeable, for example, when copying large amounts of data in Windows Explorer.
* NVDA no longer announces that a Firefox document has become busy (e.g. due to an update or refresh) when that document is in the background. This also caused the status bar of the foreground application to be spuriously announced.
* When switching Windows keyboard layouts (with control+shift or alt+shift), the full name of the layout is reported in both speech and braille. Previously it was only reported in speech, and alternative layouts (e.g. Dvorak) were not reported at all.
* If reporting of tables is disabled, table information is no longer announced when the focus changes.
* Certain standard tree view controls in 64 bit applications (e.g. the Contents tree view in Microsoft HTML Help) are now accessible. (#473)
* Fixed some problems with logging of messages containing non-ASCII characters. This could cause spurious errors in some cases on non-English systems. (#581)
* The information in the About NVDA dialog now appears in the user's configured language instead of always appearing in English. (#586)
* Problems are no longer encountered when using the synthesiser settings ring after the voice is changed to one which has less settings than the previous voice.
* In Skype 4.2, contact names are no longer spoken twice in the contact list.
* Fixed some potentially major memory leaks in the GUI and in virtual buffers. (#590, #591)
* Work around a nasty bug in some SAPI 4 synthesisers which was causing frequent errors and crashes in NVDA. (#597)

## 2009.1

Major highlights of this release include support for 64 bit editions of Windows; greatly improved support for Microsoft Internet Explorer and Adobe Reader documents; support for Windows 7; reading of the Windows logon, control+alt+delete and User Account Control (UAC) screens; and the ability to interact with Adobe Flash and Sun Java content on web pages. There have also been several significant stability fixes and improvements to the general user experience.

### New Features

* Official support for 64 bit editions of Windows! (#309)
* Added a synthesizer driver for the Newfon synthesizer. Note that this requires a special version of Newfon. (#206)
* In virtual buffers, focus mode and browse mode can now be reported using sounds instead of speech. This is enabled by default. It can be configured from the Virtual buffers dialog. (#244)
* NVDA no longer cancels speech when volume control keys are pressed on the keyboard, allowing the user to change the volume and listen to actual results immediately. (#287)
* Completely rewritten support for Microsoft Internet Explorer and Adobe Reader documents. This support has been unified with the core support used for Mozilla Gecko, so features such as fast page rendering, extensive quick navigation, links list, text selection, auto focus mode and braille support are now available with these documents.
* Improved support for the date selection control found in the Windows Vista Date / Time properties dialog.
* improved support for the Modern XP/Vista start menu (specifically the all programs, and places menus). Appropriate level information is now announced.
* The amount of text that is announced when moving the mouse is now configurable from the Mouse settings dialog. A choice of paragraph, line, word or character can be made.
* announce spelling errors under the cursor in Microsoft Word.
* support for the Microsoft Word 2007 spell checker. Partial support may be available for prior Microsoft Word versions.
* Better support for Windows Live Mail. Plain text messages can now be read and both the plain text and HTML message composers are useable.
* In Windows Vista, if the user moves to the secure desktop (either because a UAC control dialog appeared, or because control+alt+delete was pressed), NVDA will announce the fact that the user is now on the secure desktop.
* NVDA can announce text under the mouse within dos console windows.
* Support for UI Automation via the UI Automation client API available in Windows 7, as well as fixes to improve the experience of NVDA in Windows 7.
* NVDA can be configured to start automatically after you log on to Windows. The option is in the General Settings dialog.
* NVDA can read secure Windows screens such as the Windows logon, control+alt+delete and User Account Control (UAC) screens in Windows XP and above. Reading of the Windows logon screen can be configured from the General Settings dialog. (#97)
* Added a driver for the Optelec ALVA BC6 series braille displays.
* When browsing web documents, you can now press n and shift+n to skip forward and backward past blocks of links, respectively.
* When browsing web documents, ARIA landmarks are now reported, and you can move forward and backward through them using d and shift+d, respectively. (#192)
* The Links List dialog available when browsing web documents has now become an Elements List dialog which can list links, headings and landmarks. Headings and landmarks are presented hierarchically. (#363)
* The new Elements List dialog contains a "Filter by" field which allows you to filter the list to contain only those items including the text that was typed. (#173)
* Portable versions of NVDA now look in the 'userConfig' directory inside the NVDA directory, for the user's configuration. Like for the installer version, this keeps the user's configuration separate from NVDA itself.
* Custom app modules, braille display drivers and synth drivers can now be stored in the user's configuration  directory. (#337)
* Virtual buffers are now rendered in the background, allowing the user to interact with the system to some extent during the rendering process. The user will be notified that the document is being rendered if it takes longer than a second.
* If NVDA detects that it has frozen for some reason, it will automatically pass all keystrokes through so that the user has a better chance of recovering the system.
* Support for ARIA drag and drop in Mozilla Gecko. (#239)
* The document title and current line or selection is now spoken when you move focus inside a virtual buffer. This makes the behaviour when moving focus into virtual buffers consistent with that for normal document objects. (#210)
* In virtual buffers, you can now interact with embedded objects (such as Adobe Flash and Sun Java content) by pressing enter on the object. If it is accessible, you can then tab around it like any other application. To return focus to the document, press NVDA+space. (#431)
* In virtual buffers, o and shift+o move to the next and previous embedded object, respectively.
* NVDA can now fully access applications running as administrator in Windows Vista and later. You must install an official release of NVDA for this to work. This does not work for portable versions and snapshots. (#397)

### Changes

* NVDA no longer announces "NVDA started" when it starts.
* The startup and exit sounds are now played using NVDA's configured audio output device instead of the Windows default audio output device. (#164)
* Progress bar reporting has been improved. Most notably you can now configure NVDA to announce via both speech and beeps at the same time.
* Some generic roles, such as pane, application and frame, are no longer reported on focus unless the control is unnamed.
* The review copy command (NVDA+f10) copies the text from the start marker up to and including the current review position, rather than excluding the current position. This allows the last character of a line to be copied, which was not previously possible. (#430)
* the navigatorObject_where script (ctrl+NVDA+numpad5) has been removed. This key combination did not work on some keyboards, nore was the script found to be that useful.
* the navigatorObject_currentDimentions script has been remapped to NVDA+numpadDelete. The old key combination did not work on some keyboards. This script also now reports the width and height of the object instead of the right/bottom coordinates.
* Improved performance (especially on netbooks) when many beeps occur in quick succession; e.g. fast mouse movement with audio coordinates enabled. (#396)
* The NVDA error sound is no longer played in release candidates and final releases. Note that errors are still logged.

### Bug Fixes

* When NVDA is run from an 8.3 dos path, but it is installed in the related long path (e.g. progra~1 verses program files) NVDA will correctly  identify that it is an installed copy and properly load the user's settings.
* speaking the title of the current foreground window with nvda+t now works correctly when in menus.
* braille no longer shows useless information in its focus context such as unlabeled panes.
* stop announcing some useless information when the focus changes such as root panes, layered panes and scroll panes in Java or Lotus applications.
* Make the  keyword search field in Windows Help (CHM) viewer much more usable. Due to buggyness in that control, the current keyword could not be read as it would be continually changing.
* report correct page numbers in Microsoft Word if the page numbering has been specifically offset in the document.
* Better support for edit fields found in Microsoft Word dialogs (e.g. the Font dialog). It is now possible  to navigate these controls with the arrow keys.
* better support for Dos consoles. specifically: NVDA can now read the content of particular consoles it always used to think were blank. Pressing control+break no longer terminates NVDA.
* On Windows Vista and above, the NVDA installer now starts NVDA with normal user privileges when requested to run NVDA on the finish screen.
* Backspace is now handled correctly when speaking typed words. (#306)
* Don't incorrectly report "Start menu" for certain context menus in Windows Explorer/the Windows shell. (#257)
* NVDA now correctly handles ARIA labels in Mozilla Gecko when there is no other useful content. (#156)
* NVDA no longer incorrectly enables focus mode automatically for editable text fields which update their value when the focus changes; e.g. http://tigerdirect.com/. (#220)
* NVDA will now attempt to recover from some situations which would previously cause it to freeze completely. It may take up to 10 seconds for NVDA to detect and recover from such a freeze.
* When the NVDA language is set to "User default", use the user's Windows  display language setting instead of the Windows locale setting. (#353)
* NVDA now recognises the existence of controls in AIM 7.
* The pass key through command no longer gets stuck if a key is held down. Previously, NVDA stopped accepting commands if this occurred and had to be restarted. (#413)
* The taskbar is no longer ignored when it receives focus, which often occurs when exiting an application. Previously, NVDA behaved as if the focus had not changed at all.
* When reading text fields in applications which use the Java Access Bridge (including OpenOffice.org), NVDA now functions correctly when reporting of line numbers is enabled.
* The review copy command (NVDA+f10) gracefully handles the case where it is used on a position before the start marker. Previously, this could cause problems such as crashes in Notepad++.
* A certain control character (0x1) no longer causes strange eSpeak behaviour (such as changes in volume and pitch) when it is encountered in text. (#437)
* The report text selection command (NVDA+shift+upArrow) now gracefully reports that there is no selection in objects which do not support text selection.
* Fixed the issue where pressing the enter key on certain Miranda-IM buttons or links was causing NVDA to freeze. (#440)
* The current line or selection is now properly respected when spelling or copying the current navigator object.
* Worked around a Windows bug which was causing garbage to be spoken after the name of link controls in Windows Explorer and Internet Explorer dialogs. (#451)
* Fixed a problem with the report date and time command (NVDA+f12). Previously, date reporting was truncated on some systems. (#471)
* Fixed the issue where the system screen reader flag was sometimes inappropriately cleared after interacting with secure Windows screens. This could cause problems in applications which check the screen reader flag, including Skype, Adobe Reader and Jart. (#462)
* In an Internet Explorer 6 combo box, the active item is now reported when it is changed. (#342)

## 0.6p3

### New Features

* As Microsoft Excel's formula bar is inaccessible to NVDA, provide an NVDA specific dialog box for editing when the user presses f2 on a cell.
* Support for formatting in IAccessible2 text controls, including Mozilla applications.
* Spelling errors can now be reported where possible. This is configurable from the Document Formatting preferences dialog.
* NVDA can be configured to beep for either all or only visible progress bars. Alternatively, it can be configured to speak progress bar values every 10%.
* Links can now be identified in richedit controls.
* The mouse can now be moved to the character under the review cursor in most editable text controls. Previously, the mouse could only be moved to the center of the control.
* In virtual buffers, the review cursor now reviews the text of the buffer, rather than just the internal text of the navigator object (which is often not useful to the user). This means that you can navigate the virtual buffer hierarchically using object navigation and the review cursor will move to that point in the buffer.
* Handle some additional states on Java controls.
* If the title command (NVDA+t) is pressed twice, it spells the title. If pressed thrice, it is copied to the clipboard.
* Keyboard help now reads the names of modifier keys when pressed alone.
* Key names announced by keyboard help are now translatable.
* Added support for the recognized text field in SiRecognizer. (#198)
* Support for braille displays!
* Added a command (NVDA+c) to report the text on the Windows clipboard. (#193)
* In virtualBuffers, if NVDA automatically switches to focus mode, you can use the escape key to switch back to browse mode. NVDA+space can still also be used.
* In virtual buffers, when the focus changes or the caret is moved, NVDA can automatically switch to focus mode or browse mode as appropriate for the control under the caret. This is configured from the Virtual Buffers dialog. (#157)
* Rewritten SAPI4 synthesizer driver which replaces the sapi4serotek and sapi4activeVoice drivers and should fix the problems encountered with these drivers.
* The NVDA application now includes a manifest, which means that it no longer runs in compatibility mode in Windows Vista.
* The configuration file and speech dictionaries are now saved in the user's application data directory if NVDA was installed using the installer. This is necessary for Windows Vista and also allows multiple users to have individual NVDA configurations.
* Added support for position information for IAccessible2 controls.
* Added the ability to copy text to the clipboard using the review cursor. NVDA+f9 sets the start marker to the current position of the review cursor. NVDA+f10 retrieves the text between the start marker and the current position of the review cursor and copies it to the clipboard. (#240)
* Added support for some edit controls in pinacle tv software.
* When announcing selected text for long selections (512 characters or more), NVDA now speaks the number of selected characters, rather than speaking the entire selection. (#249)

### Changes

* If the audio output device is set to use the Windows default device (Microsoft Sound Mapper), NVDA will now switch to the new default device for eSpeak and tones when the default device changes. For example, NVDA will switch to a USB audio device if it automatically becomes the default device when it is connected.
* Improve performance of eSpeak with some Windows Vista audio drivers.
* reporting of links, headings, tables, lists and block quotes can now be configured from the Document Formatting settings dialog. Previously to configure these settings for virtual buffers, the virtual buffer settings dialog would have been used. Now all documents share this configuration.
* Rate is now the default setting in the speech synthesizer settings ring.
* Improve the loading and unloading of appModules.
* The title command (NVDA+t) now only reports the title instead of the entire object. If the foreground object has no name, the application's process name is used.
* Instead of virtual buffer pass through on and off, NVDA now reports focus mode (pass through on) and browse mode (pass through off).
* Voices are now stored in the configuration file by ID instead of by index. This makes voice settings more reliable across systems and configuration changes. The voice setting will not be preserved in old configurations and an error may be logged the first time a synthesizer is used. (#19)
* The level of a tree view item is now announced first if it has changed from the previously focused item for all tree views. Previously, this was only occurring for native Windows (SysTreeView32) tree views.

### Bug Fixes

* The last chunk of audio is no longer cut off when using NVDA with eSpeak on a remote desktop server.
* Fix problems with saving speech dictionaries for certain voices.
* Eliminate the lag when moving by units other than character (word, line, etc.) towards the bottom of large plain text documents in Mozilla Gecko virtual buffers. (#155)
* If speak typed words is enabled, announce the word when enter is pressed.
* Fix some character set issues in richedit documents.
* The NVDA log viewer now uses richedit instead of just edit to display the log. This improves reading by word with NVDA.
* Fix some issues related to embedded objects in richedit controls.
* NVDA now reads page numbers in Microsoft Word. (#120)
* Fix the issue where tabbing to a checked checkbox in a Mozilla Gecko virtual buffer and pressing space would not announce that the checkbox was being unchecked.
* Correctly report partially checked checkboxes in Mozilla applications.
* If the text selection expands or shrinks in both directions, read the selection as one chunk instead of two.
* When reading with the mouse, text in Mozilla Gecko edit fields should now be read.
* Say all should no longer cause certain SAPI5 synthesizers to crash.
* Fixed an issue which meant that text selection changes were not being read in Windows standard edit controls before the first focus change after NVDA was started.
* Fix mouse tracking in Java objects. (#185)
* NVDA no longer reports Java tree view items with no children as being collapsed.
* Announce the object with focus when a Java window comes to the foreground. Previously, only the top-level Java object was announced.
* The eSpeak synthesizer driver no longer stops speaking completely after a single error.
* Fix the issue whereby updated voice parameters (rate, pitch, etc.) were not saved when the voice was changed from the synthesizer settings ring.
* Improved the speaking of typed characters and words.
* Some new text that was previously not spoken in text console applications (such as some text adventure games) is now spoken.
* NVDA now ignores focus changes in background windows. Previously, a background focus change could be treated as if the real focus changed.
* Improved the detection of the focus when leaving context menus. Previously, NVDA often didn't react at all when leaving a context menu.
* NVDA now announces when the context menu is activated in the Start menu.
* The classic Start menu is now announced as Start menu instead of Application menu.
* Improved the reading of alerts such as those encountered in Mozilla Firefox. The text should no longer be read multiple times and other extraneous information will no longer be read. (#248)
* The text of focusable, read-only edit fields will no longer be included when retrieving the text of dialogs. This fixes, for example, the automatic reading of the entire license agreement in installers.
* NVDA no longer announces the unselection of text when leaving some edit controls (example: Internet Explorer address bar, Thunderbird 3 email address fields).
* When opening plain text emails in Outlook Express and Windows Mail, focus is correctly placed in the message ready for the user to read it. Previously the user had to press tab or click on the message in order to use cursor keys to read it.
* Fixed several major issues with the "Speak command keys" functionality.
* NVDA can now read text past 65535 characters in standard edit controls (e.g. a large file in Notepad).
* Improved line reading in MSHTML edit fields (Outlook Express editable messages and Internet Explorer text input fields).
* NVDA no longer sometimes freezes completely when editing text in OpenOffice. (#148, #180)

## 0.6p2

* Improved the default ESpeak voice in NVDA
* Added a laptop keyboard layout. Keyboard layouts can be configured from NVDA's  Keyboard settings dialog. (#60)
* Support for grouping items in SysListView32 controls, mainly found in Windows Vista. (#27)
* Report the checked state of treeview items in SysTreeview32 controls.
* Added shortcut keys for many of NVDA's configuration dialogs
* Support for IAccessible2 enabled applications such as Mozilla Firefox when running NVDA from portable media, with out having to register any special Dll files
* Fix a crash with the virtualBuffers Links List in Gecko applications. (#48)
* NVDA should no longer crash Mozilla Gecko applications such as Firefox and Thunderbird if NVDA is running with higher privilages than the Mozilla Gecko application. E.g. NVDA is  running as Administrator.
* Speech dictionaries (previously User dictionaries) now can be either case sensitive or insensitive, and the patterns can optionally be regular expressions. (#39)
* Whether or not NVDA uses a 'screen layout' mode for virtual buffer documents can now be configured from a settings dialog
* No longer report anchor tags with no href in Gecko documents as links. (#47)
* The NVDA find command now remembers what you last searched for, across all applications. (#53)
* Fix issues where the checked state would not be announced for some checkboxes and radio buttons in virtualBuffers
* VirtualBuffer pass-through mode is now specific to each document, rather than NVDA globally. (#33)
* Fixed some sluggishness with focus changes and incorrect speech interuption which sometimes occured when using NVDA on a system that had been on standby or was rather slow
* Improve support for combo boxes in Mozilla Firefox. Specifically when arrowing around them text isn't repeated, and when jumping out of them, ancestor controls are not announced unnecessarily. Also virtualBuffer commands now work when focused on one  when you are in a virtualBuffer.
* Improve accuracy of finding the statusbar in many applications. (#8)
* Added the NVDA interactive Python console tool, to enable developers to look at and manipulate NVDA's internals as it is running
* sayAll, reportSelection and reportCurrentLine scripts now work properly when in virtualBuffer pass-through mode. (#52)
* The increase rate and decrease rate scripts have been removed. Users should use the synth settings ring scripts (control+nvda+arrows) or the Voice settings dialog
* Improve the range and scale of the progress bar beeps
* Added more quick keys to the new virtualBuffers:  l for list, i for list item, e for edit field, b for button, x for checkbox, r for radio button, g for graphic, q for blockquote, c for combo box, 1 through 6 for respective heading levels, s for separator, m for frame. (#67, #102, #108)
* Canceling the loading of a new document in Mozilla Firefox now allows the user to keep using the old document's virtualBuffer if the old document hadn't yet really been destroyed. (#63)
* Navigating by words in virtualBuffers is now more accurate as  words do not accidentally contain text from more than one field. (#70)
* Improved accuracy of focus tracking and focus updating when navigating in Mozilla Gecko virtualBuffers.
* Added a findPrevious script (shift+NVDA+f3) for use in new virtualBuffers
* Improved sluggishness in Mozilla Gecko dialogs (in Firefox and Thunderbird). (#66)
* Add the ability to view the current log file for NVDA. it can be found in the NVDA menu -> Tools
* Scripts such as say time and date now take the current language in to account; punctuation and ordering of words now reflects the language
* The language combo box in NVDA's General settings dialog now shows full language names for ease of use
* When reviewing text in the current navigator object, the text is always up to date if it changes dynamically. E.g. reviewing the text of a list item in Task Manager. (#15)
* When moving with the mouse, the current paragraph of text under the mouse is now announced, rather than either all the text in that particular object or just the current word. Also audio coordinates, and announcement of object roles is optional, they are turned off by default
* Support for reading text with the mouse in Microsoft Word
* Fixed bug where leaving the menu bar in applications such as Wordpad would cause text selection to not be announced anymore
* In Winamp, the title of the track is no longer announced again and again when switching tracks, or pausing/resuming/stopping playback.
* In Winamp,  Added ability to announce state of the shuffle and repeat controls as they are switched. Works in the main window and in the playlist editor
* Improve the ability to activate particular fields in Mozilla Gecko virtualBuffers. May include clickable graphics, links containing paragraphs, and other weird structures
* Fixed an initial lag when opening NVDA dialogs on some systems. (#65)
* Add specific support for the Total Commander application
* Fix bug in the sapi4serotek driver where the pitch could get locked at a particular value, i.e. stays high after reading a capital letter. (#89)
* Announce clickable text and other fields as clickable in Mozilla Gecko VirtualBuffers. e.g.  a field which has an onclick HTML attribute. (#91)
* When moving around Mozilla Gecko virtualBuffers, scroll the current field in to view -- useful so sighted peers have an idea of where the user is up to in the document. (#57)
* Add basic support for ARIA live region show events in IAccessible2 enabled applications. Useful in the Chatzilla IRC application, new messages will now be read automatically
* Some slight improvements to help use ARIA enabled web applications,  e.g. Google Docs
* Stop adding extra blank lines to text when copying it from a virtualBuffer
* Stop the space key from activating a link in the Links List. Now it can be used like other letters in order to  start typing the name of a particular link you wish to go to
* The moveMouseToNavigator script (NVDA+numpadSlash) now moves the mouse to the centre of the navigator object, rather than the top left
* Added scripts to click the left and right mouse buttons (numpadSlash and numpadStar respectively)
* Improve access to the Windows System Tray. Focus hopefully should no longer seem to keep jumping back to one particular item. Reminder: to get to the System Tray use the Windows command WindowsKey+b. (#10)
* Improve performance and stop announcing extra text when holding down a cursor key in an edit field and it hits the end
* Stop the ability for NVDA to make the user wait while particular messages are spoken. Fixes some crashes/freezes with particular speech synthesizers. (#117)
* Added support for the Audiologic Tts3 speech synthesizer, contribution by Gianluca Casalino. (#105)
* Possibly improve performance when navigating around documents in Microsoft Word
* Improved accuracy when reading text of alerts in Mozilla Gecko applications
* Stop possible crashes when trying to save configuration on non-English versions of Windows. (#114)
* Add an NVDA welcome dialog. This dialog is designed to provide essential information for new users and allows CapsLock to be configured as an NVDA modifier key. This dialog will be displayed when NVDA is started by default until it is disabled.
* Fix basic support for Adobe Reader so it is possible to read documents  in  versions 8 and 9
* Fix some errors that may have occured when holding down keys before NVDA is properly initialized
* If the user has configured NVDA to save configuration on exit, make sure the configuration is properly saved when shutting down or logging out of  Windows.
* Added an NVDA logo sound to the beginning of the installer, contributed by Victer Tsaran
* NVDA, both running in the installer and otherwise, should properly clean up its system tray icon when it exits
* Labels for standard controls in NVDA's dialogs (such as Ok and cancel buttons) should now show in the language NVDA is set to, rather than just staying in English.
* NVDA's icon should now be  used for  the NVDA shortcuts in the start menu and on the Desktop, rather than a default application icon.
* Read cells in MS Excel when moving with tab and shift+tab. (#146)
* Fix some double speaking in particular lists in Skype.
* Improved caret tracking in IAccessible2 and Java applications; e.g. in Open Office and Lotus Symphony, NVDA properly waits for the caret to move in documents rather than accidentally reading the wrong word or line at the end of some paragraphs. (#119)
* Support for AkelEdit controls found in Akelpad 4.0
* NVDA no longer locks up in Lotus Synphony when moving from the document to the menu bar.
* NVDA no longer freezes in the Windows XP Add/Remove programs applet when launching an uninstaller. (#30)
* NVDA no longer freezes when opening Spybot Search and Destroy

## 0.6p1

### Access to web content with new in-process virtualBuffers (so far for Mozilla Gecko applications including Firefox3 and Thunderbird3)

* Load times have been improved almost by a factor of thirty (you no longer have to wait at all for most web pages to load in to the buffer)
* Added a links list (NVDA+f7)
* Improved the find dialog (control+nvda+f) so that it performs a case-insencitive search, plus fixed a few focus issues with that dialog box.
* It is now possible to select and copy text in the new virtualBuffers
* By default the new virtualBuffers represent the document in a screen layout (links and controls are not on separate lines unless they really are visually). You can toggle this feature with NVDA+v.
* It is possible to move by paragraph with control+upArrow and control+downArrow.
* Improved support for dynamic content
* Improved over all accuracy of reading lines and fields when arrowing up and down.

### Internationalization

* It is now possible to type accented characters that rely on a "dead character", while NVDA is running.
* NVDA now announces when the keyboard layout is changed (when pressing alt+shift).
* The announce date and time feature now takes the system's current regional and language options in to account.
* added czech translation (by Tomas Valusek with help from Jaromir Vit)
* added vietnamese translation by Dang Hoai Phuc
* Added Africaans (af_ZA) translation, by Willem van der Walt.
* Added russian translation by Dmitry Kaslin
* Added polish translation by DOROTA CZAJKA and friends.
* Added Japanese translation by Katsutoshi Tsuji.
* added Thai translation by Amorn Kiattikhunrat
* added croatian translation by Mario Percinic and Hrvoje Katic
* Added galician translation by Juan C. buno
* added ukrainian translation by Aleksey Sadovoy

### Speech

* NVDA now comes packaged with eSpeak 1.33 which contains many improvements, among those are improved languages, named variants, ability to speak faster.
* The voice settings dialog now allows you to change the variant of a synthesizer if it supports one. Variant is usually a slight variation on the current voice. (eSpeak supports variants).
* Added the ability to change the inflection of a voice in the voice settings dialog if the current synthesizer supports this. (eSpeak supports inflection).
* Added the ability to turn off speaking of object position information(e.g. 1 of 4). This option can be found in the Object presentation settings dialog.
* NVDA can now beep when speaking a capital letter. This can be turned on and off with a check box in the voice settings dialog. Also added a raise pitch for capitals check box to configure whether NVDA should actually do its normal pitch raise for capitals. So now you can have either raise pitch, say cap, or beep, for capitals.
* Added the ability to pause speech in NVDA (like found in Voice Over for the Mac). When NVDA is speaking something, you can press the control or shift keys to silence speech just like normal, but if you then tap the shift key again (as long as you havn't pressed any other keys) speech will continue from exactly where it left off.
* Added a virtual synthDriver which outputs text to a window instead of speaking via a speech synthesiser. This should be more pleasant for sighted developers who are not used to speech synthesis but want to know what is spoken by NVDA. There are probably still some bugs, so feedback is most definitely welcome.
* NVDA no longer by default speaks punctuation, you can enable speaking of punctuation with NVDA+p.
* eSpeak by default now speaks quite a bit slower, which should make it easier for people who are using eSpeak for the first time, when installing or starting to use NVDA.
* Added user dictionaries to NVDA. These allow you to make NVDA speak certain text differently. There are three dictionaries: default, voice, and temporary. Entries you add to the default dictionary will happen all the time in NVDA. Voice dictionaries are specific to the current synthesizer and voice you currently have set. And temporary dictionary is  for those times you quickly want to set a rule while you are doing a particular task, but you don't want it to be perminant (it will disappear if you close NVDA). For now the rules are regular expressions, not just normal text.
* Synthesizers can now use any audio output device on your system, by setting the output device combo box in the Synthesizer dialog before selecting the synthesizer you want.

### Performance

* NVDA no longer takes up a huge amount of system memory , when editing messages in mshtml edit controls
* Improved performance when reviewing text inside many controls that do not actually have a real cursor. e.g. MSN Messenger history window, treeview items, listview items etc.
* Improved performance in rich edit documents.
* NVDA should no longer slowly creep up in system memory size for no reason
* Fixed bugs when  trying to focus on a dos console window more than three or so times. NVDA did have a tendency to completely crash.

### Key commands

* NVDA+shift+numpad6 and NVDA+shift+numpad4 allow you to navigate to the next or previous object in flow respectively. This means that you can navigate in an application by only using these two keys with out having to worry about going up by parent, or down to first child as you move around the object hyerarchy. For instance in a web browser such as firefox, you could navigate the document by object, by just using these two keys. If next in flow or previous in flow takes you up and out of an object, or down in to an object, ordered beeps indicate the direction.
* You can now configure voice settings with out opening the voice settings dialog, by using the Synth Settings Ring. The synth settings ring is a group of voice settings you can toggle through by pressing control+NVDA+right and control+NVDA+left. To change a setting use control+NVDA+up and control+NVDA+down.
* Added a command to report the current selection in edit fields (NVDA+shift+upArrow).
* Quite a few NVDA commands that speak text (such as report current line etc) now can spell the text if pressed twice quickly.
* the capslock, numpad insert and extended insert can all be used as the NVDA modifier key. Also if one of these keys is used, pressing the key twice with out pressing any other keys will send the key through to the operating system, just like you'd pressed the key with out NVDA running. To make one of these keys be the NVDA modifier key, check its checkbox in the Keyboard settings dialog (used to be called the keyboard echo dialog).

### Application support

* Improved support for Firefox3 and Thunderbird3 documents. Load times have been improved by almost a factor of thirty, a screen layout is used by default (press nvda+v to toggle between this and no screen layout), a links list (nvda+f7 has been added), the find dialog (control+nvda+f) is now case-insensitive, much better support for dynamic content, selecting and copying text is now possible.
* In the MSN Messenger and Windows Live Messenger history windows, it is now possible to select and copy text.
* Improved support for the audacity application
* Added support for a few edit/text controls in Skype
* Improved support for Miranda instant messenger application
* Fixed some focus issues when opening html and plain text messages in Outlook Express.
* Outlook express newsgroup message fields are now labeled correctly
* NVDA can now read the addresses in the Outlook Express message fields (to/from/cc etc)
* NVDA should be now more accurate at announcing the next message in out look express when deleting a message from the message list.

### APIs and toolkits

* Improved object navigation for MSAA objects. If a window has a system menu, title bar, or scroll bars, you can now navigate to them.
* Added support for the IAccessible2 accessibility API. A part from the ability to announce more control types, this also allows NVDA to access the cursor in applications such as Firefox 3 and Thunderbird 3, allowing you to navigate, select or edit text.
* Added support for Scintilla edit controls (such controls can be found in Notepad++ or Tortoise SVN).
* Added support for Java applications (via the Java Access Bridge). This can provide basic support for Open Office (if Java is enabled), and any other stand-alone Java application. Note that java applets with in a web browser may not work yet.

### Mouse

* Improved support for reading what is under the mouse pointer as it moves. It is now much faster, and it also now has the ability in some controls such as standard edit fields, Java and IAccessible2 controls, to read the current word, not just the current object. This may be of some used to vision impared people who just want to read a specific bit of text with the mouse.
* Added a new config option, found in the mouse settings dialog. Play audio when mouse moves, when checked, plays a 40 ms beep each time the mouse moves, with its pitch (between 220 and 1760 hz) representing the y axis, and left/right volume, representing the x axis. This enables a blind person to get a rough idea of where the mouse is on the screen as its being moved. This feature also depends on reportObjectUnderMouse also being turned on. So this means that if you quickly need to disable both beeps and announcing of objects, then just press NVDA+m. The beeps are also louder or softer depending on how bright the screen is at that point.

### Object presentation and interaction

* Improved support for most common treeview controls. NVDA now tells you how many items are in the branch when you expand it. It also announces the level when moving in and out of branches. And, it announces the current item number and number of items, according to the current branch, not the entire treeview.
* Improved what is announced when focus changes as you move around applications or the operating system. Now instead of just hearing the control you land on, you hear information about any controls this control is positioned inside of. For instance if you tab and land on a button inside a groupbox, the groupbox will also get announced.
* NVDA now tries to speak the message inside many dialog boxes as they appear. This is accurate most of the time, though there are still many dialogs that arn't as good as they could be.
* Added a report object descriptions checkbox to the object presentation settings dialog. Power users may wish to sometimes uncheck this to stop NVDA announcing a lot of extra descriptions on particular controls,  such as in Java applications.
* NVDA automatically announces selected text in edit controls when focus moves to them. If there isn't any selected text, then it just announces the current line like usual.
* NVDA is a lot more careful now when it plays beeps to indicate progress bar changes in applications. It no longer goes crazy in Eclipse applications such as Lotus Notes/Symphony, and Accessibility Probe.

### User Interface

* Removed the NVDA interface window, and replaced it with a simple NVDA popup menu.
* NVDA's user interface settings dialog is now called General Settings. It also contains an extra setting: a combo box to set the log level, for what messages should go to NVDA's log file. Note that NVDA's log file is now called nvda.log not debug.log.
* Removed the report object group names checkBox from the object presentation settings dialog, reporting of group names now is handled differently.

## 0.5

* NVDA now has a built-in synthesizer called eSpeak, developed by Jonathan Duddington.It is very responsive and lite-weight, and has support for many different languages. Sapi synthesizers can still be used, but eSpeak will be used by default.
 * eSpeak does not depend on any special software to be installed, so it can be used with NVDA on any computer, on a USB thumb drive, or anywhere.
 * For more info on eSpeak, or to find other versions, go to http://espeak.sourceforge.net/.
* Fix bug where the wrong character was being announced when pressing delete in Internet Explorer / Outlook Express editable panes.
* Added support for more edit fields in Skype.
* VirtualBuffers only get loaded when focus is on the window that needs to be loaded. This fixes some problems when the preview pane is turned on in Outlook Express.
* Added commandline arguments to NVDA:
 * -m, --minimal: do not play startup/exit sounds and do not show the interface on startup if set to do so.
 * -q, --quit: quit any other already running instance of NVDA and then exit
 * -s, --stderr-file fileName: specify where NVDA should place uncaught errors and exceptions
 * -d, --debug-file fileName: specify where NVDA should place debug messages
 * -c, --config-file: specify an alternative configuration file
 * -h, -help: show a help message listing commandline arguments
* Fixed bug where punctuation symbols would not be translated to the appropriate language, when using a language other than english, and when speak typed characters was turned on.
* Added Slovak language files thanks to Peter Vagner
* Added a Virtual Buffer settings dialog and a Document Formatting settings dialog, from Peter Vagner.
* Added French translation thanks to Michel Such
* Added a script to toggle beeping of progress bars on and off (insert+u). Contributed by Peter Vagner.
* Made more messages in NVDA be translatable for other languages. This includes script descriptions when in keyboard help.
* Added a find dialog to the virtualBuffers (internet Explorer and Firefox). Pressing control+f when on a page brings up a dialog in which you can type some text to find. Pressing enter will then search for this text and place the virtualBuffer cursor on this line. Pressing f3 will also search for the next occurance of the text.
* When speak typed characters is turned on, more characters should be now spoken. Technically, now ascii characters from 32 to 255 can now be spoken.
* Renamed some control types for better readability. Editable text is now edit, outline is now tree view and push button is now button.
* When arrowing around list items in a list, or tree view items in a tree view, the control type (list item, tree view item) is no longer spoken, to speed up navigation.
* Has Popup (to indicate that a menu has a submenu) is now spoken as submenu.
* Where some language use control and alt (or altGR) to enter a special character, NVDA now will speak these characters when speak typed characters is on.
* Fixed some problems with reviewing static text controls.
* Added Translation for Traditional Chinese, thanks to Coscell Kao.
* Re-structured an important part of the NVDA code, which should now fix many issues with NVDA's user interface (including settings dialogs).
* Added Sapi4 support to NVDA. Currently there are two sapi4 drivers, one based on code contributed by Serotek Corporation, and one using the ActiveVoice.ActiveVoice com Interface. Both these drivers have issues, see which one works best for you.
* Now when trying to run a new copy of NVDA while an older copy is still running will cause the new copy to just exit. This fixes a major problem where running multiple copies of NVDA makes your system very unusable.
* Renamed the title of the NVDA user interface from NVDA Interface to NVDA.
* Fixed a bug in Outlook Express where pressing backspace at the start of an editable message would cause an error.
* Added patch from Rui Batista that adds a script to report the current battery status on laptops (insert+shift+b).
* Added a synth driver called Silence. This is a synth driver that does not speak anything, allowing NVDA to stay completely silent at all times. Eventually this could be used along with Braille support, when we have it.
* Added capitalPitchChange setting for synthesizers thanks to J.J. Meddaugh
* Added patch from J.J. Meddaugh that makes the toggle report objects under mouse script more like the other toggle scripts (saying on/off rather than changing the whole statement).
* Added spanish translation (es) contributed by Juan C. buo.
* Added Hungarian language file from Tamas Gczy.
* Added Portuguese language file from Rui Batista.
* Changing the voice in the voice settings dialog now sets the rate, pitch and volume sliders to the new values according to the synthesizer, rather than forcing the synthesizer to be set to the old values. This fixes issues where a synth like eloquence or viavoice seems to speek at a much faster rate than all other synths.
* Fixed a bug where either speech would stop, or NVDA would entirely crash, when in a Dos console window.
* If support for a particular language exists, NVDA now automatically can show its interface and speak its messages in the language Windows is set to. A particular language can still be chosen manualy from the user interface settings dialog as well.
* Added script 'toggleReportDynamicContentChanges' (insert+5). This toggles whether new text, or other dynamic changes should be automatically announced. So far this only works in Dos Console Windows.
* Added script 'toggleCaretMovesReviewCursor' (insert+6). This toggles whether the review cursor should be automatically repositioned when the system caret moves. This is useful in Dos console windows when trying to read information as the screen is updating.
* Added script 'toggleFocusMovesNavigatorObject' (insert+7). This toggles whether the navigator object is repositioned on the object with focus as it changes.
* Added some documentation translated in to various languages. So far there is French, Spannish and Finish.
* Removed some developer documentation from the binary distribution of NVDA, it is only now in the source version.
* Fixed a possible bug in Windows Live Messanger and MSN Messenger where arrowing up and down the contact list would cause errors.
* New messages are now automatically spoken when in a conversation using Windows Live Messenger. (only works for English versions so far)
* The history window in a Windows Live Messenger conversation can now be read by using the arrow keys. (Only works for English versions so far)
* Added script 'passNextKeyThrough' (insert+f2). Press this key, and then the next key pressed will be passed straight through to Windows. This is useful if you have to press a certain key in an application but NVDA uses that key for something else.
* NVDA no longer freezes up for more than a minute when opening very large documents in MS Word.
* Fixed a bug where moving out of a table in MS Word, and then moving back in, caused the current row/column numbers not to be spoken if moving back in to exactly the same cell.
* When starting NVDA with a synthesizer that doesn't exist, or is not working, the sapi5 synth will try and be loaded in stead, or if sapi5 isn't working, then speech will be set to silence.
* Increasing and decreasing rate scripts can no longer take the rate above 100 or below 0.
* If there is an error with a language when choosing it in the User Interface Settings dialog, a message box will alert the user to the fact.
* NVDA now asks if it should save configuration and restart if the user has just changed the language in the User Interface Settings Dialog. NVDA must be restarted for the language change to fully take effect.
* If a synthesizer can not be loaded, when choosing it from the synthesizer dialog, a message box alerts the user to the fact.
* When loading a synthesizer for the first time, NVDA lets the synthesizer choose the most suitable voice, rate and pitch parameters, rather than forcing it to defaults it thinks are ok. This fixes a problem where Eloquence and Viavoice sapi4 synths start speaking way too fast for the first time.<|MERGE_RESOLUTION|>--- conflicted
+++ resolved
@@ -53,11 +53,8 @@
   * Please consult the [Custom speech symbol dictionaries section in the developer guide](https://www.nvaccess.org/files/nvda/documentation/developerGuide.html#AddonSymbolDictionaries) for more details.
 * It is now possible to redirect objects retrieved from on-screen coordinates, by using the `NVDAObject.objectFromPointRedirect` method. (#16788, @Emil-18)
 * Running SCons with the parameter `--all-cores` will automatically pick the maximum number of available CPU cores. (#16943, #16868, @LeonarddeR)
-<<<<<<< HEAD
 * `ui.browseableMessage` may now be called with options to present a button for copying to clipboard, and/or a button for closing the window. (#16369, @XLTechie)
-=======
 * Developer info now includes information on app architecture (such as AMD64) for the navigator object. (#16488, @josephsl)
->>>>>>> 19aaf75f
 
 #### Deprecations
 
