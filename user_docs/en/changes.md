# What's New in NVDA

## 2024.4

### Important notes

### New Features

* Enhanced Microsoft Word comment command: press twice to present comment content in browsable message. (#16800, @Cary-Rowen)
* Enhanced Microsoft Excel notes command: press twice to present notes content in browsable message. (#16878, @Cary-Rowen)
* NVDA can now be configured to report font attributes in speech and braille separately. (#16755)
* It is now possible to change the way NVDA displays certain text formatting attributes in braille.
The available options are:
  * Liblouis (default): Uses formatting markers defined in the selected braille table.
  * Tags: Uses start and end tags to denote where certain font attributes begin and end. (#16864)
* When the "Read by paragraph" option is enabled, NVDA can now be configured to indicate the start of paragraphs in braille. (#16895,  @nvdaes)
* The timeout to perform a multiple keypress is now configurable; this may be especially useful for people with dexterity impairment. (#11929, @CyrilleB79)

### Changes

<<<<<<< HEAD
* The Report link destination, Character formatting information, and Speak selection dialogs, now include "Close" and "Copy" buttons for user convenience. (#16369, @XLTechie)
=======
* The `-c`/`--config-path` and `--disable-addons` command line options are now respected when launching an update from within NVDA. (#16937)
>>>>>>> b4c8693c

### Bug Fixes

* NVDA once again relies on events for caret movement in several cases, rather than only on manual querying of the caret position.
  * UIA for XAML and WPF text controls. (#16817, @LeonarddeR)
  * IAccessible2 for browsers such as Firefox and Chromium based browsers. (#11545, #16815, @LeonarddeR)
  * UIA in Windows Terminal. (#16873, @codeofdusk)
* When accessing Microsoft Word without UI Automation, NVDA no longer outputs garbage characters in braille in table headers defined with the set row and column header commands. (#7212)
* The Seika Notetaker driver now correctly generates braille input for space, backspace and dots with space/backspace gestures. (#16642, @school510587)
* Braille cursor routing is now much more reliable when a line contains one or more Unicode variation selectors or decomposed characters. (#10960, @mltony, @LeonarddeR)
* In on-demand speech mode, NVDA does not talk anymore when a message is opened in Outlook, when a new page is loaded in a browser or during the slideshow in PowerPoint. (#16825, @CyrilleB79)
* In Mozilla Firefox, moving the mouse over text before or after a link now reliably reports the text. (#15990, @jcsteh)
* NVDA no longer throws an error when panning the braille display forward in some empty edit controls. (#16927)
* NVDA no longer occasionally fails to open browsable messages (such as pressing `NVDA+f` twice). (#16806, @LeonarddeR)
* NVDA is no longer unstable after restarting NVDA during an automatic Braille Bluetooth scan. (#16933)

### Changes for Developers

Please refer to [the developer guide](https://www.nvaccess.org/files/nvda/documentation/developerGuide.html#API) for information on NVDA's API deprecation and removal process.

* Component updates:
  * Updated py2exe to 0.13.0.2 (#16907, @dpy013)
  * Updated setuptools to 72.0 (#16907, @dpy013)
  * Updated Ruff to 0.5.6. (#16868, @LeonarddeR)
* Added a `.editorconfig` file to NVDA's repository in order for several IDEs to pick up basic NVDA code style rules by default. (#16795, @LeonarddeR)
* Added support for custom speech symbol dictionaries. (#16739, #16823, @LeonarddeR)
  * Dictionaries can be provided in locale specific folders in an add-on package, e.g. `locale\en`.
  * Dictionary metadata can be added to an optional `symbolDictionaries` section in the add-on manifest.
  * Please consult the [Custom speech symbol dictionaries section in the developer guide](https://www.nvaccess.org/files/nvda/documentation/developerGuide.html#AddonSymbolDictionaries) for more details.
* It is now possible to redirect objects retrieved from on-screen coordinates, by using the `NVDAObject.objectFromPointRedirect` method. (#16788, @Emil-18)
* Running SCons with the parameter `--all-cores` will automatically pick the maximum number of available CPU cores. (#16943, #16868, @LeonarddeR)
* `ui.browseableMessage` may now be called with options to present a button for copying to clipboard, and/or a button for closing the window. (#16369, @XLTechie)

#### Deprecations

* The `bool` configuration key `[documentFormatting][reportFontAttributes]` is deprecated for removal in 2025.1, instead use `[fontAttributeReporting]`. (#16748)
  * The new key has an `int` value matching an `OutputMode` `enum` with options for speech, braille, speech and braille and off.
  * API consumers can use the `bool` value as previously, or check the `OutputMode` if handling speech or braille specifically.
  * These keys are currently synchronized until 2025.1.
* `NVDAObjects.UIA.InaccurateTextChangeEventEmittingEditableText` is deprecated with no replacement. (#16817, @LeonarddeR)

## 2024.3

The Add-on Store will now notify you if any add-on updates are available on NVDA startup.

There are now options to apply Unicode normalization to speech and braille output.
This can be useful when reading characters that are unknown to a particular speech synthesizer or braille table and which have a compatible alternative, like the bold and italic characters commonly used on social media.
It also allows reading of equations in the Microsoft Word equation editor.

Help Tech Activator Pro braille displays are now supported.

Unassigned commands have been added to scroll the mouse wheel vertically and horizontally.

There are several bug fixes, particularly for the Windows 11 Emoji Panel and Clipboard history.
For web browsers, there are fixes for reporting error messages, figures, captions, table labels and checkbox/radio button menu items.

LibLouis has been updated, adding new Braille tables for Cyrillic Serbian, Yiddish, several ancient languages, Turkish, and the International Phonetic Alphabet.
eSpeak has been updated, adding support for the Karakalpak language.
Unicode CLDR has also been updated.

### New Features

* New key commands:
  * Added unassigned commands for vertical and horizontal scrolling of the mouse wheel, to enhance navigation on web pages and apps with dynamic content, such as Dism++. (#16462, @Cary-Rowen)
* Added support for Unicode Normalization to speech and braille output. (#11570, #16466 @LeonarddeR).
  * This can be useful when reading characters that are unknown to a particular speech synthesizer or braille table and which have a compatible alternative, like the bold and italic characters commonly used on social media.
  * It also allows reading of equations in the Microsoft Word equation editor. (#4631)
  * You can enable this functionality for both speech and braille in their respective settings categories in the NVDA Settings dialog.
* By default, after NVDA startup, you will be notified if any add-on updates are available. (#15035)
  * This can be disabled in the "Add-on Store" category of settings.
  * NVDA checks daily for add-on updates.
  * Only updates within the same channel will be checked (e.g. installed beta add-ons will only notify for updates in the beta channel).
* Added support for the Help Tech Activator Pro displays. (#16668)

### Changes

* Component updates:
  * eSpeak NG has been updated to 1.52-dev commit `54ee11a79`. (#16495)
    * Added new language Karakalpak.
  * Updated Unicode CLDR to version 45.0. (#16507, @OzancanKaratas)
  * Updated fast_diff_match_patch (used to detect changes in terminals and other dynamic content) to version 2.1.0. (#16508, @codeofdusk)
  * Updated LibLouis braille translator to [3.30.0](https://github.com/liblouis/liblouis/releases/tag/v3.30.0). (#16652, @codeofdusk)
    * New braille tables:
      * Cyrillic Serbian.
      * Yiddish.
      * Several ancient languages: Biblical Hebrew, Akkadian, Syriac, Ugaritic and transliterated Cuneiform text.
      * Turkish grade 2. (#16735)
      * International Phonetic Alphabet. (#16773)
  * Updated NSIS to 3.10 (#16674, @dpy013)
  * Updated markdown to 3.6 (#16725, @dpy013)
  * Updated nh3 to 0.2.17 (#16725, @dpy013)
* The fallback braille input table is now equal to the fallback output table, which is Unified English Braille Code grade 1. (#9863, @JulienCochuyt, @LeonarddeR)
* NVDA will now report figures with no accessible children, but with a label or description. (#14514)
* When reading by line in browse mode, "caption" is no longer reported on each line of a long figure or table caption. (#14874)
* In the Python console, the last unexecuted command will no longer be lost when moving in the input history. (#16653, @CyrilleB79)
* A unique anonymous ID is now sent as part of optional NVDA usage statistics gathering. (#16266)
* By default, a new folder will be created when making a portable copy.
A warning message will inform you if you try writing to a non-empty directory. (#16686)

### Bug Fixes

* Windows 11 fixes:
  * NVDA will no longer appear to get stuck when closing the clipboard history and emoji panel. (#16346, #16347, @josephsl)
  * NVDA will announce visible candidates again when opening the IME interface. (#14023, @josephsl)
  * NVDA will no longer announce "clipboard history" twice when navigating through the emoji panel menu items. (#16532, @josephsl)
  * NVDA will no longer cut off speech and braille when reviewing kaomojis and symbols in the emoji panel. (#16533, @josephsl)
* Web browser fixes:
  * Error messages referenced with `aria-errormessage` are now reported in Google Chrome and Mozilla Firefox. (#8318)
  * If present, NVDA will now use `aria-labelledby` to provide accessible names for tables in Mozilla Firefox. (#5183)
  * NVDA will correctly announce radio and checkbox menu items when first entering sub-menus in Google Chrome and Mozilla Firefox. (#14550)
  * NVDA's browse mode find functionality is now more accurate when the page contains emojis. (#16317, @LeonarddeR)
  * In Mozilla Firefox, NVDA now correctly reports the current character, word and line when the cursor is at the insertion point at the end of a line. (#3156, @jcsteh)
  * No longer cause Google Chrome to crash when closing a document or exiting Chrome. (#16893)
* NVDA will announce correctly the autocomplete suggestions in Eclipse and other Eclipse-based environments on Windows 11. (#16416, @thgcode)
* Improved reliability of automatic text readout, particularly in terminal applications. (#15850, #16027, @Danstiv)
* It is once again possible to reset the configuration to factory defaults reliably. (#16755, @Emil-18)
* NVDA will correctly announce selection changes when editing a cell's text in Microsoft Excel. (#15843)
* In applications using Java Access Bridge, NVDA will now correctly read the last blank line of a text instead of repeating the previous line. (#9376, @dmitrii-drobotov)
* In LibreOffice Writer (version 24.8 and newer), when toggling text formatting (bold, italic, underline, subscript/superscript, alignment) using the corresponding keyboard shortcut, NVDA announces the new formatting attribute (e.g. "Bold on", "Bold off"). (#4248, @michaelweghorn)
* When navigating with the cursor keys in text boxes in applications which use UI Automation, NVDA no longer sometimes reports the wrong character, word, etc. (#16711, @jcsteh)
* When pasting into the Windows 10/11 Calculator, NVDA now correctly reports the full number pasted. (#16573, @TristanBurchett)
* Speech is no longer silent after disconnecting from and reconnecting to a Remote Desktop session. (#16722, @jcsteh)
* Support added for text review commands for an object's name in Visual Studio Code. (#16248, @Cary-Rowen)
* Playing NVDA sounds no longer fails on a mono audio device. (#16770, @jcsteh)
* NVDA will report addresses when arrowing through To/CC/BCC fields in outlook.com / Modern Outlook. (#16856)
* NVDA now handles add-on installation failures more gracefully. (#16704)

### Changes for Developers

* NVDA now uses Ruff instead of flake8 for linting. (#14817)
* Fixed NVDA's build system to work properly when using Visual Studio 2022 version 17.10 and above. (#16480, @LeonarddeR)
* A fixed width font is now used in Log Viewer and in the NVDA Python Console so that the cursor remains in the same column during vertical navigation.
It is especially useful to read the error location markers in tracebacks. (#16321, @CyrilleB79)
* Support for custom braille tables has been added. (#3304, #16208, @JulienCochuyt, @LeonarddeR)
  * Tables can be provided in the `brailleTables` folder in an add-on package.
  * Table metadata can be added to an optional `brailleTables` section in the add-on manifest or to a `.ini` file with the same format found in the brailleTables subdirectory of the scratchpad directory.
  * Please consult the [braille translation tables section in the developer guide](https://www.nvaccess.org/files/nvda/documentation/developerGuide.html#BrailleTables) for more details.
* When a `gainFocus` event is queued with an object that has a valid `focusRedirect` property, the object pointed to by the `focusRedirect` property is now held by `eventHandler.lastQueuedFocusObject`, rather than the originally queued object. (#15843)
* NVDA will log its executable architecture (x86) at startup. (#16432, @josephsl)
* `wx.CallAfter`, which is wrapped in `monkeyPatches/wxMonkeyPatches.py`, now includes proper `functools.wraps` indication. (#16520, @XLTechie)
* There is a new module for scheduling tasks `utils.schedule`, using the pip module `schedule`. (#16636)
  * You can use `scheduleThread.scheduleDailyJobAtStartUp` to automatically schedule a job that happens after NVDA starts, and every 24 hours after that.
  Jobs are scheduled with a delay to avoid conflicts.
  * `scheduleThread.scheduleDailyJob` and `scheduleJob` can be used to schedule jobs at custom times, where a `JobClashError` will be raised on a known job scheduling clash.
* It is now possible to create app modules for apps hosting Edge WebView2 (msedgewebview2.exe) controls. (#16705, @josephsl)

## 2024.2

There is a new feature called sound split.
This allows splitting NVDA sounds into one channel (e.g. left) while sounds from all other applications are directed to the other channel (e.g. right).

There are new commands for modifying the synth settings ring, allowing users to jump to the first or last setting, and to increase or decrease the current setting in larger steps.
There are also new quick navigation commands, allowing users to bind gestures to quickly jump between: paragraph, vertically aligned paragraph, same style text, different style text, menu item, toggle button, progress bar, figure, and math formula.

There are many new braille features and bug fixes.
A new braille mode called "display speech output" has been added.
When active, the braille display shows exactly what NVDA speaks.
Support was also added for the BrailleEdgeS2 and BrailleEdgeS3 displays.
LibLouis was updated, adding new detailed (with capital letters indicated) Belarusian and Ukrainian Braille tables, a Lao table, and a Spanish table for reading Greek texts.

eSpeak was updated, adding new language Tigrinya.

There are many minor bug fixes for applications, such as Thunderbird, Adobe Reader, web browsers, Nudi and Geekbench.

### New Features

* New key commands:
  * New Quick Navigation command `p` for jumping to next/previous text paragraph in browse mode. (#15998, @mltony)
  * New unassigned Quick Navigation commands, which can be used to jump to the next/previous:
    * figure (#10826)
    * vertically aligned paragraph (#15999, @mltony)
    * menu item (#16001, @mltony)
    * toggle button (#16001, @mltony)
    * progress bar (#16001, @mltony)
    * math formula (#16001, @mltony)
    * same style text (#16000, @mltony)
    * different style text (#16000, @mltony)
  * Added commands to jump first, last, forward and backward through the synth settings ring. (#13768, #16095, @rmcpantoja)
    * Setting the first/last setting in the synth settings ring has no assigned gesture. (#13768)
    * Decrease and increase the current setting of the synth settings ring in a larger step (#13768):
      * Desktop: `NVDA+control+pageUp` and `NVDA+control+pageDown`.
      * Laptop: `NVDA+control+shift+pageUp` and `NVDA+control+shift+pageDown`.
  * Added a new unassigned input gesture to toggle the reporting of figures and captions. (#10826, #14349)
* Braille:
  * Added support for the BrailleEdgeS2 and BrailleEdgeS3 displays. (#16033, #16279, @EdKweon)
  * A new braille mode called "display speech output" has been added. (#15898, @Emil-18)
    * When active, the braille display shows exactly what NVDA speaks.
    * It can be toggled by pressing `NVDA+alt+t`, or from the braille settings dialog.
* Sound split: (#12985, @mltony)
  * Allows splitting NVDA sounds into one channel (e.g. left) while sounds from all other applications are directed to the other channel (e.g. right).
  * Toggled by `NVDA+alt+s`.
* Reporting row and column headers is now supported in contenteditable HTML elements. (#14113)
* Added an option to disable the reporting of figures and captions in Document Formatting settings. (#10826, #14349)
* In Windows 11, NVDA will announce alerts from voice typing and suggested actions including the top suggestion when copying data such as phone numbers to the clipboard (Windows 11 2022 Update and later). (#16009, @josephsl)
* NVDA will keep the audio device awake after speech stops, in order to prevent the start of the next speech being clipped with some audio devices such as Bluetooth headphones. (#14386, @jcsteh, @mltony)
* HP Secure Browser is now supported. (#16377)

### Changes

* Add-on Store:
  * The minimum and the last tested NVDA version for an add-on are now displayed in the "other details" area. (#15776, @Nael-Sayegh)
  * The community reviews action will be available in all tabs of the store. (#16179, @nvdaes)
* Component updates:
  * Updated LibLouis Braille translator to [3.29.0](https://github.com/liblouis/liblouis/releases/tag/v3.29.0). (#16259, @codeofdusk)
    * New detailed (with capital letters indicated) Belarusian and Ukrainian Braille tables.
    * New Spanish table for reading Greek texts.
    * New table for Lao Grade 1. (#16470)
  * eSpeak NG has been updated to 1.52-dev commit `cb62d93fd7`. (#15913)
    * Added new language Tigrinya.
* Changed several gestures for BrailleSense devices to avoid conflicts with characters of the French braille table. (#15306)
  * `alt+leftArrow` is now mapped to `dot2+dot7+space`
  * `alt+rightArrow` is now mapped to `dot5+dot7+space`
  * `alt+upArrow` is now mapped to `dot2+dot3+dot7+space`
  * `alt+downArrow` is now mapped to `dot5+dot6+dot7+space`
* Padding dots commonly used in tables of contents are not reported anymore at low punctuation levels. (#15845, @CyrilleB79)

### Bug Fixes

* Windows 11 fixes:
  * NVDA will once again announce hardware keyboard input suggestions. (#16283, @josephsl)
  * In Version 24H2 (2024 Update and Windows Server 2025), mouse and touch interaction can be used in quick settings. (#16348, @josephsl)
* Add-on Store:
  * When pressing `ctrl+tab`, focus properly moves to the new current tab title. (#14986, @ABuffEr)
  * If cache files are not correct, NVDA no longer will restart. (#16362, @nvdaes)
* Fixes for Chromium-based browsers when used with UIA:
  * Fixed bugs causing NVDA to hang. (#16393, #16394)
  * Backspace key is now working correctly in Gmail sign-in fields. (#16395)
* Backspace now works correctly when using Nudi 6.1 with NVDA's "Handle keys from other applications" setting enabled. (#15822, @jcsteh)
* Fixed a bug where audio coordinates would be played while the application is in sleep mode when "Play audio coordinates when mouse moves" is enabled. (#8059, @hwf1324)
* In Adobe Reader, NVDA no longer ignores alternative text set on formulas in PDFs. (#12715)
* Fixed a bug causing NVDA to fail to read the ribbon and options within Geekbench. (#16251, @mzanm)
* Fixed a rare case when saving the configuration may fail to save all profiles. (#16343, @CyrilleB79)
* In Firefox and Chromium-based browsers, NVDA will correctly enter focus mode when pressing enter when positioned within a presentational list (ul / ol) inside editable content. (#16325)
* Column state change is now correctly reported when selecting columns to display in Thunderbird message list. (#16323)
* The command line switch `-h`/`--help` works properly again. (#16522, @XLTechie)
* NVDA's support for the Poedit translation software version 3.4 or higher correctly functions when translating languages with 1 or more than 2 plural forms (e.g. Chinese, Polish). (#16318)

### Changes for Developers

Please refer to [the developer guide](https://www.nvaccess.org/files/nvda/documentation/developerGuide.html#API) for information on NVDA's API deprecation and removal process.

* Instantiating `winVersion.WinVersion` objects with unknown Windows versions above 10.0.22000 such as 10.0.25398 returns "Windows 11 unknown" instead of "Windows 10 unknown" for release name. (#15992, @josephsl)
* Make the AppVeyor build process easier for NVDA forks, by adding configurable variables in appveyor.yml to disable or modify NV Access specific portions of the build scripts. (#16216, @XLTechie)
* Added a how-to document, explaining the process of building NVDA forks on AppVeyor. (#16293, @XLTechie)

## 2024.1

A new "on-demand" speech mode has been added.
When speech is on-demand, NVDA does not speak automatically (e.g. when moving the cursor) but still speaks when calling commands whose goal is explicitly to report something (e.g. report window title).
In the Speech category of NVDA's settings, it is now possible to exclude unwanted speech modes from the Cycle speech modes command (`NVDA+s`).

A new Native Selection mode (toggled by `NVDA+shift+f10`) is now available in NVDA's browse mode for Mozilla Firefox.
When turned on, selecting text in browse mode will also manipulate Firefox's own native selection.
Copying text with `control+c` will pass straight through to Firefox, thus copying the rich content, rather than NVDA's plain text representation.

The Add-on Store now supports bulk actions (e.g. installing, enabling add-ons) by selecting multiple add-ons
There is a new action to open a reviews webpage for the selected add-on.

The audio output device and ducking mode options have been removed from the "Select Synthesizer" dialog.
They can be found in the audio settings panel which can be opened with `NVDA+control+u`.

eSpeak-NG, LibLouis braille translator, and Unicode CLDR have been updated.
New Thai, Filipino and Romanian braille tables are available.

There are many bug fixes, particularly for the Add-on Store, braille, Libre Office, Microsoft Office and audio.

### Important notes

* This release breaks compatibility with existing add-ons.
* Windows 7, and Windows 8 are no longer supported.
Windows 8.1 is the minimum Windows version supported.

### New Features

* Add-on Store:
  * The Add-on Store now supports bulk actions (e.g. installing, enabling add-ons) by selecting multiple add-ons. (#15350, #15623, @CyrilleB79)
  * A new action has been added to open a dedicated webpage to see or provide feedback about the selected add-on. (#15576, @nvdaes)
* Added support for Bluetooth Low Energy HID Braille displays. (#15470)
* A new Native Selection mode (toggled by `NVDA+shift+f10`) is now available in NVDA's browse mode for Mozilla Firefox.
When turned on, selecting text in browse mode will also manipulate Firefox's own native selection.
Copying text with `control+c` will pass straight through to Firefox, thus copying the rich content, rather than NVDA's plain text representation.
Note however that as Firefox is handling the actual copy, NVDA will not report a "copy to clipboard" message in this mode. (#15830)
* When copying text in Microsoft Word with NVDA's browse mode enabled, formatting is now also included.
A side affect of this is that NVDA will no longer report a "copy to clipboard" message when pressing `control+c` in Microsoft Word / Outlook browse mode, as the application is now handling the copy, not NVDA. (#16129)
* A new "on-demand" speech mode has been added.
When speech is on-demand, NVDA does not speak automatically (e.g. when moving the cursor) but still speaks when calling commands whose goal is explicitly to report something (e.g. report window title). (#481, @CyrilleB79)
* In the Speech category of NVDA's settings, it is now possible to exclude unwanted speech modes from the Cycle speech modes command (`NVDA+s`). (#15806, @lukaszgo1)
  * If you are currently using the NoBeepsSpeechMode add-on consider uninstalling it, and disabling "beeps" and "on-demand" modes in the settings.

### Changes

* NVDA no longer supports Windows 7 and Windows 8.
Windows 8.1 is the minimum Windows version supported. (#15544)
* Component updates:
  * Updated LibLouis braille translator to [3.28.0](https://github.com/liblouis/liblouis/releases/tag/v3.28.0). (#15435, #15876, @codeofdusk)
    * Added new Thai, Romanian, and Filipino Braille tables.
  * eSpeak NG has been updated to 1.52-dev commit `530bf0abf`. (#15036)
  * CLDR emoji and symbol annotations has been updated to version 44.0. (#15712, @OzancanKaratas)
  * Updated Java Access Bridge to 17.0.9+8Zulu (17.46.19). (#15744)
* Key Commands:
  * The following commands now support two and three presses to spell the reported information and spell with character descriptions: report selection, report clipboard text and report focused object. (#15449, @CyrilleB79)
  * The command to toggle the screen curtain now has a default gesture: `NVDA+control+escape`. (#10560, @CyrilleB79)
  * When pressed four times, the report selection command now shows the selection in a browsable message. (#15858, @Emil-18)
* Microsoft Office:
  * When requesting formatting information on Excel cells, borders and background will only be reported if there is such formatting. (#15560, @CyrilleB79)
  * NVDA will again no longer report unlabelled groupings such as in recent versions of Microsoft Office 365 menus. (#15638)
* The audio output device and ducking mode options have been removed from the "Select Synthesizer" dialog.
They can be found in the audio settings panel which can be opened with `NVDA+control+u`. (#15512, @codeofdusk)
* The option "Report role when mouse enters object" in NVDA's mouse settings category has been renamed to "Report object when mouse enters it".
This option now announces additional relevant information about an object when the mouse enters it, such as states (checked/pressed) or cell coordinates in a table. (#15420, @LeonarddeR)
* New items have been added to the Help menu for the NV Access "Get Help" page and Shop. (#14631)
* NVDA's support for [Poedit](https://poedit.net) is overhauled for Poedit version 3 and above.
Users of Poedit 1 are encouraged to update to Poedit 3 if they want to rely on enhanced accessibility in Poedit, such as shortcuts to read translator notes and comments. (#15313, #7303, @LeonarddeR)
* Braille viewer and speech viewer are now disabled in secure mode. (#15680)
* During object navigation, disabled (unavailable) objects will not be ignored anymore. (#15477, @CyrilleB79)
* Added table of contents to key commands document. (#16106)

### Bug Fixes

* Add-on Store:
  * When the status of an add-on is changed while it has focus, e.g. a change from "downloading" to "downloaded", the updated item is now announced correctly. (#15859, @LeonarddeR)
  * When installing add-ons install prompts are no longer overlapped by the restart dialog. (#15613, @lukaszgo1)
  * When reinstalling an incompatible add-on it is no longer forcefully disabled. (#15584, @lukaszgo1)
  * Disabled and incompatible add-ons can now be updated. (#15568, #15029)
  * NVDA now recovers and displays an error in a case where an add-on fails to download correctly. (#15796)
  * NVDA no longer fails to restart intermittently after opening and closing Add-on Store. (#16019, @lukaszgo1)
* Audio:
  * NVDA no longer freezes briefly when multiple sounds are played in rapid succession. (#15311, #15757, @jcsteh)
  * If the audio output device is set to something other than the default and that device becomes available again after being unavailable, NVDA will now switch back to the configured device instead of continuing to use the default device. (#15759, @jcsteh)
  * NVDA now resumes audio if the configuration of the output device changes or another application releases exclusive control of the device. (#15758, #15775, @jcsteh)
* Braille:
  * Multi line braille displays will no longer crash the BRLTTY driver and are treated as one continuous display. (#15386)
  * More objects which contain useful text are detected, and text content is displayed in braille. (#15605)
  * Contracted braille input works properly again. (#15773, @aaclause)
  * Braille is now updated when moving the navigator object between table cells in more situations (#15755, @Emil-18)
  * The result of reporting current focus, current navigator object, and current selection commands is now shown in braille. (#15844, @Emil-18)
  * The Albatross braille driver no longer handles a Esp32 microcontroller as an Albatross display. (#15671)
* LibreOffice:
  * Words deleted using the `control+backspace` keyboard shortcut are now also properly announced when the deleted word is followed by whitespace (like spaces and tabs). (#15436, @michaelweghorn)
  * Announcement of the status bar using the `NVDA+end` keyboard shortcut now also works for dialogs in LibreOffice version 24.2 and newer. (#15591, @michaelweghorn)
  * All expected text attributes are now supported in LibreOffice versions 24.2 and above.
  This makes the announcement of spelling errors work when announcing a line in Writer. (#15648, @michaelweghorn)
  * Announcement of heading levels now also works for LibreOffice versions 24.2 and newer. (#15881, @michaelweghorn)
* Microsoft Office:
  * In Excel with UIA disabled, braille is updated, and the active cell content is spoken, when `control+y`, `control+z` or `alt+backspace` is pressed. (#15547)
  * In Word with UIA disabled braille is updated when `control+v`, `control+x`, `control+y`, `control+z`, `alt+backspace`, `backspace` or `control+backspace` is pressed.
  It is also updated with UIA enabled, when typing text and braille is tethered to review and review follows caret. (#3276)
  * In Word, the landing cell will now be correctly reported when using the native Word commands for table navigation `alt+home`, `alt+end`, `alt+pageUp` and `alt+pageDown`. (#15805, @CyrilleB79)
* Reporting of object shortcut keys has been improved. (#10807, #15816, @CyrilleB79)
* The SAPI4 synthesizer now properly supports volume, rate and pitch changes embedded in speech. (#15271, @LeonarddeR)
* Multi line state is now correctly reported in applications using Java Access Bridge. (#14609)
* NVDA will announce dialog content for more Windows 10 and 11 dialogs. (#15729, @josephsl)
* NVDA will no longer fail to read a newly loaded page in Microsoft Edge when using UI Automation. (#15736)
* When using say all or commands which spell text, pauses between sentences or characters no longer gradually decrease over time. (#15739, @jcsteh)
* NVDA no longer sometimes freezes when speaking a large amount of text. (#15752, @jcsteh)
* When accessing Microsoft Edge using UI Automation, NVDA is able to activate more controls in browse mode. (#14612)
* NVDA will not fail to start anymore when the configuration file is corrupted, but it will restore the configuration to default as it did in the past. (#15690, @CyrilleB79)
* Fixed support for System List view (`SysListView32`) controls in Windows Forms applications. (#15283, @LeonarddeR)
* It is not possible anymore to overwrite NVDA's Python console history. (#15792, @CyrilleB79)
* NVDA should remain responsive when being flooded with many UI Automation events, e.g. when large chunks of text are printed to a terminal or when listening to voice messages in WhatsApp messenger. (#14888, #15169)
  * This new behavior can be disabled using the new "Use enhanced event processing" setting in NVDA's advanced settings.
* NVDA is again able to track the focus in applications running within Windows Defender Application Guard (WDAG). (#15164)
* The speech text is no longer updated when the mouse moves in the Speech Viewer. (#15952, @hwf1324)
* NVDA will again switch back to browse mode when closing combo boxes with `escape` or `alt+upArrow` in Firefox or Chrome. (#15653)
* Arrowing up and down in combo boxes in iTunes will no longer inappropriately switch back to browse mode. (#15653)

### Changes for Developers

Please refer to [the developer guide](https://www.nvaccess.org/files/nvda/documentation/developerGuide.html#API) for information on NVDA's API deprecation and removal process.

* Note: this is an Add-on API compatibility breaking release.
Add-ons will need to be re-tested and have their manifest updated.
* Building NVDA now requires Visual Studio 2022.
Please refer to the [NVDA docs](https://github.com/nvaccess/nvda/blob/release-2024.1/projectDocs/dev/createDevEnvironment.md) for the specific list of Visual Studio components. (#14313)
* Added the following extension points:
  * `treeInterceptorHandler.post_browseModeStateChange`. (#14969, @nvdaes)
  * `speech.speechCanceled`. (#15700, @LeonarddeR)
  * `_onErrorSoundRequested` (should be retrieved calling `logHandler.getOnErrorSoundRequested()`) (#15691, @CyrilleB79)
* It is now possible to use plural forms in an add-on's translations. (#15661, @beqabeqa473)
* Included python3.dll in the binary distribution for use by add-ons with external libraries utilizing the [stable ABI](https://docs.python.org/3.11/c-api/stable.html). (#15674, @mzanm)
* The `BrailleDisplayDriver` base class now has `numRows` and `numCols` properties to provide information about multi line braille displays.
Setting `numCells` is still supported for single line braille displays and `numCells` will return the total number of cells for multi line braille displays. (#15386)
* Updated BrlAPI for BRLTTY to version 0.8.5, and its corresponding python module to a Python 3.11 compatible build. (#15652, @LeonarddeR)
* Added the `speech.speakSsml` function, which allows you to write NVDA speech sequences using [SSML](https://www.w3.org/TR/speech-synthesis11/). (#15699, @LeonarddeR)
  * The following tags are currently supported and translated to appropriate NVDA speech commands:
    * `Prosody` (`pitch`, `rate` and `volume`). Only multiplication (e.g. `200%` are supported.
    * `say-as` with the `interpret` attribute set to `characters`
    * `voice` with the `xml:lang` set to an XML language
    * `break` with the `time` attribute set to a value in milliseconds, e.g. `200ms`
    * `mark` with the `name` attribute set to a mark name, e.g. `mark1`, requires providing a callback
  * Example: `speech.speakSsml('<speak><prosody pitch="200%">hello</prosody><break time="500ms" /><prosody rate="50%">John</prosody></speak>')`
  * The SSML parsing capabilities are backed by the `SsmlParser` class in the `speechXml` module.
* Changes to the NVDA Controller Client library:
  * The file names of the library no longer contain a suffix denoting the architecture, i.e. `nvdaControllerClient32/64.dll` are now called `nvdaControllerClient.dll`. (#15718, #15717, @LeonarddeR)
  * Added an example to demonstrate using nvdaControllerClient.dll from Rust. (#15771, @LeonarddeR)
  * Added the following functions to the controller client: (#15734, #11028, #5638, @LeonarddeR)
    * `nvdaController_getProcessId`: To get the process id (PID) of the current instance of NVDA the controller client is using.
    * `nvdaController_speakSsml`: To instruct NVDA to speak according to the given SSML. This function also supports:
      * Providing the symbol level.
      * Providing the priority of speech to be spoken.
      * Speaking both synchronously (blocking) and asynchronously (instant return).
    * `nvdaController_setOnSsmlMarkReachedCallback`: To register a callback of type `onSsmlMarkReachedFuncType` that is called in synchronous mode for every `<mark />` tag encountered in the SSML sequence provided to `nvdaController_speakSsml`.
  * Note: the new functions in the controller client only support NVDA 2024.1 and above.
* Updated `include` dependencies:
  * detours to `4b8c659f549b0ab21cf649377c7a84eb708f5e68`. (#15695)
  * ia2 to `3d8c7f0b833453f761ded6b12d8be431507bfe0b`. (#15695)
  * sonic to `8694c596378c24e340c09ff2cd47c065494233f1`. (#15695)
  * w3c-aria-practices to `9a5e55ccbeb0f1bf92b6127c9865da8426d1c864`. (#15695)
  * wil to `5e9be7b2d2fe3834a7107f430f7d4c0631f69833`. (#15695)
* Device info yielded by `hwPortUtils.listUsbDevices` now contain the bus reported description of the USB device (key `busReportedDeviceDescription`). (#15764, @LeonarddeR)
* For USB serial devices, `bdDetect.getConnectedUsbDevicesForDriver` and `bdDetect.getDriversForConnectedUsbDevices` now yield device matches containing a `deviceInfo` dictionary enriched with data about the USB device, such as `busReportedDeviceDescription`. (#15764, @LeonarddeR)
* When the configuration file `nvda.ini` is corrupted, a backup copy is saved before it is reinitialized. (#15779, @CyrilleB79)
* When defining a script with the script decorator, the `speakOnDemand` boolean argument can be specified to control if a script should speak while in "on-demand" speech mode. (#481, @CyrilleB79)
  * Scripts that provide information (e.g. say window title, report time/date) should speak in the "on-demand" mode.
  * Scripts that perform an action (e.g. move the cursor, change a parameter) should not speak in the "on-demand" mode.
* Fixed bug where deleting git-tracked files during `scons -c` resulted in missing UIA COM interfaces on rebuild. (#7070, #10833, @hwf1324)
* Fix a bug where some code changes were not detected when building `dist`, that prevented a new build from being triggered.
Now `dist` always rebuilds. (#13372, @hwf1324)
* A `gui.nvdaControls.MessageDialog` with default type of standard, no longer throws a None conversion exception because no sound is assigned. (#16223, @XLTechie)

#### API Breaking Changes

These are breaking API changes.
Please open a GitHub issue if your Add-on has an issue with updating to the new API.

* NVDA is now built with Python 3.11. (#12064)
* Updated pip dependencies:
  * configobj to 5.1.0dev commit `e2ba4457c4651fa54f8d59d8dcdd3da950e956b8`. (#15544)
  * Comtypes to 1.2.0. (#15513, @codeofdusk)
  * Flake8 to 4.0.1. (#15636, @lukaszgo1)
  * py2exe to 0.13.0.1dev commit `4e7b2b2c60face592e67cb1bc935172a20fa371d`. (#15544)
  * robotframework to 6.1.1. (#15544)
  * SCons to 4.5.2. (#15529, @LeonarddeR)
  * sphinx to 7.2.6. (#15544)
  * wxPython to 4.2.2a commit `0205c7c1b9022a5de3e3543f9304cfe53a32b488`. (#12551, #16257)
* Removed pip dependencies:
  * typing_extensions, these should be supported natively in Python 3.11 (#15544)
  * nose, instead unittest-xml-reporting is used to generate XML reports. (#15544)
* `IAccessibleHandler.SecureDesktopNVDAObject` has been removed.
Instead, when NVDA is running on the user profile, track the existence of the secure desktop with the extension point: `winAPI.secureDesktop.post_secureDesktopStateChange`. (#14488)
* `braille.BrailleHandler.handlePendingCaretUpdate` has been removed with no public replacement. (#15163, @LeonarddeR)
* `bdDetect.addUsbDevices and bdDetect.addBluetoothDevices` have been removed.
Braille display drivers should implement the `registerAutomaticDetection` class method instead.
That method receives a `DriverRegistrar` object on which the `addUsbDevices` and `addBluetoothDevices` methods can be used. (#15200, @LeonarddeR)
* The default implementation of the check method on `BrailleDisplayDriver` now requires both the `threadSafe` and `supportsAutomaticDetection` attributes to be set to `True`. (#15200, @LeonarddeR)
* Passing lambda functions to `hwIo.ioThread.IoThread.queueAsApc` is no longer possible, as functions should be weakly referenceable. (#14627, @LeonarddeR)
* `IoThread.autoDeleteApcReference` has been removed. (#14924, @LeonarddeR)
* To support capital pitch changes, synthesizers must now explicitly declare their support for the `PitchCommand` in the `supportedCommands` attribute on the driver. (#15433, @LeonarddeR)
* `speechDictHandler.speechDictVars` has been removed. Use `NVDAState.WritePaths.speechDictsDir` instead of `speechDictHandler.speechDictVars.speechDictsPath`. (#15614, @lukaszgo1)
* `languageHandler.makeNpgettext` and `languageHandler.makePgettext` have been removed.
`npgettext` and `pgettext` are supported natively now. (#15546)
* The app module for [Poedit](https://poedit.net) has been changed significantly. The `fetchObject` function has been removed. (#15313, #7303, @LeonarddeR)
* The following redundant types and constants have been removed from `hwPortUtils`: (#15764, @LeonarddeR)
  * `PCWSTR`
  * `HWND` (replaced by `ctypes.wintypes.HWND`)
  * `ULONG_PTR`
  * `ULONGLONG`
  * `NULL`
  * `GUID` (replaced by `comtypes.GUID`)
* `gui.addonGui.AddonsDialog` has been removed. (#15834)
* `touchHandler.TouchInputGesture.multiFingerActionLabel` has been removed with no replacement. (#15864, @CyrilleB79)
* `NVDAObjects.IAccessible.winword.WordDocument.script_reportCurrentHeaders` has been removed with no replacement. (#15904, @CyrilleB79)
* The following app modules are removed.
Code which imports from one of them, should instead import from the replacement module. (#15618, @lukaszgo1)

| Removed module name |Replacement module|
|---|---|
|`azardi-2.0` |`azardi20`|
|`azuredatastudio` |`code`|
|`azuredatastudio-insiders` |`code`|
|`calculatorapp` |`calculator`|
|`code - insiders` |`code`|
|`commsapps` |`hxmail`|
|`dbeaver` |`eclipse`|
|`digitaleditionspreview` |`digitaleditions`|
|`esybraille` |`esysuite`|
|`hxoutlook` |`hxmail`|
|`miranda64` |`miranda32`|
|`mpc-hc` |`mplayerc`|
|`mpc-hc64` |`mplayerc`|
|`notepad++` |`notepadPlusPlus`|
|`searchapp` |`searchui`|
|`searchhost` |`searchui`|
|`springtoolsuite4` |`eclipse`|
|`sts` |`eclipse`|
|`teamtalk3` |`teamtalk4classic`|
|`textinputhost` |`windowsinternal_composableshell_experiences_textinput_inputapp`|
|`totalcmd64` |`totalcmd`|
|`win32calc` |`calc`|
|`winmail` |`msimn`|
|`zend-eclipse-php` |`eclipse`|
|`zendstudio` |`eclipse`|

#### Deprecations

* Using `watchdog.getFormattedStacksForAllThreads` is deprecated - please use `logHandler.getFormattedStacksForAllThreads` instead. (#15616, @lukaszgo1)
* `easeOfAccess.canConfigTerminateOnDesktopSwitch` has been deprecated, as it became obsolete since Windows 7 is no longer supported. (#15644, @LeonarddeR)
* `winVersion.isFullScreenMagnificationAvailable` has been deprecated - use `visionEnhancementProviders.screenCurtain.ScreenCurtainProvider.canStart` instead. (#15664, @josephsl)
* The following Windows release constants has been deprecated from winVersion module (#15647, @josephsl):
  * `winVersion.WIN7`
  * `winVersion.WIN7_SP1`
  * `winVersion.WIN8`
* The `bdDetect.KEY_*` constants have been deprecated.
Use `bdDetect.DeviceType.*` instead. (#15772, @LeonarddeR).
* The `bdDetect.DETECT_USB` and `bdDetect.DETECT_BLUETOOTH` constants have been deprecated with no public replacement. (#15772, @LeonarddeR).
* Using `gui.ExecAndPump` is deprecated - please use `systemUtils.ExecAndPump` instead. (#15852, @lukaszgo1)

## 2023.3.4

This is a patch release to fix a security issue and installer issue.
Please responsibly disclose security issues following NVDA's [security policy](https://github.com/nvaccess/nvda/blob/master/security.md).

### Security Fixes

* Prevents loading custom configuration while secure mode is forced.
([GHSA-727q-h8j2-6p45](https://github.com/nvaccess/nvda/security/advisories/GHSA-727q-h8j2-6p45))

### Bug Fixes

* Fixed bug which caused the NVDA process to fail to exit correctly. (#16123)
* Fixed bug where if the previous NVDA process failed to exit correctly, an NVDA installation could fail to an unrecoverable state. (#16122)

## 2023.3.3

This is a patch release to fix a security issue.
Please responsibly disclose security issues following NVDA's [security policy](https://github.com/nvaccess/nvda/blob/master/security.md).

### Security Fixes

* Prevents possible reflected XSS attack from crafted content to cause arbitrary code execution.
([GHSA-xg6w-23rw-39r8](https://github.com/nvaccess/nvda/security/advisories/GHSA-xg6w-23rw-39r8))

## 2023.3.2

This is a patch release to fix a security issue.
The security patch in 2023.3.1 was not resolved correctly.
Please responsibly disclose security issues following NVDA's [security policy](https://github.com/nvaccess/nvda/blob/master/security.md).

### Security Fixes

* The security patch in 2023.3.1 was not resolved correctly.
Prevents possible system access and arbitrary code execution with system privileges for unauthenticated users.
([GHSA-h7pp-6jqw-g3pj](https://github.com/nvaccess/nvda/security/advisories/GHSA-h7pp-6jqw-g3pj))

## 2023.3.1

This is a patch release to fix a security issue.
Please responsibly disclose security issues following NVDA's [security policy](https://github.com/nvaccess/nvda/blob/master/security.md).

### Security Fixes

* Prevents possible system access and arbitrary code execution with system privileges for unauthenticated users.
([GHSA-h7pp-6jqw-g3pj](https://github.com/nvaccess/nvda/security/advisories/GHSA-h7pp-6jqw-g3pj))

## 2023.3

This release includes improvements to performance, responsiveness and stability of audio output.
Options have been added to control the volume of NVDA sounds and beeps, or to have them follow the volume of the voice you are using.

NVDA can now periodically refresh OCR results, speaking new text as it appears.
This can be configured in the Windows OCR category of NVDA's settings dialog.

There's been several braille fixes, improving device detection and caret movement.
It is now possible to opt-out unwanted drivers from automatic detection, to improve autodetection performance.
There are also new BRLTTY commands.

There's also been bug fixes for the Add-on Store, Microsoft Office, Microsoft Edge context menus, and Windows Calculator.

### New Features

* Enhanced sound management:
  * A new Audio Settings panel:
    * This can be opened with `NVDA+control+u`. (#15497)
    * An option in Audio settings to have the volume of NVDA sounds and beeps follow the volume setting of the voice you are using. (#1409)
    * An option in Audio settings to separately configure the volume of NVDA sounds. (#1409, #15038)
    * The settings to change audio output device and toggle audio ducking have been moved to the new Audio settings panel from the Select Synthesizer dialog.
    These options will be removed from the "select synthesizer" dialog in 2024.1. (#15486, #8711)
  * NVDA will now output audio via the Windows Audio Session API (WASAPI), which may improve the responsiveness, performance and stability of NVDA speech and sounds. (#14697, #11169, #11615, #5096, #10185, #11061)
  * Note: WASAPI is incompatible with some add-ons.
  Compatible updates are available for these add-ons, please update them before updating NVDA.
  Incompatible versions of these add-ons will be disabled when updating NVDA:
    * Tony's Enhancements version 1.15 or older. (#15402)
    * NVDA global commands extension 12.0.8 or older. (#15443)
* NVDA is now able to continually update the result when performing optical character recognition (OCR), speaking new text as it appears. (#2797)
  * To enable this functionality, enable the option "Periodically refresh recognized content" in the Windows OCR category of NVDA's settings dialog.
  * Once enabled, you can toggle speaking new text by toggling report dynamic content changes (pressing `NVDA+5`).
* When using automatic detection of braille displays, it is now possible to opt-out drivers from detection from the braille display selection dialog. (#15196)
* A new option in Document Formatting settings, "Ignore blank lines for line indentation reporting". (#13394)
* Added an unassigned gesture to navigate by tab groupings in browse mode. (#15046)

### Changes

* Braille:
  * When the text in a terminal changes without updating the caret, the text on a braille display will now properly update when positioned on a changed line.
  This includes situations where braille is tethered to review. (#15115)
  * More BRLTTY key bindings are now mapped to NVDA commands (#6483):
    * `learn`: toggle NVDA input help
    * `prefmenu`: open the NVDA menu
    * `prefload`/`prefsave`: Load/save NVDA configuration
    * `time`: Show time
    * `say_line`: Speak the current line where the review cursor is located
    * `say_below`: Say all using review cursor
  * The BRLTTY driver is only available when a BRLTTY instance with BrlAPI enabled is running. (#15335)
  * The advanced setting to enable support for HID braille has been removed in favor of a new option.
  You can now disable specific drivers for braille display auto detection in the braille display selection dialog. (#15196)
* Add-on Store: Installed add-ons will now be listed in the Available Add-ons tab, if they are available in the store. (#15374)
* Some shortcut keys have been updated in the NVDA menu. (#15364)

### Bug Fixes

* Microsoft Office:
  * Fixed crash in Microsoft Word when Document formatting options "report headings" and "report comments and notes" were not enabled. (#15019)
  * In Word and Excel, text alignment will be correctly reported in more situations. (#15206, #15220)
  * Fixes the announcement of some cell formatting shortcuts in Excel. (#15527)
* Microsoft Edge:
  * NVDA will no longer jump back to the last browse mode position when opening the context menu in Microsoft Edge. (#15309)
  * NVDA is once again able to read context menus of downloads in Microsoft Edge. (#14916)
* Braille:
  * The braille cursor and selection indicators will now always be updated correctly after showing or hiding respective indicators with a gesture. (#15115)
  * Fixed bug where Albatross braille displays try to initialize although another braille device has been connected. (#15226)
* Add-on Store:
  * Fixed bug where unchecking "include incompatible add-ons" would result in incompatible add-ons still being listed in the store. (#15411)
  * Add-ons blocked due to compatibility reasons should now be filtered correctly when toggling the filter for enabled/disabled status. (#15416)
  * Fixed bug preventing overridden enabled incompatible add-ons being upgraded or replaced using the external install tool. (#15417)
  * Fixed bug where NVDA would not speak until restarted after add-on installation. (#14525)
  * Fixed bug where add-ons cannot be installed if a previous download failed or was cancelled. (#15469)
  * Fixed issues with handling incompatible add-ons when upgrading NVDA. (#15414, #15412, #15437)
* NVDA once again announces calculation results in the Windows 32bit calculator on Server, LTSC and LTSB versions of Windows. (#15230)
* NVDA no longer ignores focus changes when a nested window (grand child window) gets focus. (#15432)
* Fixed a potential cause of crashing during NVDA startup. (#15517)

### Changes for Developers

Please refer to [the developer guide](https://www.nvaccess.org/files/nvda/documentation/developerGuide.html#API) for information on NVDA's API deprecation and removal process.

* `braille.handler.handleUpdate` and `braille.handler.handleReviewMove` have been changed in order not to update instantly.
Before this change, when either of these methods was called very often, this would drain many resources.
These methods now queue an update at the end of every core cycle instead.
They should also be thread safe, making it possible to call them from background threads. (#15163)
* Added official support to register custom braille display drivers in the automatic braille display detection process.
Consult the `braille.BrailleDisplayDriver` class documentation for more details.
Most notably, the `supportsAutomaticDetection` attribute must be set to `True` and the `registerAutomaticDetection` `classmethod` must be implemented.  (#15196)

#### Deprecations

* `braille.BrailleHandler.handlePendingCaretUpdate` is now deprecated with no public replacement.
It will be removed in 2024.1. (#15163)
* Importing the constants `xlCenter`, `xlJustify`, `xlLeft`, `xlRight`, `xlDistributed`, `xlBottom`, `xlTop` from `NVDAObjects.window.excel` is deprecated.
Use `XlHAlign` or `XlVAlign` enumerations instead. (#15205)
* The mapping `NVDAObjects.window.excel.alignmentLabels` is deprecated.
Use the `displayString` methods of `XlHAlign` or `XlVAlign` enumerations instead. (#15205)
* `bdDetect.addUsbDevices` and `bdDetect.addBluetoothDevices` have been deprecated.
Braille display drivers should implement the `registerAutomaticDetection` classmethod instead.
That method receives a `DriverRegistrar` object on which the `addUsbDevices` and `addBluetoothDevices` methods can be used. (#15200)
* The default implementation of the check method on `BrailleDisplayDriver` uses `bdDetect.driverHasPossibleDevices` for devices that are marked as thread safe.
Starting from NVDA 2024.1, in order for the base method to use `bdDetect.driverHasPossibleDevices`, the `supportsAutomaticDetection` attribute must be set to `True` as well. (#15200)

## 2023.2

This release introduces the Add-on Store to replace the Add-ons Manager.
In the Add-on Store you can browse, search, install and update community add-ons.
You can now manually override incompatibility issues with outdated add-ons at your own risk.

There are new braille features, commands, and display support.
There are also new input gestures for OCR and flattened object navigation.
Navigating and reporting formatting in Microsoft Office is improved.

There are many bug fixes, particularly for braille, Microsoft Office, web browsers and Windows 11.

eSpeak-NG, LibLouis braille translator, and Unicode CLDR have been updated.

### New Features

* Add-on Store has been added to NVDA. (#13985)
  * Browse, search, install and update community add-ons.
  * Manually override incompatibility issues with outdated add-ons.
  * The Add-ons Manager has been removed and replaced by the Add-on Store.
  * For more information please read the updated user guide.
* New input gestures:
  * An unbound gesture to cycle through the available languages for Windows OCR. (#13036)
  * An unbound gesture to cycle through the braille show messages modes. (#14864)
  * An unbound gesture to toggle showing the selection indicator for braille. (#14948)
  * Added default keyboard gesture assignments to move to the next or previous object in a flattened view of the object hierarchy. (#15053)
    * Desktop: `NVDA+numpad9` and `NVDA+numpad3` to move to the previous and next objects respectively.
    * Laptop: `shift+NVDA+[` and `shift+NVDA+]` to move to the previous and next objects respectively.
* New braille features:
  * Added support for the Help Tech Activator braille display. (#14917)
  * A new option to toggle showing the selection indicator (dots 7 and 8). (#14948)
  * A new option to optionally move the system caret or focus when changing the review cursor position with braille routing keys. (#14885, #3166)
  * When pressing `numpad2` three times to report the numerical value of the character at the position of the review cursor, the information is now also provided in braille. (#14826)
  * Added support for the `aria-brailleroledescription` ARIA 1.3 attribute, allowing web authors to override the type of an element shown on the braille display. (#14748)
  * Baum braille driver: added several braille chord gestures for performing common keyboard commands such as `windows+d` and `alt+tab`.
  Please refer to the NVDA User Guide for a full list. (#14714)
* Added pronunciation of Unicode symbols:
  * braille symbols such as `⠐⠣⠃⠗⠇⠐⠜`. (#13778)
  * Mac Option key symbol `⌥`. (#14682)
* Added gestures for Tivomatic Caiku Albatross braille displays. (#14844, #15002)
  * showing the braille settings dialog
  * accessing the status bar
  * cycling the braille cursor shape
  * cycling the braille show messages mode
  * toggling the braille cursor on/off
  * toggling the "braille show selection indicator" state
  * cycling the "braille move system caret when routing review cursor" mode. (#15122)
* Microsoft Office features:
  * When highlighted text is enabled Document Formatting, highlight colours are now reported in Microsoft Word. (#7396, #12101, #5866)
  * When colors are enabled Document Formatting, background colours are now reported in Microsoft Word. (#5866)
  * When using Excel shortcuts to toggle format such as bold, italic, underline and strike through of a cell in Excel, the result is now reported. (#14923)
* Experimental enhanced sound management:
  * NVDA can now output audio via the Windows Audio Session API (WASAPI), which may improve the responsiveness, performance and stability of NVDA speech and sounds. (#14697)
  * WASAPI usage can be enabled in Advanced settings.
  Additionally, if WASAPI is enabled, the following Advanced settings can also be configured.
    * An option to have the volume of NVDA sounds and beeps follow the volume setting of the voice you are using. (#1409)
    * An option to separately configure the volume of NVDA sounds. (#1409, #15038)
  * There is a known issue with intermittent crashing when WASAPI is enabled. (#15150)
* In Mozilla Firefox and Google Chrome, NVDA now reports when a control opens a dialog, grid, list or tree if the author has specified this using `aria-haspopup`. (#8235)
* It is now possible to use system variables (such as `%temp%` or `%homepath%`) in the path specification while creating portable copies of NVDA. (#14680)
* In Windows 10 May 2019 Update and later, NVDA can announce virtual desktop names when opening, changing, and closing them. (#5641)
* A system wide parameter has been added to allow users and system administrators to force NVDA to start in secure mode. (#10018)

### Changes

* Component updates:
  * eSpeak NG has been updated to 1.52-dev commit `ed9a7bcf`. (#15036)
  * Updated LibLouis braille translator to [3.26.0](https://github.com/liblouis/liblouis/releases/tag/v3.26.0). (#14970)
  * CLDR has been updated to version 43.0. (#14918)
* LibreOffice changes:
  * When reporting the review cursor location, the current cursor/caret location is now reported relative to the current page in LibreOffice Writer 7.6 and newer, similar to what is done for Microsoft Word. (#11696)
  * Announcement of the status bar (e.g. triggered by `NVDA+end`) works for LibreOffice. (#11698)
  * When moving to a different cell in LibreOffice Calc, NVDA no longer incorrectly announces the coordinates of the previously focused cell when cell coordinate announcement is disabled in NVDA's settings. (#15098)
* Braille changes:
  * When using a braille display via the Standard HID braille driver, the dpad can be used to emulate the arrow keys and enter.
  Also `space+dot1` and `space+dot4` now map to up and down arrow respectively. (#14713)
  * Updates to dynamic web content (ARIA live regions) are now displayed in braille.
  This can be disabled in the Advanced Settings panel. (#7756)
* Dash and em-dash symbols will always be sent to the synthesizer. (#13830)
* Distance reported in Microsoft Word will now honour the unit defined in Word's advanced options even when using UIA to access Word documents. (#14542)
* NVDA responds faster when moving the cursor in edit controls. (#14708)
* Script for reporting the destination of a link now reports from the caret / focus position rather than the navigator object. (#14659)
* Portable copy creation no longer requires that a drive letter be entered as part of the absolute path. (#14680)
* If Windows is configured to display seconds in the system tray clock, using `NVDA+f12` to report the time now honors that setting. (#14742)
* NVDA will now report unlabeled groupings that have useful position information, such as in recent versions of Microsoft Office 365 menus. (#14878)

### Bug Fixes

* Braille:
  * Several stability fixes to input/output for braille displays, resulting in less frequent errors and crashes of NVDA. (#14627)
  * NVDA will no longer unnecessarily switch to no braille multiple times during auto detection, resulting in a cleaner log and less overhead. (#14524)
  * NVDA will now switch back to USB if a HID Bluetooth device (such as the HumanWare Brailliant or APH Mantis) is automatically detected and an USB connection becomes available.
  This only worked for Bluetooth Serial ports before. (#14524)
  * When no braille display is connected and the braille viewer is closed by pressing `alt+f4` or clicking the close button, the display size of the braille subsystem will again be reset to no cells. (#15214)
* Web browsers:
  * NVDA no longer occasionally causes Mozilla Firefox to crash or stop responding. (#14647)
  * In Mozilla Firefox and Google Chrome, typed characters are no longer reported in some text boxes even when speak typed characters is disabled. (#8442)
  * You can now use browse mode in Chromium Embedded Controls where it was not possible previously. (#13493, #8553)
  * In Mozilla Firefox, moving the mouse over text after a link now reliably reports the text. (#9235)
  * The destination of graphic links is now reported accurately in more cases in Chrome and Edge. (#14783)
  * When trying to report the URL for a link without a href attribute NVDA is no longer silent.
  Instead NVDA reports that the link has no destination. (#14723)
  * In Browse mode, NVDA will no longer incorrectly ignore focus moving to a parent or child control e.g. moving from a control to its parent list item or gridcell. (#14611)
    * Note however that this fix only applies when the Automatically set focus to focusable elements" option in Browse Mode settings is turned off (which is the default).
* Fixes for Windows 11:
  * NVDA can once again announce Notepad status bar contents. (#14573)
  * Switching between tabs will announce the new tab name and position for Notepad and File Explorer. (#14587, #14388)
  * NVDA will once again announce candidate items when entering text in languages such as Chinese and Japanese. (#14509)
  * It is once again possible to open the Contributors and License items on the NVDA Help menu. (#14725)
* Microsoft Office fixes:
  * When rapidly moving through cells in Excel, NVDA is now less likely to report the wrong cell or selection. (#14983, #12200, #12108)
  * When landing on an Excel cell from outside a work sheet, braille and focus highlighter are no longer needlessly updated to the object that had focus previously. (#15136)
  * NVDA no longer fails to announce focusing password fields in Microsoft Excel and Outlook. (#14839)
* For symbols which do not have a symbol description in the current locale, the default English symbol level will be used. (#14558, #14417)
* It is now possible to use the backslash character in the replacement field of a dictionaries entry, when the type is not set to regular expression. (#14556)
* In Windows 10 and 11 Calculator, a portable copy of NVDA will no longer do nothing or play error tones when entering expressions in standard calculator in compact overlay mode. (#14679)
* NVDA again recovers from many more situations such as applications that stop responding which previously caused it to freeze completely. (#14759)
* When forcing UIA support with certain terminal and consoles, a bug is fixed which caused a freeze and the log file to be spammed. (#14689)
* NVDA will no longer refuse to save the configuration after a configuration reset. (#13187)
* When running a temporary version from the launcher, NVDA will not mislead users into thinking they can save the configuration. (#14914)
* NVDA now generally responds slightly faster to commands and focus changes. (#14928)
* Displaying the OCR settings will not fail on some systems anymore. (#15017)
* Fix bug related to saving and loading the NVDA configuration, including switching synthesizers. (#14760)
* Fix bug causing text review "flick up" touch gesture to move pages rather than move to previous line. (#15127)

### Changes for Developers

Please refer to [the developer guide](https://www.nvaccess.org/files/nvda/documentation/developerGuide.html#API) for information on NVDA's API deprecation and removal process.

* Suggested conventions have been added to the add-on manifest specification.
These are optional for NVDA compatibility, but are encouraged or required for submitting to the Add-on Store. (#14754)
  * Use `lowerCamelCase` for the name field.
  * Use `<major>.<minor>.<patch>` format for the version field (required for add-on datastore).
  * Use `https://` as the schema for the url field (required for add-on datastore).
* Added a new extension point type called `Chain`, which can be used to iterate over iterables returned by registered handlers. (#14531)
* Added the `bdDetect.scanForDevices` extension point.
Handlers can be registered that yield `BrailleDisplayDriver/DeviceMatch` pairs that don't fit in existing categories, like USB or Bluetooth. (#14531)
* Added extension point: `synthDriverHandler.synthChanged`. (#14618)
* The NVDA Synth Settings Ring now caches available setting values the first time they're needed, rather than when loading the synthesizer. (#14704)
* You can now call the export method on a gesture map to export it to a dictionary.
This dictionary can be imported in another gesture by passing it either to the constructor of `GlobalGestureMap` or to the update method on an existing map. (#14582)
* `hwIo.base.IoBase` and its derivatives now have a new constructor parameter to take a `hwIo.ioThread.IoThread`.
If not provided, the default thread is used. (#14627)
* `hwIo.ioThread.IoThread` now has a `setWaitableTimer` method to set a waitable timer using a python function.
Similarly, the new `getCompletionRoutine` method allows you to convert a python method into a completion routine safely. (#14627)
* `offsets.OffsetsTextInfo._get_boundingRects` should now always return `List[locationHelper.rectLTWH]` as expected for a subclass of `textInfos.TextInfo`. (#12424)
* `highlight-color` is now a format field attribute. (#14610)
* NVDA should more accurately determine if a logged message is coming from NVDA core. (#14812)
* NVDA will no longer log inaccurate warnings or errors about deprecated appModules. (#14806)
* All NVDA extension points are now briefly described in a new, dedicated chapter in the Developer Guide. (#14648)
* `scons checkpot` will no longer check the `userConfig` subfolder anymore. (#14820)
* Translatable strings can now be defined with a singular and a plural form using `ngettext` and `npgettext`. (#12445)

#### Deprecations

* Passing lambda functions to `hwIo.ioThread.IoThread.queueAsApc` is deprecated.
Instead, functions should be weakly referenceable. (#14627)
* Importing `LPOVERLAPPED_COMPLETION_ROUTINE` from `hwIo.base` is deprecated.
Instead import from `hwIo.ioThread`. (#14627)
* `IoThread.autoDeleteApcReference` is deprecated.
It was introduced in NVDA 2023.1 and was never meant to be part of the public API.
Until removal, it behaves as a no-op, i.e. a context manager yielding nothing. (#14924)
* `gui.MainFrame.onAddonsManagerCommand` is deprecated, use `gui.MainFrame.onAddonStoreCommand` instead. (#13985)
* `speechDictHandler.speechDictVars.speechDictsPath` is deprecated, use `NVDAState.WritePaths.speechDictsDir` instead. (#15021)
* Importing `voiceDictsPath` and `voiceDictsBackupPath` from `speechDictHandler.dictFormatUpgrade` is deprecated.
Instead use `WritePaths.voiceDictsDir` and `WritePaths.voiceDictsBackupDir` from `NVDAState`. (#15048)
* `config.CONFIG_IN_LOCAL_APPDATA_SUBKEY` is deprecated.
Instead use `config.RegistryKey.CONFIG_IN_LOCAL_APPDATA_SUBKEY`. (#15049)

## 2023.1

A new option has been added, "Paragraph Style" in "Document Navigation".
This can be used with text editors that do not support paragraph navigation natively, such as Notepad and Notepad++.

There is a new global command to report the destination of a link, mapped to `NVDA+k`.

Support for annotated web content (such as comments and footnotes) has improved.
Press `NVDA+d` to cycle through summaries when annotations are reported (e.g. "has comment, has footnote").

Tivomatic Caiku Albatross 46/80 braille displays are now supported.

Support for ARM64 and AMD64 versions of Windows has improved.

There are many bug fixes, notably Windows 11 fixes.

eSpeak, LibLouis, Sonic rate boost and Unicode CLDR have been updated.
There are new Georgian, Swahili (Kenya) and Chichewa (Malawi) braille tables.

Note:

* This release breaks compatibility with existing add-ons.

### New Features

* Microsoft Excel via UI Automation: Automatic reporting of column and row headers in tables. (#14228)
  * Note: This is referring to tables formatted via the "Table" button on the Insert pane of the Ribbon.
  "First Column" and "Header Row" in "Table Style Options" correspond to column and row headers respectively.
  * This is not referring to screen reader specific headers via named ranges, which is currently not supported via UI Automation.
* An unassigned script has been added to toggle delayed character descriptions. (#14267)
* Added an experimental option to leverage the UIA notification support in Windows Terminal to report new or changed text in the terminal, resulting in improved stability and responsivity. (#13781)
  * Consult the user guide for limitations of this experimental option.
* On Windows 11 ARM64, browse mode is now available in AMD64 apps such as Firefox, Google Chrome and 1Password. (#14397)
* A new option has been added, "Paragraph Style" in "Document Navigation".
This adds support for single line break (normal) and multi line break (block) paragraph navigation.
This can be used with text editors that do not support paragraph navigation natively, such as Notepad and Notepad++. (#13797)
* The presence of multiple annotations are now reported.
`NVDA+d` now cycles through reporting the summary of each annotation target for origins with multiple annotation targets.
For example, when text has a comment and a footnote associated with it. (#14507, #14480)
* Added support for Tivomatic Caiku Albatross 46/80 braille displays. (#13045)
* New global command: Report link destination (`NVDA+k`).
Pressed once will speak/braille the destination of the link that is in the navigator object.
Pressing twice will show it in a window, for more detailed review. (#14583)
* New unmapped global command (Tools category): Report link destination in a window.
Same as pressing `NVDA+k` twice, but may be more useful for braille users. (#14583)

### Changes

* Updated LibLouis braille translator to [3.24.0](https://github.com/liblouis/liblouis/releases/tag/v3.24.0). (#14436)
  * Major updates to Hungarian, UEB, and Chinese bopomofo braille.
  * Support for the Danish braille standard 2022.
  * New braille tables for Georgian literary braille, Swahili (Kenya) and Chichewa (Malawi).
* Updated Sonic rate boost library to commit `1d70513`. (#14180)
* CLDR has been updated to version 42.0. (#14273)
* eSpeak NG has been updated to 1.52-dev commit `f520fecb`. (#14281, #14675)
  * Fixed reporting of large numbers. (#14241)
* Java applications with controls using the selectable state will now announce when an item is not selected rather than when the item is selected. (#14336)

### Bug Fixes

* Windows 11 fixes:
  * NVDA will announce search highlights when opening Start menu. (#13841)
  * On ARM, x64 apps are no longer identified as ARM64 applications. (#14403)
  * Clipboard history menu items such as "pin item" can be accessed. (#14508)
  * In Windows 11 22H2 and newer, it is again possible to use mouse and touch interaction to interact with areas such as the system tray overflow window and "Open With" dialog. (#14538, #14539)
* Suggestions are reported when typing an @mention in in Microsoft Excel comments. (#13764)
* In the Google Chrome location bar, suggestion controls (switch to tab, remove suggestion etc) are now reported when selected. (#13522)
* When requesting formatting information, colors are now explicitly reported in Wordpad or log viewer, rather than only "Default color". (#13959)
* In Firefox, activating the "Show options" button on GitHub issue pages now works reliably. (#14269)
* The date picker controls in Outlook 2016 / 365 Advanced search dialog now report their label and value. (#12726)
* ARIA switch controls are now actually reported as switches in Firefox, Chrome and Edge, rather than checkboxes. (#11310)
* NVDA will automatically announce the sort state on an HTML table column header when changed by pressing an inner button. (#10890)
* A landmark or region's name is always automatically spoken when jumping inside from outside using quick navigation or focus in browse mode. (#13307)
* When beep or announce 'cap' for capitals is enabled with delayed character descriptions, NVDA no longer beeps or announces 'cap' twice. (#14239)
* Controls in tables in Java applications will now be announced more accurately by NVDA. (#14347)
* Some settings will no longer be unexpectedly different when used with multiple profiles. (#14170)
  * The following settings have been addressed:
    * Line indentation in Document formatting settings.
    * Cell borders in doc formatting settings
    * Show messages in braille settings
    * Tether Braille in braille settings
  * In some rare cases, these settings used in profiles may be unexpectedly modified when installing this version of NVDA.
  * Please check these options in your profiles after upgrading NVDA to this version.
* Emojis should now be reported in more languages. (#14433)
* The presence of an annotation is no longer missing in braille for some elements. (#13815)
* Fixed an issue where config changes not save correctly when changing between a "Default" option and the value of the "Default" option. (#14133)
* When configuring NVDA there will always be at least one key defined as an NVDA key. (#14527)
* When accessing the NVDA menu via the notification area, NVDA will not suggest a pending update anymore when no update is available. (#14523)
* Remaining, elapsed and total time is now reported correctly for audio files over a day long in foobar2000. (#14127)
* In web browsers such as Chrome and Firefox, alerts such as file downloads are shown in braille in addition to being spoken. (#14562)
* Bug fixed when navigating to the first and last column in a table in Firefox (#14554)
* When NVDA is launched with `--lang=Windows` parameter, it is again possible to open NVDA's General settings dialog. (#14407)
* NVDA no longer fails to continue reading in Kindle for PC after turning the page. (#14390)

### Changes for Developers

Note: this is an Add-on API compatibility breaking release.
Add-ons will need to be re-tested and have their manifest updated.
Please refer to [the developer guide](https://www.nvaccess.org/files/nvda/documentation/developerGuide.html#API) for information on NVDA's API deprecation and removal process.

* System tests should now pass when run locally on non-English systems. (#13362)
* In Windows 11 on ARM, x64 apps are no longer identified as ARM64 applications. (#14403)
* It is no longer necessary to use `SearchField` and `SuggestionListItem` `UIA` `NVDAObjects` in new UI Automation scenarios, where automatic reporting of search suggestions, and where typing has been exposed via UI Automation with the `controllerFor` pattern.
This functionality is now available generically via `behaviours.EditableText` and the base `NVDAObject` respectively. (#14222)
* The UIA debug logging category when enabled now produces significantly more logging for UIA event handlers and utilities. (#14256)
* NVDAHelper build standards updated. (#13072)
  * Now uses the C++20 standard, was C++17.
  * Now uses the `/permissive-` compiler flag which disables permissive behaviors, and sets the `/Zc` compiler options for strict conformance.
* Some plugin objects (e.g. drivers and add-ons) now have a more informative description in the NVDA python console. (#14463)
* NVDA can now be fully compiled with Visual Studio 2022, no longer requiring the Visual Studio 2019 build tools. (#14326)
* More detailed logging for NVDA freezes to aid debugging. (#14309)
* The singleton `braille._BgThread` class has been replaced with `hwIo.ioThread.IoThread`. (#14130)
  * A single instance `hwIo.bgThread` (in NVDA core) of this class provides background i/o for thread safe braille display drivers.
  * This new class is not a singleton by design, add-on authors are encouraged to use their own instance when doing hardware i/o.
* The processor architecture for the computer can be queried from `winVersion.WinVersion.processorArchitecture attribute.` (#14439)
* New extension points have been added. (#14503)
  * `inputCore.decide_executeGesture`
  * `tones.decide_beep`
  * `nvwave.decide_playWaveFile`
  * `braille.pre_writeCells`
  * `braille.filter_displaySize`
  * `braille.decide_enabled`
  * `braille.displayChanged`
  * `braille.displaySizeChanged`
* It is possible to set useConfig to False on supported settings for a synthesizer driver. (#14601)

#### API Breaking Changes

These are breaking API changes.
Please open a GitHub issue if your Add-on has an issue with updating to the new API.

* The configuration specification has been altered, keys have been removed or modified:
  * In `[documentFormatting]` section (#14233):
    * `reportLineIndentation` stores an int value (0 to 3) instead of a boolean
    * `reportLineIndentationWithTones` has been removed.
    * `reportBorderStyle` and `reportBorderColor` have been removed and are replaced by `reportCellBorders`.
  * In `[braille]` section (#14233):
    * `noMessageTimeout` has been removed, replaced by a value for `showMessages`.
    * `messageTimeout` cannot take the value 0 anymore, replaced by a value for `showMessages`.
    * `autoTether` has been removed; `tetherTo` can now take the value "auto" instead.
  * In `[keyboard]` section  (#14528):
    * `useCapsLockAsNVDAModifierKey`, `useNumpadInsertAsNVDAModifierKey`, `useExtendedInsertAsNVDAModifierKey` have been removed.
    They are replaced by `NVDAModifierKeys`.
* The `NVDAHelper.RemoteLoader64` class has been removed with no replacement. (#14449)
* The following functions in `winAPI.sessionTracking` are removed with no replacement. (#14416, #14490)
  * `isWindowsLocked`
  * `handleSessionChange`
  * `unregister`
  * `register`
  * `isLockStateSuccessfullyTracked`
* It is no longer possible to enable/disable the braille handler by setting `braille.handler.enabled`.
To disable the braille handler programatically, register a handler to `braille.handler.decide_enabled`. (#14503)
* It is no longer possible to update the display size of the handler by setting `braille.handler.displaySize`.
To update the displaySize programatically, register a handler to `braille.handler.filter_displaySize`.
Refer to `brailleViewer` for an example on how to do this. (#14503)
* There have been changes to the usage of `addonHandler.Addon.loadModule`. (#14481)
  * `loadModule` now expects dot as a separator, rather than backslash.
  For example "lib.example" instead of "lib\example".
  * `loadModule` now raises an exception when a module can't be loaded or has errors, instead of silently returning `None` without giving information about the cause.
* The following symbols have been removed from `appModules.foobar2000` with no direct replacement. (#14570)
  * `statusBarTimes`
  * `parseIntervalToTimestamp`
  * `getOutputFormat`
  * `getParsingFormat`
* The following are no longer singletons - their get method has been removed.
Usage of `Example.get()` is now `Example()`. (#14248)
  * `UIAHandler.customAnnotations.CustomAnnotationTypesCommon`
  * `UIAHandler.customProps.CustomPropertiesCommon`
  * `NVDAObjects.UIA.excel.ExcelCustomProperties`
  * `NVDAObjects.UIA.excel.ExcelCustomAnnotationTypes`

#### Deprecations

* `NVDAObjects.UIA.winConsoleUIA.WinTerminalUIA` is deprecated and usage is discouraged. (#14047)
* `config.addConfigDirsToPythonPackagePath` has been moved.
Use `addonHandler.packaging.addDirsToPythonPackagePath` instead. (#14350)
* `braille.BrailleHandler.TETHER_*` are deprecated.
Use `configFlags.TetherTo.*.value` instead. (#14233)
* `utils.security.postSessionLockStateChanged` is deprecated.
Use `utils.security.post_sessionLockStateChanged` instead. (#14486)
* `NVDAObject.hasDetails`, `NVDAObject.detailsSummary`, `NVDAObject.detailsRole` has been deprecated.
Use `NVDAObject.annotations` instead. (#14507)
* `keyboardHandler.SUPPORTED_NVDA_MODIFIER_KEYS` is deprecated with no direct replacement.
Consider using the class `config.configFlags.NVDAKey` instead. (#14528)
* `gui.MainFrame.evaluateUpdatePendingUpdateMenuItemCommand` has been deprecated.
Use `gui.MainFrame.SysTrayIcon.evaluateUpdatePendingUpdateMenuItemCommand` instead. (#14523)

## 2022.4

This release includes several new key commands, including table say all commands.
A "Quick Start Guide" section has been added to the User Guide.
There are also several bug fixes.

eSpeak has been updated and LibLouis has been updated.
There are new Chinese, Swedish, Luganda and Kinyarwanda braille tables.

### New Features

* Added a "Quick Start Guide" section to the User Guide. (#13934)
* Introduced a new command to check the keyboard shortcut of the current focus. (#13960)
  * Desktop: `shift+numpad2`.
  * Laptop: `NVDA+ctrl+shift+.`.
* Introduced new commands to move the review cursor by page where supported by the application. (#14021)
  * Move to previous page:
    * Desktop: `NVDA+pageUp`.
    * Laptop: `NVDA+shift+pageUp`.
  * Move to next page:
    * Desktop: `NVDA+pageDown`.
    * Laptop: `NVDA+shift+pageDown`.
* Added the following table commands. (#14070)
  * Say all in column: `NVDA+control+alt+downArrow`
  * Say all in row: `NVDA+control+alt+rightArrow`
  * Read entire column: `NVDA+control+alt+upArrow`
  * Read entire row: `NVDA+control+alt+leftArrow`
* Microsoft Excel via UI Automation: NVDA now announces when moving out of a table within a spreadsheet. (#14165)
* Reporting table headers can now be configured separately for rows and columns. (#14075)

### Changes

* eSpeak NG has been updated to 1.52-dev commit `735ecdb8`. (#14060, #14079, #14118, #14203)
  * Fixed reporting of Latin characters when using Mandarin. (#12952, #13572, #14197)
* Updated LibLouis braille translator to [3.23.0](https://github.com/liblouis/liblouis/releases/tag/v3.23.0). (#14112)
  * Added braille tables:
    * Chinese common braille (simplified Chinese characters)
    * Kinyarwanda literary braille
    * Luganda literary braille
    * Swedish uncontracted braille
    * Swedish partially contracted braille
    * Swedish contracted braille
    * Chinese (China, Mandarin) Current Braille System (no tones) (#14138)
* NVDA now includes the architecture of the operating system as part of user statistics tracking. (#14019)

### Bug Fixes

* When updating NVDA using the Windows Package Manager CLI (aka winget), a released version of NVDA is no longer always treated as newer than whatever alpha version is installed. (#12469)
* NVDA will now correctly announce Group boxes in Java applications. (#13962)
* Caret properly follows spoken text during "say all" in applications such as Bookworm, WordPad, or the NVDA log viewer. (#13420, #9179)
* In programs using UI Automation, partially checked checkboxes will be reported correctly. (#13975)
* Improved performance and stability in Microsoft Visual Studio, Windows Terminal, and other UI Automation based applications. (#11077, #11209)
  * These fixes apply to Windows 11 Sun Valley 2 (version 22H2) and later.
  * Selective registration for UI Automation events and property changes now enabled by default.
* Text reporting, Braille output, and password suppression now work as expected in the embedded Windows Terminal control in Visual Studio 2022. (#14194)
* NVDA is now DPI aware when using multiple monitors.
There are several fixes for using a DPI setting higher than 100% or multiple monitors.
Issues may still exist with versions of Windows older than Windows 10 1809.
For these fixes to work, applications which NVDA interacts with also need to be DPI aware.
Note there are still known issues with Chrome and Edge. (#13254)
  * Visual highlighting frames should now be correctly placed in most applications. (#13370, #3875, #12070)
  * Touch screen interaction should now be accurate for most applications. (#7083)
  * Mouse tracking should now work for most applications. (#6722)
* Orientation state (landscape/portrait) changes are now correctly ignored when there is no change (e.g. monitor changes). (#14035)
* NVDA will announce dragging items on screen in places such as rearranging Windows 10 Start menu tiles and virtual desktops in Windows 11. (#12271, #14081)
* In advanced settings, "Play a sound for logged errors" option is now correctly restored to its default value when pressing the "Restore defaults" button. (#14149)
* NVDA can now select text using the `NVDA+f10` keyboard shortcut on Java applications. (#14163)
* NVDA will no longer get stuck in a menu when arrowing up and down threaded conversations in Microsoft Teams. (#14355)

### Changes for Developers

Please refer to [the developer guide](https://www.nvaccess.org/files/nvda/documentation/developerGuide.html#API) for information on NVDA's API deprecation and removal process.

* The [NVDA API Announcement mailing list](https://groups.google.com/a/nvaccess.org/g/nvda-api/about) was created. (#13999)
* NVDA no longer processes `textChange` events for most UI Automation applications due to their extreme negative performance impact. (#11002, #14067)

#### Deprecations

* `core.post_windowMessageReceipt` is deprecated, use `winAPI.messageWindow.pre_handleWindowMessage` instead.
* `winKernel.SYSTEM_POWER_STATUS` is deprecated and usage is discouraged, this has been moved to `winAPI._powerTracking.SystemPowerStatus`.
* `winUser.SM_*` constants are deprecated, use `winAPI.winUser.constants.SystemMetrics` instead.

## 2022.3.3

This is a minor release to fix issues with 2022.3.2, 2022.3.1 and 2022.3.
This also addresses a security issue.

### Security Fixes

* Prevents possible system access (e.g. NVDA Python console) for unauthenticated users.
([GHSA-fpwc-2gxx-j9v7](https://github.com/nvaccess/nvda/security/advisories/GHSA-fpwc-2gxx-j9v7))

### Bug Fixes

* Fixed bug where if NVDA freezes when locking, NVDA will allow access to the users desktop while on the Windows lock screen. (#14416)
* Fixed bug where if NVDA freezes when locking, NVDA will not behave correctly, as if the device was still locked. (#14416)
* Fixed accessibility issues with the Windows "forgot my PIN" process and Windows update/install experience. (#14368)
* Fixed bug when trying to install NVDA in some Windows environments, e.g. Windows Server. (#14379)

### Changes for Developers

#### Deprecations

* `utils.security.isObjectAboveLockScreen(obj)` is deprecated, instead use `obj.isBelowLockScreen`. (#14416)
* The following functions in `winAPI.sessionTracking` are deprecated for removal in 2023.1. (#14416)
  * `isWindowsLocked`
  * `handleSessionChange`
  * `unregister`
  * `register`
  * `isLockStateSuccessfullyTracked`

## 2022.3.2

This is a minor release to fix regressions with 2022.3.1 and address a security issue.

### Security Fixes

* Prevents possible system level access for unauthenticated users.
([GHSA-3jj9-295f-h69w](https://github.com/nvaccess/nvda/security/advisories/GHSA-3jj9-295f-h69w))

### Bug Fixes

* Fixes a regression from 2022.3.1 where certain functionality was disabled on secure screens. (#14286)
* Fixes a regression from 2022.3.1 where certain functionality was disabled after sign-in, if NVDA started on the lock screen. (#14301)

## 2022.3.1

This is a minor release to fix several security issues.
Please responsibly disclose security issues to <info@nvaccess.org>.

### Security Fixes

* Fixed exploit where it was possible to elevate from user to system privileges.
([GHSA-q7c2-pgqm-vvw5](https://github.com/nvaccess/nvda/security/advisories/GHSA-q7c2-pgqm-vvw5))
* Fixed a security issue allowing access to the python console on the lock screen via a race condition for NVDA startup.
([GHSA-72mj-mqhj-qh4w](https://github.com/nvaccess/nvda/security/advisories/GHSA-72mj-mqhj-qh4w))
* Fixed issue where speech viewer text is cached when locking Windows.
([GHSA-grvr-j2h8-3qm4](https://github.com/nvaccess/nvda/security/advisories/GHSA-grvr-j2h8-3qm4))

### Bug Fixes

* Prevent an unauthenticated user from updating settings for speech and Braille viewer on the lock screen. ([GHSA-grvr-j2h8-3qm4](https://github.com/nvaccess/nvda/security/advisories/GHSA-grvr-j2h8-3qm4))

## 2022.3

A significant amount of this release was contributed by the NVDA development community.
This includes delayed character descriptions and improved Windows Console support.

This release also includes several bug fixes.
Notably, up-to-date versions of Adobe Acrobat/Reader will no longer crash when reading a PDF document.

eSpeak has been updated, which introduces 3 new languages: Belarusian, Luxembourgish and Totontepec Mixe.

### New Features

* In the Windows Console Host used by Command Prompt, PowerShell, and the Windows Subsystem for Linux on Windows 11 version 22H2 (Sun Valley 2) and later:
  * Vastly improved performance and stability. (#10964)
  * When pressing `control+f` to find text, the review cursor position is updated to follow the found term. (#11172)
  * Reporting of typed text that does not appear on-screen (such as passwords) is disabled by default.
It can be re-enabled in NVDA's advanced settings panel. (#11554)
  * Text that has scrolled offscreen can be reviewed without scrolling the console window. (#12669)
  * More detailed text formatting information is available. ([microsoft/terminal PR 10336](https://github.com/microsoft/terminal/pull/10336))
* A new Speech option has been added to read character descriptions after a delay. (#13509)
* A new Braille option has been added to determine if scrolling the display forward/back should interrupt speech. (#2124)

### Changes

* eSpeak NG has been updated to 1.52-dev commit `9de65fcb`. (#13295)
  * Added languages:
    * Belarusian
    * Luxembourgish
    * Totontepec Mixe
* When using UI Automation to access Microsoft Excel spreadsheet controls, NVDA is now able to report when a cell is merged. (#12843)
* Instead of reporting "has details" the purpose of details is included where possible, for example "has comment". (#13649)
* The installation size of NVDA is now shown in Windows Programs and Feature section. (#13909)

### Bug Fixes

* Adobe Acrobat / Reader 64 bit will no longer crash when reading a PDF document. (#12920)
  * Note that the most up to date version of Adobe Acrobat / Reader is also required to avoid the crash.
* Font size measurements are now translatable in NVDA. (#13573)
* Ignore Java Access Bridge events where no window handle can be found for Java applications.
This will improve performance for some Java applications including IntelliJ IDEA. (#13039)
* Announcement of selected cells for LibreOffice Calc is more efficient and no longer results in a Calc freeze when many cells are selected. (#13232)
* When running under a different user, Microsoft Edge is no longer inaccessible. (#13032)
* When rate boost is off, eSpeak's rate does not drop anymore between rates 99% and 100%. (#13876)
* Fix bug which allowed 2 Input Gestures dialogs to open. (#13854)

### Changes for Developers

* Updated Comtypes to version 1.1.11. (#12953)
* In builds of Windows Console (`conhost.exe`) with an NVDA API level of 2 (`FORMATTED`) or greater, such as those included with Windows 11 version 22H2 (Sun Valley 2), UI Automation is now used by default. (#10964)
  * This can be overridden by changing the "Windows Console support" setting in NVDA's advanced settings panel.
  * To find your Windows Console's NVDA API level, set "Windows Console support" to "UIA when available", then check the NVDA+F1 log opened from a running Windows Console instance.
* The Chromium virtual buffer is now loaded even when the document object has the MSAA `STATE_SYSTEM_BUSY` exposed via IA2. (#13306)
* A config spec type `featureFlag` has been created for use with experimental features in NVDA. See `devDocs/featureFlag.md` for more information. (#13859)

#### Deprecations

There are no deprecations proposed in 2022.3.

## 2022.2.4

This is a patch release to fix a security issue.

### Bug Fixes

* Fixed an exploit where it was possible to open the NVDA python console via the log viewer on the lock screen.
([GHSA-585m-rpvv-93qg](https://github.com/nvaccess/nvda/security/advisories/GHSA-585m-rpvv-93qg))

## 2022.2.3

This is a patch release to fix an accidental API breakage introduced in 2022.2.1.

### Bug Fixes

* Fixed a bug where NVDA did not announce "Secure Desktop" when entering a secure desktop.
This caused NVDA remote to not recognize secure desktops. (#14094)

## 2022.2.2

This is a patch release to fix a bug introduced in 2022.2.1 with input gestures.

### Bug Fixes

* Fixed a bug where input gestures didn't always work. (#14065)

## 2022.2.1

This is a minor release to fix a security issue.
Please responsibly disclose security issues to <info@nvaccess.org>.

### Security Fixes

* Fixed exploit where it was possible to run a python console from the lockscreen. (GHSA-rmq3-vvhq-gp32)
* Fixed exploit where it was possible to escape the lockscreen using object navigation. (GHSA-rmq3-vvhq-gp32)

### Changes for Developers

#### Deprecations

These deprecations are currently not scheduled for removal.
The deprecated aliases will remain until further notice.
Please test the new API and provide feedback.
For add-on authors, please open a GitHub issue if these changes stop the API from meeting your needs.

* `appModules.lockapp.LockAppObject` should be replaced with `NVDAObjects.lockscreen.LockScreenObject`. (GHSA-rmq3-vvhq-gp32)
* `appModules.lockapp.AppModule.SAFE_SCRIPTS` should be replaced with `utils.security.getSafeScripts()`. (GHSA-rmq3-vvhq-gp32)

## 2022.2

This release includes many bug fixes.
Notably, there are significant improvements for Java based applications, braille displays and Windows features.

New table navigation commands have been introduced.
Unicode CLDR has been updated.
LibLouis has been updated, which includes a new German braille table.

### New Features

* Support for interacting with Microsoft Loop Components in Microsoft Office products. (#13617)
* New table navigation commands have been added. (#957)
 * `control+alt+home/end` to jump to first/last column.
 * `control+alt+pageUp/pageDown` to jump to first/last row.
* An unassigned script to cycle through language and dialect switching modes has been added. (#10253)

### Changes

* NSIS has been updated to version 3.08. (#9134)
* CLDR has been updated to version 41.0. (#13582)
* Updated LibLouis braille translator to [3.22.0](https://github.com/liblouis/liblouis/releases/tag/v3.22.0). (#13775)
  * New braille table: German grade 2 (detailed)
* Added new role for "busy indicator" controls. (#10644)
* NVDA now announces when an NVDA action cannot be performed. (#13500)
  * This includes when:
    * Using the NVDA Windows Store version.
    * In a secure context.
    * Waiting for a response to a modal dialog.

### Bug Fixes

* Fixes for Java based applications:
  * NVDA will now announce read-only state. (#13692)
  * NVDA will now announce disabled/enabled state correctly. (#10993)
  * NVDA will now announce function key shortcuts. (#13643)
  * NVDA can now beep or speak on progress bars. (#13594)
  * NVDA will no longer incorrectly remove text from widgets when presenting to the user. (#13102)
  * NVDA will now announce the state of toggle buttons. (#9728)
  * NVDA will now identify the window in a Java application with multiple windows. (#9184)
  * NVDA will now announce position information for tab controls. (#13744)
* Braille fixes:
  * Fix braille output when navigating certain text in Mozilla rich edit controls, such as drafting a message in Thunderbird. (#12542)
  * When braille is tethered automatically and the mouse is moved with mouse tracking enabled,
   text review commands now update the braille display with the spoken content. (#11519)
  * It is now possible to pan the braille display through content after use of text review commands. (#8682)
* The NVDA installer can now run from directories with special characters. (#13270)
* In Firefox, NVDA no longer fails to report items in web pages when aria-rowindex, aria-colindex, aria-rowcount or aria-colcount attributes are invalid. (#13405)
* The cursor does not switch row or column anymore when using table navigation to navigate through merged cells. (#7278)
* When reading non-interactive PDFs in Adobe Reader, the type and state of form fields (such as checkboxes and radio buttons) are now reported. (#13285)
* "Reset configuration to factory defaults" is now accessible in the NVDA menu during secure mode. (#13547)
* Any locked mouse keys will be unlocked when NVDA exits, previously the mouse button would remain locked. (#13410)
* Visual Studio now reports line numbers. (#13604)
  * Note that for line number reporting to work, showing line numbers must be enabled in Visual Studio and NVDA.
* Visual Studio now correctly reports line indentation. (#13574)
* NVDA will once again announce Start menu search result details in recent Windows 10 and 11 releases. (#13544)
* In Windows 10 and 11 Calculator version 10.1908 and later,
NVDA will announce results when more commands are pressed, such as commands from scientific mode. (#13383)
* In Windows 11, it is again possible to navigate and interact with user interface elements,
such as Taskbar and Task View using mouse and touch interaction. (#13506)
* NVDA will announce status bar content in Windows 11 Notepad. (#13688)
* Navigator object highlighting now shows up immediately upon activation of the feature. (#13641)
* Fix reading single column list view items. (#13659, #13735)
* Fix eSpeak automatic language switching for English and French falling back to British English and French (France). (#13727)
* Fix OneCore automatic language switching when trying to switch to a formerly installed language. (#13732)

### Changes for Developers

* Compiling NVDA dependencies with Visual Studio 2022 (17.0) is now supported.
For development and release builds, Visual Studio 2019 is still used. (#13033)
* When retrieving the count of selected children via accSelection,
the case where a negative child ID or an IDispatch is returned by `IAccessible::get_accSelection` is now handled properly. (#13277)
* New convenience functions `registerExecutableWithAppModule` and `unregisterExecutable` were added to the `appModuleHandler` module.
They can be used to use a single App Module with multiple executables. (#13366)

#### Deprecations

These are proposed API breaking changes.
The deprecated part of the API will continue to be available until the specified release.
If no release is specified, the plan for removal has not been determined.
Note, the roadmap for removals is 'best effort' and may be subject to change.
Please test the new API and provide feedback.
For add-on authors, please open a GitHub issue if these changes stop the API from meeting your needs.

* `appModuleHandler.NVDAProcessID` is deprecated, use `globalVars.appPid` instead. (#13646)
* `gui.quit` is deprecated, use `wx.CallAfter(mainFrame.onExitCommand, None)` instead. (#13498)
  -
* Some alias appModules are marked as deprecated.
Code which imports from one of them, should instead import from the replacement module.  (#13366)

| Removed module name |Replacement module|
|---|---|
|azuredatastudio |code|
|azuredatastudio-insiders |code|
|calculatorapp |calculator|
|code - insiders |code|
|commsapps |hxmail|
|dbeaver |eclipse|
|digitaleditionspreview |digitaleditions|
|esybraille |esysuite|
|hxoutlook |hxmail|
|miranda64 |miranda32|
|mpc-hc |mplayerc|
|mpc-hc64 |mplayerc|
|notepad++ |notepadPlusPlus|
|searchapp |searchui|
|searchhost |searchui|
|springtoolsuite4 |eclipse|
|sts |eclipse|
|teamtalk3 |teamtalk4classic|
|textinputhost |windowsinternal_composableshell_experiences_textinput_inputapp|
|totalcmd64 |totalcmd|
|win32calc |calc|
|winmail |msimn|
|zend-eclipse-php |eclipse|
|zendstudio |eclipse|

## 2022.1

This release includes major improvements to UIA support with MS Office.
For Microsoft Office 16.0.15000 and higher on Windows 11, NVDA will use UI Automation to access Microsoft Word documents by default.
This provides a significant performance improvement over the old Object model access.

There are improvements to braille display drivers including Seika Notetaker, Papenmeier and HID Braille.
There are also various Windows 11 bug fixes, for apps such as Calculator, Console, Terminal, Mail and Emoji Panel.

eSpeak-NG and LibLouis have been updated, adding new Japanese, German and Catalan tables.

Note:

 * This release breaks compatibility with existing add-ons.

### New Features

* Support for reporting notes in MS Excel with UI Automation enabled on Windows 11. (#12861)
* In recent builds of Microsoft Word via UI Automation on Windows 11, the existence of bookmarks, draft comments and resolved comments are now reported in both speech and braille. (#12861)
* The new `--lang` command line parameter allows overriding the configured NVDA language. (#10044)
* NVDA now warns about command line parameters which are unknown and not used by any add-ons. (#12795)
* In Microsoft Word accessed via UI Automation, NVDA will now make use of mathPlayer to read and navigate Office math equations. (#12946)
  * For this to work, you must be running Microsoft Word 365/2016 build 14326 or later.
  * MathType equations must also be manually converted to Office Math by selecting each, opening the context menu, choosing Equation options, Convert to Office Math.
* Reporting of "has details" and the associated command to summarize the details relation have been updated to work in focus mode. (#13106)
* Seika Notetaker can now be auto-detected when connected via USB and Bluetooth. (#13191, #13142)
  * This affects the following devices: MiniSeika (16, 24 cells), V6, and V6Pro (40 cells)
  * Manually selecting the bluetooth COM port is also now supported.
* Added a command to toggle the braille viewer; there is no default associated gesture. (#13258)
* Added commands for toggling multiple modifiers simultaneously with a Braille display (#13152)
* The Speech Dictionary dialog now features a "Remove all" button to help clear a whole dictionary. (#11802)
* Added support for Windows 11 Calculator. (#13212)
* In Microsoft Word with UI Automation enabled on Windows 11, line numbers and section numbers can now be reported. (#13283, #13515)
* For Microsoft Office 16.0.15000 and higher on Windows 11, NVDA will use UI Automation to access Microsoft Word documents by default, providing a significant performance improvement over the old Object model access. (#13437)
 * This includes documents in Microsoft Word itself, and also the message reader and composer in Microsoft Outlook.

### Changes

* Espeak-ng has been updated to 1.51-dev commit `7e5457f91e10`. (#12950)
* Updated liblouis braille translator to [3.21.0](https://github.com/liblouis/liblouis/releases/tag/v3.21.0). (#13141, #13438)
  * Added new braille table: Japanese (Kantenji) literary braille.
  * Added new German 6 dot computer braille table.
  * Added Catalan grade 1 braille table. (#13408)
* NVDA will report selection and merged cells in LibreOffice Calc 7.3 and above. (#9310, #6897)
* Updated Unicode Common Locale Data Repository (CLDR) to 40.0. (#12999)
* `NVDA+Numpad Delete` reports the location of the caret or focused object by default. (#13060)
* `NVDA+Shift+Numpad Delete` reports the location of the review cursor. (#13060)
* Added default bindings for toggling modifier keys to Freedom Scientific displays (#13152)
* "Baseline" is no longer reported via the report text formatting command (`NVDA+f`). (#11815)
* Activate long description no longer has a default gesture assigned. (#13380)
* Report details summary now has a default gesture (`NVDA+d`). (#13380)
* NVDA needs to be restarted after installing MathPlayer. (#13486)

### Bug Fixes

* Clipboard manager pane should no longer incorrectly steal focus when opening some Office programs. (#12736)
* On a system where the user has chosen to swap the primary mouse button from the left to the right, NVDA will no longer accidentally bring up a context menu instead of activating an item, in applications such as web browsers. (#12642)
* When moving the review cursor past the end of text controls, such as in Microsoft Word with UI Automation, "bottom" is correctly reported in more situations. (#12808)
* NVDA can report the application name and version for binaries placed in system32 when running under 64-bit version of Windows. (#12943)
* Improved consistency of output reading in terminal programs. (#12974)
  * Note that in some situations, when inserting or deleting characters in the middle of a line, the characters after the caret may again be read out.
* MS word with UIA: heading quick nav in browse mode no longer gets stuck on the final heading of a document, nor is this heading shown twice in the NVDA elements list. (#9540)
* In Windows 8 and later, the File Explorer status bar can now be retrieved using the standard gesture NVDA+end (desktop) / NVDA+shift+end (laptop). (#12845)
* Incoming messages in the chat of Skype for Business are reported again. (#9295)
* NVDA can again duck audio when using the SAPI5 synthesizer on Windows 11. (#12913)
* In Windows 10 Calculator, NVDA will announce labels for history and memory list items. (#11858)
* Gestures such as scrolling and routing again work with HID Braille devices. (#13228)
* Windows 11 Mail: After switching focus between apps, while reading a long email, NVDA no longer gets stuck on a line of the email. (#13050)
* HID braille: chorded gestures (e.g. `space+dot4`) can be successfully performed from the Braille display. (#13326)
* Fixed an issue where multiple settings dialogs could be opened at the same time. (#12818)
* Fixed a problem where some Focus Blue Braille displays would stop working after waking the computer from sleep. (#9830)
* "Baseline" is no longer spuriously reported when the "report superscript and subscript" option is active. (#11078)
* In Windows 11, NVDA will no longer prevent navigation in emoji panel when selecting emojis. (#13104)
* Prevents a bug causing double-reporting when using Windows Console and Terminal. (#13261)
* Fixed several cases where list items could not be reported in 64 bit applications, such as REAPER. (#8175)
* In the Microsoft Edge downloads manager, NVDA will now automatically switch to focus mode once the list item with the most recent download gains focus. (#13221)
* NVDA no longer causes 64-bit versions of Notepad++ 8.3 and above to crash. (#13311)
* Adobe Reader no longer crashes on startup if Adobe Reader's protected mode is enabled. (#11568)
* Fixed a bug where selecting the Papenmeier Braille Display Driver caused NVDA to crash. (#13348)
* In Microsoft word with UIA: page number and other formatting is no longer inappropriately announced when moving from a blank table cell to a cell with content, or from the end of the document into existing content. (#13458, #13459)
* NVDA will no longer fail to report the page title and start automatically reading, when a page loads in Google chrome 100. (#13571)
* NVDA no longer crashes when resetting the NVDA configuration to factory defaults while speak command keys is on. (#13634)

### Changes for Developers

* Note: this is a Add-on API compatibility breaking release. Add-ons will need to be re-tested and have their manifest updated.
* Although NVDA still requires Visual Studio 2019, Builds should no longer fail if a newer version of Visual Studio (E.g. 2022) is installed along side 2019. (#13033, #13387)
* Updated SCons to version 4.3.0. (#13033)
* Updated py2exe to version 0.11.1.0. (#13510)
* `NVDAObjects.UIA.winConsoleUIA.WinConsoleUIA.isImprovedTextRangeAvailable` has been removed. Use `apiLevel` instead. (#12955, #12660)
* `TVItemStruct` has been removed from `sysTreeView32`. (#12935)
* `MessageItem` has been removed from the Outlook appModule. (#12935)
* `audioDucking.AUDIODUCKINGMODE_*` constants are now a `DisplayStringIntEnum`. (#12926)
  * usages should be replaced with `AudioDuckingMode.*`
  * usages of `audioDucking.audioDuckingModes` should be replaced with `AudioDuckingMode.*.displayString`
* `audioDucking.ANRUS_ducking_*` constants usages should be replaced with `ANRUSDucking.*`. (#12926)
* `synthDrivers.sapi5` changes (#12927):
  * `SPAS_*` usages should be replaced with `SPAudioState.*`
  * `constants.SVSF*` usages should be replaced with `SpeechVoiceSpeakFlags.*`
    * Note: `SVSFlagsAsync` should be replaced with `SpeechVoiceSpeakFlags.Async` not `SpeechVoiceSpeakFlags.lagsAsync`
  * `constants.SVE*` usages should be replaced with `SpeechVoiceEvents.*`
* The `soffice` appModule has the following classes and functions removed `JAB_OOTableCell`, `JAB_OOTable`, `gridCoordStringToNumbers`. (#12849)
* `core.CallCancelled` is now `exceptions.CallCancelled`. (#12940)
* All constants starting with RPC from `core` and `logHandler` are moved into `RPCConstants.RPC` enum. (#12940)
* It is recommended that `mouseHandler.doPrimaryClick` and `mouseHandler.doSecondaryClick` functions should be used to click the mouse to perform a logical action such as activating (primary) or secondary (show context menu),
rather than using `executeMouseEvent` and specifying the left or right mouse button specifically.
This ensures code will honor the Windows user setting for swapping the primary mouse button. (#12642)
* `config.getSystemConfigPath` has been removed - there is no replacement. (#12943)
* `shlobj.SHGetFolderPath` has been removed - please use `shlobj.SHGetKnownFolderPath` instead. (#12943)
* `shlobj` constants have been removed. A new enum has been created, `shlobj.FolderId` for usage with `SHGetKnownFolderPath`. (#12943)
* `diffHandler.get_dmp_algo` and `diffHandler.get_difflib_algo` have been replaced with `diffHandler.prefer_dmp` and `diffHandler.prefer_difflib` respectively. (#12974)
* `languageHandler.curLang` has been removed - to get the current NVDA language use `languageHandler.getLanguage()`. (#13082)
* A `getStatusBarText` method can be implemented on an appModule to customize the way NVDA fetches the text from the status bar. (#12845)
* `globalVars.appArgsExtra` has been removed. (#13087)
  * If your add-on need to process additional command line arguments see the documentation of `addonHandler.isCLIParamKnown` and the developer guide for details.
* The UIA handler module and other UIA support modules are now part of a UIAHandler package. (#10916)
  * `UIAUtils` is now `UIAHandler.utils`
  * `UIABrowseMode` is now `UIAHandler.browseMode`
  * `_UIAConstants` is now `UIAHandler.constants`
  * `_UIACustomProps` is now `UIAHandler.customProps`
  * `_UIACustomAnnotations` is now `UIAHandler.customAnnotations`
* The `IAccessibleHandler` `IA2_RELATION_*` constants have been replaced with the `IAccessibleHandler.RelationType` enum. (#13096)
  * Removed `IA2_RELATION_FLOWS_FROM`
  * Removed `IA2_RELATION_FLOWS_TO`
  * Removed `IA2_RELATION_CONTAINING_DOCUMENT`
* `LOCALE_SLANGUAGE`, `LOCALE_SLIST` and `LOCALE_SLANGDISPLAYNAME` are removed from `languageHandler` - use members of `languageHandler.LOCALE` instead. (#12753)
* Switched from Minhook to Microsoft Detours as a hooking library for NVDA. Hooking with this library is mainly used to aid the display model. (#12964)
* `winVersion.WIN10_RELEASE_NAME_TO_BUILDS` is removed. (#13211)
* SCons now warns to build with a number of jobs that is equal to the number of logical processors in the system.
This can dramatically decrease build times on multi core systems. (#13226, #13371)
* `characterProcessing.SYMLVL_*` constants are removed - please use `characterProcessing.SymbolLevel.*` instead. (#13248)
* Functions `loadState` and `saveState` are removed from addonHandler - please use `addonHandler.state.load` and `addonHandler.state.save` instead. (#13245)
* Moved the UWP/OneCore interaction layer of NVDAHelper [from C++/CX to C++/Winrt](https://docs.microsoft.com/en-us/windows/uwp/cpp-and-winrt-apis/move-to-winrt-from-cx). (#10662)
* It is now mandatory to subclass `DictionaryDialog` to use it. (#13268)
* `config.RUN_REGKEY`, `config.NVDA_REGKEY` are deprecated, please use `config.RegistryKey.RUN`, `config.RegistryKey.NVDA` instead. These will be removed in 2023. (#13242)
* `easeOfAccess.ROOT_KEY`, `easeOfAccess.APP_KEY_PATH` are deprecated, please use`easeOfAccess.RegistryKey.ROOT`, `easeOfAccess.RegistryKey.APP` instead. These will be removed in 2023. (#13242)
* `easeOfAccess.APP_KEY_NAME` has been deprecated, to be removed in 2023. (#13242)
* `DictionaryDialog` and `DictionaryEntryDialog` are moved from `gui.settingsDialogs` to `gui.speechDict`. (#13294)
* IAccessible2 relations are now shown in developer info for IAccessible2 objects. (#13315)
* `languageHandler.windowsPrimaryLCIDsToLocaleNames` has been removed, instead use `languageHandler.windowsLCIDToLocaleName` or `winKernel.LCIDToLocaleName`. (#13342)
* `UIAAutomationId` property for UIA objects should be preferred over `cachedAutomationId`. (#13125, #11447)
  * `cachedAutomationId` can be used if obtained directly from the element.
* `NVDAObjects.window.scintilla.CharacterRangeStruct` has moved to `NVDAObjects.window.scintilla.Scintilla.CharacterRangeStruct`. (#13364)
* Boolean `gui.isInMessageBox` is removed, please use the function `gui.message.isModalMessageBoxActive` instead. (#12984, #13376)
* `controlTypes` has been split up into various submodules. (#12510, #13588)
  * `ROLE_*` and `STATE_*` have been replaced with `Role.*` and `State.*`.
  * Although still available, the following should be considered deprecated:
    * `ROLE_*` and `STATE_*`, use `Role.*` and `State.*` instead.
    * `roleLabels`, `stateLabels` and `negativeStateLabels`, usages like `roleLabels[ROLE_*]` should be replaced with their equivalent `Role.*.displayString` or `State.*.negativeDisplayString`.
    * `processPositiveStates` and `processNegativeStates` should use `processAndLabelStates` instead.
* Excel cell state constants (`NVSTATE_*`) are now values in the `NvCellState` enum, mirrored in the `NvCellState` enum in `NVDAObjects/window/excel.py` and mapped to `controlTypes.State` via _nvCellStatesToStates. (#13465)
* `EXCEL_CELLINFO` struct member `state` is now `nvCellStates`.
* `mathPres.ensureInit` has been removed, MathPlayer is now initialized when NVDA starts. (#13486)

## 2021.3.5

This is a minor release to fix a security issue.
Please responsibly disclose security issues to <info@nvaccess.org>.

### Security Fixes

* Addressed security advisory `GHSA-xc5m-v23f-pgr7`.
  * The symbol pronunciation dialog is now disabled in secure mode.

## 2021.3.4

This is a minor release to fix several security issues raised.
Please responsibly disclose security issues to <info@nvaccess.org>.

### Security Fixes

* Addressed security advisory `GHSA-354r-wr4v-cx28`. (#13488)
  * Remove the ability to start NVDA with debug logging enabled when NVDA runs in secure mode.
  * Remove the ability to update NVDA when NVDA runs in secure mode.
* Addressed security advisory `GHSA-wg65-7r23-h6p9`. (#13489)
  * Remove the ability to open the input gestures dialog in secure mode.
  * Remove the ability to open the default, temporary and voice dictionary dialogs in secure mode.
* Addressed security advisory `GHSA-mvc8-5rv9-w3hx`. (#13487)
  * The wx GUI inspection tool is now disabled in secure mode.

## 2021.3.3

This release is identical to 2021.3.2.
A bug existed in NVDA 2021.3.2 where it incorrectly identified itself as 2021.3.1.
This release correctly identifies itself as 2021.3.3.

## 2021.3.2

This is a minor release to fix several security issues raised.
Please responsibly disclose security issues to <info@nvaccess.org>.

### Bug Fixes

* Security fix: Prevent object navigation outside of the lockscreen on Windows 10 and Windows 11. (#13328)
* Security fix: The addons manager dialog is now disabled on secure screens. (#13059)
* Security fix: NVDA context help is no longer available on secure screens. (#13353)

## 2021.3.1

This is a minor release to fix several issues in 2021.3.

### Changes

* The new HID Braille protocol is no longer preferred when another braille display driver can be used. (#13153)
* The new HID Braille protocol can be disabled via a setting in the advanced settings panel. (#13180)

### Bug Fixes

* Landmark is once again abbreviated in braille. #13158
* Fixed unstable braille display auto detection for Humanware Brailliant and APH Mantis Q40 braille displays when using Bluetooth. (#13153)

## 2021.3

This release introduces support for the new HID Braille specification.
This specification aims to standardise support for Braille Displays without needing individual drivers.
There are updates to eSpeak-NG and LibLouis, including new Russian and Tshivenda tables.
Error sounds can be enabled in stable builds of NVDA via a new advanced settings option.
Say all in Word now scrolls the view to keep the current position visible.
There are lots of improvements when using Office with UIA.
One UIA fix is that Outlook now ignores more types of layout tables in messages.

Important notes:

Due to an update to our security certificate, a small number of users get an error when NVDA 2021.2 checks for updates.
NVDA now asks Windows to update security certificates, which will prevent this error in future.
Affected users will need to download this update manually.

### New Features

* Adds an input gesture for toggling settings for reporting the style of cell borders. (#10408)
* Support for the new HID Braille specification which aims to standardise support for Braille Displays. (#12523)
  * Devices that support this specification will be auto detected by NVDA.
  * For technical details on NVDA's implementation of this specification, see https://github.com/nvaccess/nvda/blob/master/devDocs/hidBrailleTechnicalNotes.md
* Add support for the VisioBraille Vario 4 Braille Device. (#12607)
* Error notifications can be enabled (advanced settings) when using any version of NVDA. (#12672)
* In Windows 10 and later, NVDA will announce the suggestion count when entering search terms in apps such as Settings and Microsoft Store. (#7330, #12758, #12790)
* Table navigation is now supported in grid controls created using the Out-GridView cmdlet in PowerShell. (#12928)

### Changes

* Espeak-ng has been updated to 1.51-dev commit `74068b91bcd578bd7030a7a6cde2085114b79b44`. (#12665)
* NVDA will default to eSpeak if no installed OneCore voices support the NVDA preferred language. (#10451)
* If OneCore voices consistently fail to speak, revert to eSpeak as a synthesizer. (#11544)
* When reading status bar with `NVDA+end`, the review cursor is no longer moved to its location.
If you need this functionality please assign a gesture to the appropriate script in the Object Navigation category in the Input Gestures dialog. (#8600)
* When opening a settings dialog which is already open, NVDA sets focus on the existing dialog rather than raise an error. (#5383)
* Updated liblouis braille translator to [3.19.0](https://github.com/liblouis/liblouis/releases/tag/v3.19.0). (#12810)
  * New braille tables: Russian grade 1, Tshivenda grade 1, Tshivenda grade 2
* Instead of "marked content" or "mrkd", "highlight" or "hlght" will be announced for speech and braille respectively. (#12892)
* NVDA will no longer attempt to exit when dialogs are awaiting a required action (eg Confirm/Cancel). (#12984)

### Bug Fixes

* Tracking keyboard modifiers (such as Control, or Insert) is more robust when watchdog is recovering. (#12609)
* It is once again possible to check for NVDA updates on certain systems; e.g. clean Windows installs. (#12729)
* NVDA correctly announces blank table cells in Microsoft Word when using UI automation. (#11043)
* In ARIA data grid cells on the web, the Escape key will now be passed through to the grid and no longer turn off focus mode unconditionally. (#12413)
* When reading a header cell of a table in Chrome, fix the column name being announced twice. (#10840)
* NVDA no longer reports a numerical value for UIA sliders that have a textual representation of their value defined. (UIA ValuePattern is now preferred over RangeValuePattern). (#12724)
* NVDA no longer treats the value of UIA sliders as always percentage based.
* Reporting the location of a cell in Microsoft Excel when accessed via UI Automation again works correctly on Windows 11. (#12782)
* NVDA no longer sets invalid Python locales. (#12753)
* If a disabled addon is uninstalled and then re-installed it is re-enabled. (#12792)
* Fixed bugs around updating and removing addons where the addon folder has been renamed or has files opened. (#12792, #12629)
* When using UI Automation to access Microsoft Excel spreadsheet controls, NVDA no longer redundantly announces when a single cell is selected. (#12530)
* More dialog text is automatically read in LibreOffice Writer, such as in confirmation dialogs. (#11687)
* Reading / navigating with browse mode in Microsoft Word via UI automation now ensures the document is always scrolled so that the current browse mode position is visible, and that the caret position in focus mode correctly reflects the browse mode position. (#9611)
* When performing Say all in Microsoft Word via UI automation, the document is now automatically scrolled, and the caret position is correctly updated. (#9611)
* When reading emails in Outlook and NVDA is accessing the message with UI Automation, certain tables are now marked as layout tables, which means they will no longer be reported by default. (#11430)
* A rare error when changing audio devices has been fixed. (#12620)
* Input with literary braille tables should behave more reliably when in edit fields. (#12667)
* When navigating the Windows system tray calendar, NVDA now reports the day of the week in full. (#12757)
* When using a Chinese input method such as Taiwan - Microsoft Quick in Microsoft Word, scrolling the braille display forward and backward no longer incorrectly keeps jumping back to the original caret position. (#12855)
* When accessing Microsoft Word documents via UIA, navigating by sentence (alt+downArrow / alt+upArrow) is again possible. (#9254)
* When accessing MS Word with UIA, paragraph indenting is now reported. (#12899)
* When accessing MS Word with UIA, change tracking command and some other localized commands are now reported in Word . (#12904)
* Fixed duplicate braille and speech when 'description' matches 'content' or 'name'. (#12888)
* In MS Word with UIA enabled, more accurate playing of spelling error sounds as you type. (#12161)
* In Windows 11, NVDA will no longer announce "pane" when pressing Alt+Tab to switch between programs. (#12648)
* The new Modern Comments side track pane is now supported in MS Word when not accessing the document via UIA. Press alt+f12 to move between the side track pane and the document. (#12982)

### Changes for Developers

* Building NVDA now requires Visual Studio 2019 16.10.4 or later.
To match the production build environment, update Visual Studio to keep in sync with the [current version AppVeyor is using](https://www.appveyor.com/docs/windows-images-software/#visual-studio-2019). (#12728)
* `NVDAObjects.UIA.winConsoleUIA.WinConsoleUIA.isImprovedTextRangeAvailable` has been deprecated for removal in 2022.1. (#12660)
  * Instead use `apiLevel` (see the comments at `_UIAConstants.WinConsoleAPILevel` for details).
* Transparency of text background color sourced from GDI applications (via the display model), is now exposed for add-ons or appModules. (#12658)
* `LOCALE_SLANGUAGE`, `LOCALE_SLIST` and `LOCALE_SLANGDISPLAYNAME` are moved to the `LOCALE` enum in languageHandler.
They are still available at the module level but are deprecated and to be removed in NVDA 2022.1. (#12753)
* The usage of functions `addonHandler.loadState` and `addonHandler.saveState` should be replaced with their equivalents `addonHandler.state.save` and `addonHandler.state.load` before 2022.1. (#12792)
* Braille output can now be checked in system tests. (#12917)

## 2021.2

This release introduces preliminary Windows 11 support.
While Windows 11 is yet to be released, this release has been tested on preview versions of Windows 11.
This includes an important fix for Screen Curtain (see important notes).
The COM Registration Fixing Tool can now resolve more problems when running NVDA.
There are updates to the synthesizer eSpeak and braille translator LibLouis.
There are also various bug fixes and improvements, notably for braille support and Windows terminals, calculator, emoji panel and clipboard history.

### Important notes

Due to a change in the Windows Magnification API, Screen Curtain had to be updated to support the newest versions of Windows.
Use NVDA 2021.2 to activate Screen Curtain with Windows 10 21H2 (10.0.19044) or later.
This includes Windows 10 Insiders and Windows 11.
For security purposes, when using a new version of Windows, get visual confirmation that the Screen Curtain makes the screen entirely black.

### New Features

* Experimental support for ARIA annotations:
  * adds a command to read a summary of details of an object with aria-details. (#12364)
  * adds an option in advanced preferences to report if an object has details in browse mode. (#12439)
* In Windows 10 Version 1909 and later (including Windows 11), NVDA will announce suggestion count when performing searches in File Explorer. (#10341, #12628)
* In Microsoft Word, NVDA now announces the result of indent and hanging indent shortcuts when executed. (#6269)

### Changes

* Espeak-ng has been updated to 1.51-dev commit `ab11439b18238b7a08b965d1d5a6ef31cbb05cbb`. (#12449, #12202, #12280, #12568)
* If article is enabled in the user preferences for document formatting, NVDA announces "article" after the content. (#11103)
* Updated liblouis braille translator to [3.18.0](https://github.com/liblouis/liblouis/releases/tag/v3.18.0). (#12526)
  * New braille tables: Bulgarian grade 1, Burmese grade 1, Burmese grade 2, Kazakh grade 1, Khmer grade 1, Northern Kurdish grade 0, Sepedi grade 1, Sepedi grade 2, Sesotho grade 1, Sesotho grade 2, Setswana grade 1, Setswana grade 2, Tatar grade 1, Vietnamese grade 0, Vietnamese grade 2, Southern Vietnamese grade 1, Xhosa grade 1, Xhosa grade 2, Yakut grade 1, Zulu grade 1, Zulu grade 2
* Windows 10 OCR was renamed to Windows OCR. (#12690)

### Bug Fixes

* In Windows 10 Calculator, NVDA will announce calculator expressions on a braille display. (#12268)
* In terminal programs on Windows 10 version 1607 and later, when inserting or deleting characters in the middle of a line, the characters to the right of the caret are no longer read out. (#3200)
  * Diff Match Patch now enabled by default. (#12485)
* The braille input works properly with the following contracted tables: Arabic grade 2, Spanish grade 2, Urdu grade 2, Chinese (China, Mandarin) grade 2. (#12541)
* The COM Registration Fixing Tool now resolves more issues, especially on 64 bit Windows. (#12560)
* Improvements to button handling for the Seika Notetaker braille device from Nippon Telesoft. (#12598)
* Improvements to announcing the Windows emoji panel and clipboard history. (#11485)
* Updated the Bengali alphabet character descriptions. (#12502)
* NVDA exits safely when a new process is started. (#12605)
* Reselecting the Handy Tech braille display driver from the Select Braille Display dialog no longer causes errors. (#12618)
* Windows version 10.0.22000 or later is recognized as Windows 11, not Windows 10. (#12626)
* Screen curtain support has been fixed and tested for Windows versions up until 10.0.22000. (#12684)
* If no results are shown when filtering input gestures, the input gesture configuration dialog continues to work as expected. (#12673)
* Fixed a bug where the first menu item of a submenu is not announced in some contexts. (#12624)

### Changes for Developers

* `characterProcessing.SYMLVL_*` constants should be replaced using their equivalent `SymbolLevel.*` before 2022.1. (#11856, #12636)
* `controlTypes` has been split up into various submodules, symbols marked for deprecation must be replaced before 2022.1. (#12510)
  * `ROLE_*` and `STATE_*` constants should be replaced to their equivalent `Role.*` and `State.*`.
  * `roleLabels`, `stateLabels` and `negativeStateLabels` have been deprecated, usages such as `roleLabels[ROLE_*]` should be replaced to their equivalent `Role.*.displayString` or `State.*.negativeDisplayString`.
  * `processPositiveStates` and `processNegativeStates` have been deprecated for removal.
* On Windows 10 Version 1511 and later (including Insider Preview builds), the current Windows feature update release name is obtained from Windows Registry. (#12509)
* Deprecated: `winVersion.WIN10_RELEASE_NAME_TO_BUILDS` will be removed in 2022.1, there is no direct replacement. (#12544)

## 2021.1

This release includes optional experimental support for UIA in Excel and Chromium browsers.
There are fixes for several languages, and for accessing links in Braille.
There are updates to Unicode CLDR, mathematical symbols, and LibLouis.
As well as many bug fixes and improvements, including in Office, Visual Studio, and several languages.

Note:

 * This release breaks compatibility with existing add-ons.
 * This release also drops support for Adobe Flash.

### New Features

* Early support for UIA with Chromium based browsers (such as Edge). (#12025)
* Optional experimental support for Microsoft Excel via UI Automation. Only recommended for Microsoft Excel build 16.0.13522.10000 or higher. (#12210)
* Easier navigation of output in NVDA Python Console. (#9784)
  * alt+up/down jumps to the previous/next output result (add shift for selecting).
  * control+l clears the output pane.
* NVDA now reports the categories assigned to an appointment in Microsoft Outlook, if any. (#11598)
* Support for the Seika Notetaker braille display from Nippon Telesoft. (#11514)

### Changes

* In browse mode, controls can now be activated with braille cursor routing on their descriptor (ie. "lnk" for a link). This is especially useful for activating eg. check-boxes with no labels. (#7447)
* NVDA now prevents the user from performing Windows 10 OCR if screen curtain is enabled. (#11911)
* Updated Unicode Common Locale Data Repository (CLDR) to 39.0. (#11943, #12314)
* Added more mathematical symbols to the symbols dictionary. (#11467)
* The user guide, changes file, and key commands listing now have a refreshed appearance. (#12027)
* "Unsupported" now reported when attempting to toggle screen layout in applications that do not support it, such as Microsoft Word. (#7297)
* 'Attempt to cancel speech for expired focus events' option in the advanced settings panel now enabled by default. (#10885)
  * This behaviour can be disabled by setting this option to "No".
  * Web applications (E.G. Gmail) no longer speak outdated information when moving focus rapidly.
* Updated liblouis braille translator to [3.17.0](https://github.com/liblouis/liblouis/releases/tag/v3.17.0). (#12137)
  * New braille tables: Belarusian literary braille, Belarusian computer braille, Urdu grade 1, Urdu grade 2.
* Support for Adobe Flash content has been removed from NVDA due to the use of Flash being actively discouraged by Adobe. (#11131)
* NVDA will exit even with windows still open, the exit process now closes all NVDA windows and dialogs. (#1740)
* The Speech Viewer can now be closed with `alt+F4` and has a standard close button for easier interaction with users of pointing devices. (#12330)
* The Braille Viewer now has a standard close button for easier interaction with users of pointing devices. (#12328)
* In the Elements List dialog, the accelerator key on the "Activate" button has been removed in some locales to avoid collision with an element type radio button label. When available, the button is still the default of the dialog and as such can still be invoked by simply pressing enter from the elements list itself. (#6167)

### Bug Fixes

* The list of messages in Outlook 2010 is once again readable. (#12241)
* In terminal programs on Windows 10 version 1607 and later, when inserting or deleting characters in the middle of a line, the characters to the right of the caret are no longer read out. (#3200)
  * This experimental fix must be manually enabled in NVDA's advanced settings panel by changing the diff algorithm to Diff Match Patch.
* In MS Outlook, inappropriate distance reporting when shift+tabbing from the message body to the subject field should not occur anymore. (#10254)
* In the Python Console, inserting a tab for indentation at the beginning of a non-empty input line and performing tab-completion in the middle of an input line are now supported. (#11532)
* Formatting information and other browseable messages no longer present unexpected blank lines when screen layout is turned off. (#12004)
* It is now possible to read comments in MS Word with UIA enabled. (#9285)
* Performance when interacting with Visual Studio has been improved. (#12171)
* Fix graphical bugs such as missing elements when using NVDA with a right-to-left layout. (#8859)
* Respect the GUI layout direction based on the NVDA language, not the system locale. (#638)
  * known issue for right-to-left languages: the right border of groupings clips with labels/controls. (#12181)
* The python locale is set to match the language selected in preferences consistently, and will occur when using the default language. (#12214)
* TextInfo.getTextInChunks no longer freezes when called on Rich Edit controls such as the NVDA log viewer. (#11613)
* It is once again possible to use NVDA in languages containing underscores in the locale name such as de_CH on Windows 10 1803 and 1809. (#12250)
* In WordPad, configuration of superscript/subscript reporting works as expected. (#12262)
* NVDA no longer fails to announce the newly focused content on a web page if the old focus disappears and is replaced by the new focus in the same position. (#12147)
* Strikethrough, superscript and subscript formatting for entire Excel cells are now reported if the corresponding option is enabled. (#12264)
* Fixed copying config during installation from a portable copy when default destination config directory is empty. (#12071, #12205)
* Fixed incorrect announcement of some letters with accents or diacritic when 'Say cap before capitals' option is checked. (#11948)
* Fixed the pitch change failure in SAPI4 speech synthesizer. (#12311)
* The NVDA installer now also honors the `--minimal` command line parameter and does not play the start-up sound, following the same documented behavior as an installed or portable copy NVDA executable. (#12289)
* In MS Word or Outlook, the table quick navigation key can now jump to layout table if "Include layout tables" option is enabled in Browse mode settings. (#11899)
* NVDA will no longer announce "↑↑↑" for emojis in particular languages. (#11963)
* Espeak now supports Cantonese and Mandarin again. (#10418)
* In the new Chromium based Microsoft Edge, text fields such as the address bar are now announced when empty. (#12474)
* Fix Seika Braille driver. (#10787)

### Changes for Developers

* Note: this is an Add-on API compatibility breaking release. Add-ons will need to be re-tested and have their manifest updated.
* NVDA's build system now fetches all Python dependencies with pip and stores them in a Python virtual environment. This is all done transparently.
  * To build NVDA, SCons should continue to be used in the usual way. E.g. executing scons.bat in the root of the repository. Running `py -m SCons` is no longer supported, and `scons.py` has also been removed.
  * To run NVDA from source, rather than executing `source/nvda.pyw` directly, the developer should now use `runnvda.bat` in the root of the repository. If you do try to execute `source/nvda.pyw`, a message box will alert you this is no longer supported.
  * To perform unit tests, execute `rununittests.bat [<extra unittest discover options>]`
  * To perform system tests: execute `runsystemtests.bat [<extra robot options>]`
  * To perform linting, execute `runlint.bat <base branch>`
  * Please refer to readme.md for more details.
* The following Python dependencies have also been upgraded:
  * comtypes updated to 1.1.8.
  * pySerial updated to 3.5.
  * wxPython updated to 4.1.1.
  * Py2exe updated to 0.10.1.0.
* `LiveText._getTextLines` has been removed. (#11639)
  * Instead, override `_getText` which returns a string of all text in the object.
* `LiveText` objects can now calculate diffs by character. (#11639)
  * To alter the diff behaviour for some object, override the `diffAlgo` property (see the docstring for details).
* When defining a script with the script decorator, the 'allowInSleepMode' boolean argument can be specified to control if a script is available in sleep mode or not. (#11979)
* The following functions are removed from the config module. (#11935)
  * canStartOnSecureScreens - use config.isInstalledCopy instead.
  * hasUiAccess and execElevated - use them from the systemUtils module.
  * getConfigDirs - use globalVars.appArgs.configPath instead.
* Module level REASON_* constants are removed from controlTypes - please use controlTypes.OutputReason instead. (#11969)
* REASON_QUICKNAV has been removed from browseMode - use controlTypes.OutputReason.QUICKNAV instead. (#11969)
* `NVDAObject` (and derivatives) property `isCurrent` now strictly returns Enum class `controlTypes.IsCurrent`. (#11782)
  * `isCurrent` is no longer Optional, and thus will not return None.
    * When an object is not current `controlTypes.IsCurrent.NO` is returned.
* The `controlTypes.isCurrentLabels` mapping has been removed. (#11782)
  * Instead use the `displayString` property on a `controlTypes.IsCurrent` enum value.
    * For example: `controlTypes.IsCurrent.YES.displayString`.
* `winKernel.GetTimeFormat` has been removed - use `winKernel.GetTimeFormatEx` instead. (#12139)
* `winKernel.GetDateFormat` has been removed - use `winKernel.GetDateFormatEx` instead. (#12139)
* `gui.DriverSettingsMixin` has been removed - use `gui.AutoSettingsMixin`. (#12144)
* `speech.getSpeechForSpelling` has been removed - use `speech.getSpellingSpeech`. (#12145)
* Commands cannot be directly imported from speech as `import speech; speech.ExampleCommand()` or `import speech.manager; speech.manager.ExampleCommand()` - use `from speech.commands import ExampleCommand` instead. (#12126)
* `speakTextInfo` will no longer send speech through `speakWithoutPauses` if reason is `SAYALL`, as `SayAllHandler` does this manually now. (#12150)
* The `synthDriverHandler` module is no longer star imported into `globalCommands` and `gui.settingsDialogs` - use `from synthDriverHandler import synthFunctionExample` instead. (#12172)
* `ROLE_EQUATION` has been removed from controlTypes - use `ROLE_MATH` instead. (#12164)
* `autoSettingsUtils.driverSetting` classes are removed from `driverHandler` - please use them from `autoSettingsUtils.driverSetting`. (#12168)
* `autoSettingsUtils.utils` classes are removed from `driverHandler` - please use them from `autoSettingsUtils.utils`. (#12168)
* Support of `TextInfo`s that do not inherit from `contentRecog.BaseContentRecogTextInfo` is removed. (#12157)
* `speech.speakWithoutPauses` has been removed - please use `speech.speechWithoutPauses.SpeechWithoutPauses(speakFunc=speech.speak).speakWithoutPauses` instead. (#12195, #12251)
* `speech.re_last_pause` has been removed - please use `speech.speechWithoutPauses.SpeechWithoutPauses.re_last_pause` instead. (#12195, #12251)
* `WelcomeDialog`, `LauncherDialog` and `AskAllowUsageStatsDialog` are moved to the `gui.startupDialogs`. (#12105)
* `getDocFilePath` has been moved from `gui` to the `documentationUtils` module. (#12105)
* The gui.accPropServer module as well as the AccPropertyOverride and ListCtrlAccPropServer classes from the gui.nvdaControls module have been removed in favor of WX native support for overriding accessibility properties. When enhancing accessibility of WX controls, implement wx.Accessible instead. (#12215)
* Files in `source/comInterfaces/` are now more easily consumable by developer tools such as IDEs. (#12201)
* Convenience methods and types have been added to the winVersion module for getting and comparing Windows versions. (#11909)
  * isWin10 function found in winVersion module has been removed.
  * class winVersion.WinVersion is a comparable and order-able type encapsulating Windows version information.
  * Function winVersion.getWinVer has been added to get a winVersion.WinVersion representing the currently running OS.
  * Convenience constants have been added for known Windows releases, see winVersion.WIN* constants.
* IAccessibleHandler no longer star imports everything from IAccessible and IA2 COM interfaces - please use them directly. (#12232)
* TextInfo objects now have start and end properties which can be compared mathematically with operators such as < <= == != >= >. (#11613)
  * E.g. ti1.start <= ti2.end
  * This usage is now prefered instead of ti1.compareEndPoints(ti2,"startToEnd") <= 0
* TextInfo start and end properties can also be set to each other. (#11613)
  * E.g. ti1.start = ti2.end
  * This usage is prefered instead of ti1.SetEndPoint(ti2,"startToEnd")
* `wx.CENTRE_ON_SCREEN` and `wx.CENTER_ON_SCREEN` are removed, use `self.CentreOnScreen()` instead. (#12309)
* `easeOfAccess.isSupported` has been removed, NVDA only supports versions of Windows where this evaluates to `True`. (#12222)
* `sayAllHandler` has been moved to `speech.sayAll`. (#12251)
  * `speech.sayAll.SayAllHandler` exposes the functions `stop`, `isRunning`, `readObjects`, `readText`, `lastSayAllMode`.
  * `SayAllHandler.stop` also resets the `SayAllHandler` `SpeechWithoutPauses` instance.
  * `CURSOR_REVIEW` and `CURSOR_CARET` has been replaced with `CURSOR.REVIEW` and `CURSOR.CARET`.
* `speech.SpeechWithoutPauses` has been moved to `speech.speechWithoutPauses.SpeechWithoutPauses`. (#12251)
* `speech.curWordChars` has been renamed `speech._curWordChars`. (#12395)
* the following have been removed from `speech` and can be accessed through `speech.getState()`. These are readonly values now. (#12395)
  * speechMode
  * speechMode_beeps_ms
  * beenCanceled
  * isPaused
* to update `speech.speechMode` use `speech.setSpeechMode`. (#12395)
* the following have been moved to `speech.SpeechMode`. (#12395)
  * `speech.speechMode_off` becomes `speech.SpeechMode.off`
  * `speech.speechMode_beeps` becomes `speech.SpeechMode.beeps`
  * `speech.speechMode_talk` becomes `speech.SpeechMode.talk`
* `IAccessibleHandler.IAccessibleObjectIdentifierType` is now `IAccessibleHandler.types.IAccessibleObjectIdentifierType`. (#12367)
* The following in `NVDAObjects.UIA.WinConsoleUIA` have been changed (#12094)
  * `NVDAObjects.UIA.winConsoleUIA.is21H1Plus` renamed `NVDAObjects.UIA.winConsoleUIA.isImprovedTextRangeAvailable`.
  * `NVDAObjects.UIA.winConsoleUIA.consoleUIATextInfo` renamed to start class name with upper case.
  * `NVDAObjects.UIA.winConsoleUIA.consoleUIATextInfoPre21H1` renamed `NVDAObjects.UIA.winConsoleUIA.ConsoleUIATextInfoWorkaroundEndInclusive`
    * The implementation works around both end points being inclusive (in text ranges) before [microsoft/terminal PR 4018](https://github.com/microsoft/terminal/pull/4018)
    * Workarounds for `expand`, `collapse`, `compareEndPoints`, `setEndPoint`, etc

## 2020.4

This release includes new Chinese Input methods, an update to Liblouis and the elements list (NVDA+f7) now works in focus mode.
Context sensitive help is now available when pressing F1 in NVDA dialogs.
Improvements to symbol pronunciation rules, speech dictionary, Braille message and skim reading.
Bug fixes and improvements to Mail, Outlook, Teams, Visual Studio, Azure Data Studio, Foobar2000.
On the web, there are improvements to Google Docs, and greater support for ARIA.
Plus many other important bug fixes and improvements.

### New Features

* Pressing F1 inside NVDA dialogs will now open the help file to most relevant section. (#7757)
* Support for auto complete suggestions (IntelliSense) in Microsoft SQL Server Management Studio plus Visual Studio 2017 and higher. (#7504)
* Symbol pronunciation: Support for grouping in a complex symbol definition and support group references in a replacement rule making them simpler and more powerful. (#11107)
* Users are now notified when attempting to create Speech Dictionary entries with invalid regular expression substitutions. (#11407)
  * Specifically grouping errors are now detected.
* Added support for the new chinese Traditional Quick and Pinyin Input methods in Windows 10. (#11562)
* Tab headers are now considered form fields with quick navigation f key. (#10432)
* Added a command to toggle reporting of marked (highlighted) text; There is no default associated gesture. (#11807)
* Added the --copy-portable-config command line parameter that allows you to automatically copy the provided configuration to the user account when silently installing NVDA. (#9676)
* Braille routing is now supported with the Braille Viewer for mouse users, hover to route to a braille cell. (#11804)
* NVDA will now automatically detect the Humanware Brailliant BI 40X and 20X devices via both USB and Bluetooth. (#11819)

### Changes

* Updated liblouis braille translator to version 3.16.1:
 * Addresses multiple crashes
 * Adds Bashkir grade 1 Braille table
 * Adds Coptic 8 dot computer braille table
 * Adds Russian literary braille and Russian literary braille (detailed) tables
 * Adds Added Afrikaans grade 2 braille table
 * Removes the Russian grade 1 Braille table
* When reading with say all in browse mode, the find next and find previous commands do not stop reading anymore if Allow skim reading option is enabled; say all rather resumes from after the next or previous found term. (#11563)
* For HIMS braille displays F3 has been remapped to Space + dots 148. (#11710)
* Improvements to the UX of the "braille message timeout" and "Show messages indefinitely" options. (#11602)
* In web browsers and other applications that support browse mode, the Elements List dialog (NVDA+F7) can now be invoked when in focus mode. (#10453)
* Updates to ARIA live regions are now suppressed when reporting of dynamic content changes is disabled. (#9077)
* NVDA will now report "Copied to clipboard" before the copied text. (#6757)
* Presentation of graphical view table in disk management has been improved. (#10048)
* Labels for controls are now disabled (greyed out) when the control is disabled. (#11809)
* Updated CLDR emoji annotation to version 38. (#11817)
* The inbuilt "Focus Highlight" feature has been renamed "Vision Highlight". (#11700)

### Bug Fixes

* NVDA once again works correctly with edit fields when using the Fast Log Entry application. (#8996)
* Report elapsed time in Foobar2000 if no total time is available (e.g. when playing a live stream). (#11337)
* NVDA now honors the aria-roledescription attribute on elements in editable content in web pages. (#11607)
* 'list' is no longer announced on every line of a list in Google Docs or other editable content in Google Chrome. (#7562)
* When arrowing by character or word from one list item to another in editable content on the web, entering the new list item is now announced. (#11569)
* NVDA now reads the correct line when the caret is placed at the end of a link on the end of a list item in Google Docs or other editable content on the web. (#11606)
* On Windows 7, opening and closing the start menu from the desktop now sets focus correctly. (#10567)
* When "attempt to cancel expired focus events" is enabled, the title of the tab is now announced again when switching tabs in Firefox. (#11397)
* NVDA no longer fails to announce a list item after typing a character in a list when speaking with the SAPI5 Ivona voices. (#11651)
* It is again possible to use browse mode when reading emails in Windows 10 Mail 16005.13110 and later. (#11439)
* When using the SAPI5 Ivona voices from harposoftware.com, NVDA is now able to save configuration, switch synthesizers, and no longer will stay silent after restarting. (#11650)
* It is now possible to enter number 6 in computer braille from a braille keyboard on HIMS displays. (#11710)
* Major performance improvements in Azure Data Studio. (#11533, #11715)
* With "Attempt to Cancel speech for expired focus events" enabled the title of the NVDA Find dialog is announced again. (#11632)
* NVDA should no longer freeze when waking the computer and focus lands in a Microsoft Edge document. (#11576)
* It is no longer necessary to press tab or move focus after closing a context menu in MS Edge for browse mode to be functional again. (#11202)
* NVDA no longer fails to read items in list views within a 64-bit application such as Tortoise SVN. (#8175)
* ARIA treegrids are now exposed as normal tables in browse mode in both Firefox and Chrome. (#9715)
* A reverse search can now be initiated with 'find previous' via NVDA+shift+F3 (#11770)
* An NVDA script is no longer treated as being repeated if an unrelated key press happens in between the two executions of the script. (#11388)
* Strong and emphasis tags in Internet Explorer can again be suppressed from being reported by turning off Report Emphasis in NVDA's Document Formatting settings. (#11808)
* A freeze of several seconds experienced by a small amount of users when arrowing between cells in Excel should no longer occur. (#11818)
* In Microsoft Teams builds with version numbers like 1.3.00.28xxx, NVDA no longer fails reading messages in chats or Teams channels due to an incorrectly focused menu. (#11821)
* Text marked both as being a spelling and grammar error at the same time in Google Chrome will be appropriately announced as both a spelling and grammar error by NVDA. (#11787)
* When using Outlook (French locale), the shortcut for 'Reply all' (control+shift+R) works again. (#11196)
* In Visual Studio, IntelliSense tool tips that provide additional details about the currently selected IntelliSense item are now only reported once. (#11611)
* In Windows 10 Calculator, NVDA will not announce progress of calculations if speak typed characters is disabled. (#9428)
* NVDA no longer crashes when using English US grade 2 and expand to computer Braille at the cursor is on, when displaying certain content such as a URL in Braille. (#11754)
* It is again possible to report formatting information for the focused Excel cell using NVDA+F. (#11914)
* QWERTY input on Papenmeier braille displays that support it again works and no longer causes NVDA to randomly freeze. (#11944)
* In Chromium based browsers, several cases were solved where table navigation didn't work and NVDA didn't report the number of rows/columns of the table. (#12359)

### Changes for Developers

* System tests can now send keys using spy.emulateKeyPress, which takes a key identifier that conforms to NVDA's own key names, and by default also blocks until the action is executed. (#11581)
* NVDA no longer requires the current directory to be the NVDA application directory in order to function. (#6491)
* The aria live politeness setting for live regions can now be found on NVDA Objects using the liveRegionPoliteness property. (#11596)
* It is now possible to define separate gestures for Outlook and Word document. (#11196)

## 2020.3

This release includes several large improvements to stability and performance particularly in Microsoft Office applications. There are new settings to toggle touchscreen support and graphics reporting.
The existence of marked (highlighted) content can be reported in browsers, and there are new German braille tables.

### New Features

* You can now toggle reporting of graphics from NVDA's document formatting settings. Note that disabling this option will still read the alternative texts of graphics. (#4837)
* You can now toggle NVDA's touchscreen support. An option has been added to the Touch Interaction panel of NVDA's settings. The default gesture is NVDA+control+alt+t. (#9682)
* Added new German braille tables. (#11268)
* NVDA now detects read-only text UIA controls. (#10494)
* The existence of marked (highlighted) content is reported in both speech and braille in all web browsers. (#11436)
 * This can be toggled on and off by a new NVDA Document Formatting option for Highlighting.
* New emulated system keyboard keys can be added from NVDA's Input gestures dialog. (#6060)
  * To do this, press the add button after you selected the Emulated system keyboard keys category.
* Handy Tech Active Braille with joystick is now supported. (#11655)
* "Automatic focus mode for caret movement" setting is now compatible with disabling "Automatically set focus to focusable elements". (#11663)

### Changes

* The Report formatting script (NVDA+f) has now been changed to report the formatting at the system caret rather than at the review cursor position. To report formatting at the review cursor position now use NVDA+shift+f. (#9505)
* NVDA no longer automatically sets the system focus to focusable elements by default in browse mode, improving performance and stability. (#11190)
* CLDR updated from version 36.1 to version 37. (#11303)
* Updated eSpeak-NG to 1.51-dev, commit 1fb68ffffea4
* You can now utilize table navigation in list boxes with checkable list items when the particular list has multiple columns. (#8857)
* In the Add-ons manager, when prompted to confirm removal of an add-on, "No" is now the default. (#10015)
* In Microsoft Excel, the Elements List dialog now presents formulas in their localized form. (#9144)
* NVDA now reports the correct terminology for notes in MS Excel. (#11311)
* When using the "move review cursor to focus" command in browse mode, the review cursor is now set at the position of the virtual caret. (#9622)
* Information reported in browse mode, such as the formatting info with NVDA+F, are now displayed in a slightly bigger window centered on screen. (#9910)

### Bug Fixes

* NVDA now always speaks when navigating by word and landing on any single symbol followed by white space, whatever the verbosity settings. (#5133)
* In applications using QT 5.11 or newer, object descriptions are again reported. (#8604)
* When deleting a word with control+delete, NVDA no longer remains silent. (#3298, #11029)
  * Now the word to the right of the deleted word is announced.
* In general settings panel, the language list is now sorted correctly. (#10348)
* In the Input Gestures dialog, significantly improved performance while filtering. (#10307)
* You can now send Unicode characters beyond U+FFFF from a braille display. (#10796)
* NVDA will announce Open With dialog content in Windows 10 May 2020 Update. (#11335)
* A new experimental option in Advanced settings (Enable selective registration for UI Automation events and property changes) can provide major performance improvements in Microsoft Visual Studio and other UIAutomation based applications if enabled. (#11077, #11209)
* For checkable list items, the selected state is no longer announced redundantly, and if applicable, the unselected state is announced instead. (#8554)
* On Windows 10 May 2020 Update, NVDA now shows the Microsoft Sound Mapper when viewing output devices from synthesizer dialog. (#11349)
* In Internet Explorer, numbers are now announced correctly for ordered lists if the list does not start with 1. (#8438)
* In Google chrome, NVDA will now report not checked for all checkable controls (not just check boxes) that are currently not checked. (#11377)
* It is once again possible to navigate in various controls when NVDA's language is set to Aragonese. (#11384)
* NVDA should no longer sometimes freeze in Microsoft Word when rapidly arrowing up and down or typing characters with Braille enabled. (#11431, #11425, #11414)
* NVDA no longer appends nonexistent trailing space when copying the current navigator object to the clipboard. (#11438)
* NVDA no longer activates the Say All profile if there is nothing to read. (#10899, #9947)
* NVDA is no longer unable to read the features list in Internet Information Services (IIS) Manager. (#11468)
* NVDA now keeps the audio device open improving performance on some sound cards (#5172, #10721)
* NVDA will no longer freeze or exit when holding down control+shift+downArrow in Microsoft Word. (#9463)
* The expanded / collapsed state of directories in the navigation treeview on drive.google.com is now always reported by NVDA. (#11520)
* NVDA will auto detect the NLS eReader Humanware braille display via Bluetooth as its Bluetooth name is now "NLS eReader Humanware". (#11561)
* Major performance improvements in Visual Studio Code. (#11533)

### Changes For Developers

* The GUI Helper's BoxSizerHelper.addDialogDismissButtons supports a new "separated" keyword argument, for adding a standard horizontal separator to dialogs (other than messages and single input dialogs). (#6468)
* Additional properties were added to app modules, including path for the executable (appPath), is a Windows Store app (isWindowsStoreApp), and machine architecture for the app (appArchitecture). (#7894)
* It is now possible to create app modules for apps hosted inside wwahost.exe on Windows 8 and later. (#4569)
* A fragment of the log can now be delimited and then copied to clipboard using NVDA+control+shift+F1. (#9280)
* NVDA-specific objects that are found by Python's cyclic garbage collector are now logged when being deleted by the collector to aide in removing reference cycles from NVDA. (#11499)
 * The majority of NVDA's classes are tracked including NVDAObjects, appModules, GlobalPlugins, SynthDrivers, and TreeInterceptors.
 * A class that needs to be tracked should inherit from garbageHandler.TrackedObject.
* Significant debug logging for MSAA events can be now enabled in NVDA's Advanced settings. (#11521)
* MSAA winEvents for the currently focused object are no longer filtered out along with other events if the event count for a given thread is exceeded. (#11520)

## 2020.2

Highlights of this release include support for a new braille display from Nattiq, better support for ESET antivirus GUI and Windows Terminal, performance improvements in 1Password, and with Windows OneCore synthesizer. Plus many other important bug fixes and improvements.

### New Features

* Support for new braille displays:
  * Nattiq nBraille (#10778)
* Added script to open NVDA configuration directory (no default gesture). (#2214)
* Better support for ESET antivirus GUI. (#10894)
* Added support for Windows Terminal. (#10305)
* Added a command to report the active configuration profile (no default gesture). (#9325)
* Added a command to toggle reporting of subscripts and superscripts (no default gesture). (#10985)
* Web applications (E.G. Gmail) no longer speak outdated information when moving focus rapidly. (#10885)
  * This experimental fix must be manually enabled via the 'Attempt to cancel speech for expired focus events' option in the advanced settings panel.
* Many more symbols have been added to the default symbols dictionary. (#11105)

### Changes

* Updated liblouis braille translator from 3.12 to [3.14.0](https://github.com/liblouis/liblouis/releases/tag/v3.14.0). (#10832, #11221)
* The reporting of superscripts and subscripts is now controlled separately to the reporting of font attributes. (#10919)
* Due to changes made in VS Code, NVDA no longer disables browse mode in Code by default. (#10888)
* NVDA no longer reports "top" and "bottom" messages when moving the review cursor directly to the first or last line of the current navigator object with the move to top and move to bottom review cursor scripts respectively. (#9551)
* NVDA no longer reports  "left" and "right" messages when directly moving the review cursor to the first or last character of the line for the current navigator object with the move to beginning of line and move to end of line review cursor scripts respectively. (#9551)

### Bug Fixes

* NVDA now starts correctly when the log file cannot be created. (#6330)
* In recent releases of Microsoft Word 365, NVDA will no longer announce "delete back word" when Control+Backspace is pressed while editing a document. (#10851)
* In Winamp, NVDA will once again announce toggle status of shuffle and repeat. (#10945)
* NVDA is no longer extremely sluggish when moving within the list of items in 1Password. (#10508)
* The Windows OneCore speech synthesizer no longer lags between utterances. (#10721)
* NVDA no longer freezes when you open the context menu for 1Password in the system notification area. (#11017)
* In Office 2013 and older:
  * Ribbons are announced when focus moves to them for the first time. (#4207)
  * Context menu items  are once again reported properly. (#9252)
  * Ribbon sections are consistently announced when navigating with Control+arrows. (#7067)
* In browse mode in Mozilla Firefox and Google Chrome, text no longer incorrectly appears on a separate line when web content uses CSS display: inline-flex. (#11075)
* In browse mode with Automatically set system focus to focusable elements disabled, it is now possible to activate elements that aren't focusable.
* In browse mode with Automatically set system focus to focusable elements disabled, it is now possible to activate elements reached by pressing the tab key. (#8528)
* In browse mode with Automatically set system focus to focusable elements disabled, activating certain elements no longer clicks in an incorrect location. (#9886)
* NVDA error sounds are no longer heard when accessing DevExpress text controls. (#10918)
* The tool-tips of the icons in the system tray are no longer reported upon keyboard navigation if their text is equal to the name of the icons, to avoid double announcing. (#6656)
* In browse mode with 'Automatically set system focus to focusable elements' disabled, switching to focus mode with NVDA+space now focuses the element under the caret. (#11206)
* It is once again possible to check for NVDA updates on certain systems; e.g. clean Windows installs. (#11253)
* Focus is not moved in Java application when the selection is changed in an unfocused tree, table or list. (#5989)

### Changes For Developers

* execElevated and hasUiAccess have moved from config module to systemUtils module. Usage via config module is deprecated. (#10493)
* Updated configobj to 5.1.0dev commit f9a265c4. (#10939)
* Automated testing of NVDA with Chrome and a HTML sample is now possible. (#10553)
* IAccessibleHandler has been converted into a package, OrderedWinEventLimiter has been extracted to a module and unit tests added (#10934)
* Updated BrlApi to version 0.8 (BRLTTY 6.1). (#11065)
* Status bar retrieval may now be customized by an AppModule. (#2125, #4640)
* NVDA no longer listens for IAccessible EVENT_OBJECT_REORDER. (#11076)
* A broken ScriptableObject (such as a GlobalPlugin missing a call to its base class' init method) no longer breaks NVDA's script handling. (#5446)

## 2020.1

Highlights of this release include support for several new braille displays from HumanWare and APH, plus many other important bug fixes such as the ability to again read math in Microsoft Word using MathPlayer / MathType.

### New Features

* The currently selected item in listboxes is again presented in browse mode in Chrome, similar to NVDA 2019.1. (#10713)
* You can now perform right mouse clicks on touch devices by doing a one finger tap and hold. (#3886)
* Support for New braille displays: APH Chameleon 20, APH Mantis Q40, HumanWare BrailleOne, BrailleNote Touch v2, and NLS eReader. (#10830)

### Changes

* NVDA will prevent the system from locking or going to sleep when in say all. (#10643)
* Support for out-of-process iframes in Mozilla Firefox. (#10707)
* Updated liblouis braille translator to version 3.12. (#10161)

### Bug Fixes

* Fixed NVDA not announcing Unicode minus symbol (U+2212). (#10633)
* When installing add-on from add-ons manager, names of files and folders in the browse window are no longer reported twice. (#10620, #2395)
* In Firefox, when loading Mastodon with the advanced web interface enabled, all timelines now render correctly in browse mode. (#10776)
* In browse mode, NVDA now reports "not checked" for unchecked check boxes where it sometimes didn't previously. (#10781)
* ARIA switch controls no longer report confusing information such as "not pressed checked" or "pressed checked". (#9187)
* SAPI4 voices should no longer refuse to speak certain text. (#10792)
* NVDA can again read and interact with math equations in Microsoft Word. (#10803)
* NVDA will again announce text being unselected in browse mode if pressing an arrow key while text is selected. (#10731).
* NVDA no longer exits if there is an error initializing eSpeak. (#10607)
* Errors caused by unicode in translations for shortcuts no longer stop the installer, mitigated by falling back to the English text. (#5166, #6326)
* Arrowing out and away from lists and tables in sayAll with skim reading enabled no longer continuously announces exiting the list or table. (#10706)
* Fix mouse tracking for some MSHTML elements in Internet Explorer. (#10736)

### Changes for Developers

* Developer documentation is now build using sphinx. (#9840)
* Several speech functions have been split into two. (#10593)
  The speakX version remains, but now depends on a getXSpeech function which returns a speech sequence.
  * speakObjectProperties now relies on getObjectPropertiesSpeech
  * speakObject now relies on getObjectSpeech
  * speakTextInfo now relies on getTextInfoSpeech
  * speakWithoutPauses has been converted into a class, and refactored, but should not break compatibility.
  * getSpeechForSpelling is deprecated (though still available) use getSpellingSpeech instead.
  Private changes that should not affect addon developers:
  * _speakPlaceholderIfEmpty is now _getPlaceholderSpeechIfTextEmpty
  * _speakTextInfo_addMath is now _extendSpeechSequence_addMathForTextInfo
* Speech 'reason' has been converted to an Enum, see controlTypes.OutputReason class. (#10703)
  * Module level 'REASON_*' constants are deprecated.
* Compiling NVDA dependencies now requires Visual Studio 2019 (16.2 or newer). (#10169)
* Updated SCons to version 3.1.1. (#10169)
* Again allow behaviors._FakeTableCell to have no location defined (#10864)

## 2019.3

NVDA 2019.3 is a very significant release containing many under-the-hood changes including the upgrade of Python 2 to Python 3, and a major re-write of NVDA's speech subsystem.
Although these changes do break compatibility with older NVDA add-ons, the upgrade to Python 3 is necessary for security, and the changes to speech allow for  some exciting innovations in the near future.
 Other highlights in this release include 64 bit support for Java VMs, Screen Curtain and Focus Highlight functionality, support for more braille displays and a new Braille viewer, and many many other bug fixes.

### New Features

* The accuracy of the move mouse to navigator object command has been improved in text fields in Java applications. (#10157)
* Added support for  the following Handy Tech Braille displays (#8955):
 * Basic Braille Plus 40
 * Basic Braille Plus 32
 * Connect Braille
* All user-defined gestures can now be removed via a new "Reset to factory defaults" button in the Input Gestures dialog. (#10293)
* Font reporting in Microsoft Word now includes if text is marked as hidden. (#8713)
* Added a command to move the review cursor to the position previously set as start marker for selection or copy: NVDA+shift+F9. (#1969)
* In Internet Explorer, Microsoft Edge and recent versions of Firefox and Chrome, landmarks are now reported in focus mode and object navigation. (#10101)
* In Internet Explorer, Google Chrome and Mozilla Firefox, You can now navigate by article and grouping using quick navigation scripts. These scripts are unbound by default and can be assigned in the Input Gestures dialog when the dialog is opened from a browse mode document. (#9485, #9227)
 * Figures are also reported. They are considered objects and therefore navigable with the o quick navigation key.
* In Internet Explorer, Google Chrome and Mozilla Firefox, article elements are now reported with object navigation, and optionally in browse mode if turned on in Document Formatting settings. (#10424)
* Added screen curtain, which when enabled, makes the whole screen black on Windows 8 and later. (#7857)
 * Added a script to enable screen curtain (until next restart with one press, or always while NVDA is running with two presses), no default gesture is assigned.
 * Can be enabled and configured via the 'vision' category in NVDA's settings dialog.
* Added screen highlight functionality to NVDA. (#971, #9064)
 * Highlighting of the focus, navigator object, and browse mode caret position can be enabled and configured via the 'vision' category in NVDA's settings dialog.
 * Note: This feature is incompatible with the focus highlight add-on, however, the add-on can still be used while the built-in highlighter is disabled.
* Added Braille Viewer tool, allows viewing braille output via an on-screen window. (#7788)

### Changes

* The user guide now describes how to use NVDA in the Windows Console. (#9957)
* Running nvda.exe now defaults to replacing an already running copy of NVDA. The -r|--replace command line parameter is still accepted, but ignored. (#8320)
* On Windows 8 and later, NVDA will now report product name and version information for hosted apps such as apps downloaded from Microsoft Store using information provided by the app. (#4259, #10108)
* When toggling track changes on and off with the keyboard in Microsoft Word, NVDA will announce the state of the setting. (#942)
* The NVDA version number is now logged as the first message in the log. This occurs even if logging has been disabled from the GUI. (#9803)
* The settings dialog no longer allows for changing the configured log level if it has been overridden from the command line. (#10209)
* In Microsoft Word, NVDA now announces the display state of non printable characters when pressing the toggle shortcut Ctrl+Shift+8 . (#10241)
* Updated Liblouis braille translator to commit 58d67e63. (#10094)
* When CLDR characters (including emojis) reporting is enabled, they are announced at all punctuation levels. (#8826)
* Third party python packages included in NVDA, such as comtypes, now log their warnings and errors to the NVDA log. (#10393)
* Updated Unicode Common Locale Data Repository emoji annotations to version 36.0. (#10426)
* When focussing a grouping in browse mode, the description is now also read. (#10095)
* The Java Access Bridge is now included with NVDA to enable access to Java applications, including for 64 bit Java VMs. (#7724)
* If the Java Access Bridge is not enabled for the user, NVDA automatically enables it at NVDA startup. (#7952)
* Updated eSpeak-NG to 1.51-dev, commit ca65812ac6019926f2fbd7f12c92d7edd3701e0c. (#10581)

### Bug Fixes

* Emoji and other 32 bit unicode characters now take less space on a braille display when they are shown as hexadecimal values. (#6695)
* In Windows 10, NVDA will announce tooltips from universal apps if NVDA is configured to report tooltips in object presentation dialog. (#8118)
* On Windows 10 Anniversary Update and later, typed text is now reported in Mintty. (#1348)
* On Windows 10 Anniversary Update and later, output in the Windows Console that appears close to the caret is no longer spelled out. (#513)
* Controls in Audacitys compressor dialog are now announced when navigating the dialog. (#10103)
* NVDA no longer treats spaces as words in object review in Scintilla based editors such as Notepad++. (#8295)
* NVDA will prevent the  system from entering sleep mode when scrolling through text with braille display gestures. (#9175)
* On Windows 10, braille will now follow when editing cell contents in Microsoft Excel and in other UIA text controls where it was lagging behind. (#9749)
* NVDA will once again report suggestions in the Microsoft Edge address bar. (#7554)
* NVDA is no longer silent when focusing an HTML tab control header in Internet Explorer. (#8898)
* In Microsoft Edge based on EdgeHTML, NVDA will no longer play search suggestion sound when the window becomes maximized. (#9110, #10002)
* ARIA 1.1 combo boxes are now supported in Mozilla Firefox and Google Chrome. (#9616)
* NVDA will no longer report content of visually hidden columns for list items in SysListView32 controls. (#8268)
* The settings dialog no longer shows "info" as the current log level when in secure mode. (#10209)
* In Start menu for Windows 10 Anniversary Update and later, NVDA will announce details of search results. (#10340)
* In browse mode, if moving the cursor or using quick navigation causes the document to change, NVDA no longer speaks incorrect content in some cases. (#8831, #10343)
* Some bullet names in Microsoft Word have been corrected. (#10399)
* In Windows 10 May 2019 Update and later, NVDA will once again announce first selected emoji or clipboard item when emoji panel and clipboard history opens, respectively. (#9204)
* In Poedit, it is once again possible to view some translations for right to left languages. (#9931)
* In the Settings app in Windows 10 April 2018 Update and later, NVDA will no longer announce progress bar information for volume meters found in the System/Sound page. (#10412)
* Invalid regular expressions in speech dictionaries no longer completely break speech in NVDA. (#10334)
* When reading bulleted items in Microsoft Word with UIA enabled, the bullet from the next list item is no longer inappropriately announced. (#9613)
* Some rare braille translation issues and errors with liblouis have been resolved. (#9982)
* Java applications started before NVDA are now accessible without the need to restart the Java app. (#10296)
* In Mozilla Firefox, when the focused element becomes marked as current (aria-current), this change is no longer spoken multiple times. (#8960)
* NVDA will now treat certain composit unicode characters such as e-acute as one single character when moving through text. (#10550)
* Spring Tool Suite Version 4 is now supported. (#10001)
* Don't double speak name when aria-labelledby relation target is an inner element. (#10552)
* On Windows 10 version 1607 and later, typed characters from Braille keyboards are spoken in more situations. (#10569)
* When changing the audio output device, tones played by NVDA will now play through the newly selected device. (#2167)
* In Mozilla Firefox, moving focus in browse mode is faster. This makes moving the cursor in browse mode more responsive in many cases. (#10584)

### Changes for Developers

* Updated Python to 3.7. (#7105)
* Updated pySerial to version 3.4. (#8815)
* Updated wxPython to 4.0.3 to support Python 3.5 and later. (#9630)
* Updated six to version 1.12.0. (#9630)
* Updated py2exe to version 0.9.3.2 (in development, commit b372a8e from albertosottile/py2exe#13). (#9856)
* Updated UIAutomationCore.dll comtypes module to version 10.0.18362. (#9829)
* The tab-completion in the Python console only suggests attributes starting with an underscore if the underscore is first typed. (#9918)
* Flake8 linting tool has been integrated with SCons reflecting code requirements for Pull Requests. (#5918)
* As NVDA no longer depends on pyWin32, modules such as win32api and win32con are no longer available to add-ons. (#9639)
 * win32api calls can be replaced with direct calls to win32 dll functions via ctypes.
 * win32con constants should be defined in your files.
* The "async" argument in nvwave.playWaveFile has been renamed to "asynchronous". (#8607)
* speakText and speakCharacter methods on synthDriver objects are no longer supported.
 * This functionality is handled by SynthDriver.speak.
* SynthSetting classes in synthDriverHandler have been removed. Now use driverHandler.DriverSetting classes instead.
* SynthDriver classes should no longer expose index via the lastIndex property.
 * Instead, they should notify the synthDriverHandler.synthIndexReached action with the index, once all previous audio has finished playing before that index.
* SynthDriver classes must now notify the synthDriverHandler.synthDoneSpeaking action, once all audio from a SynthDriver.speak call has completed playing.
* SynthDriver classes must support the speech.PitchCommand in their speak method, as changes in pitch for speak spelling now depends on this functionality.
* The speech function getSpeechTextForProperties has been renamed to getPropertiesSpeech. (#10098)
* The braille function getBrailleTextForProperties has been renamed to getPropertiesBraille. (#10469)
* Several speech functions have been changed to return speech sequences. (#10098)
 * getControlFieldSpeech
 * getFormatFieldSpeech
 * getSpeechTextForProperties now called getPropertiesSpeech
 * getIndentationSpeech
 * getTableInfoSpeech
* Added a textUtils module to simplify string differences between Python 3 strings and Windows unicode strings. (#9545)
 * See the module documentation and textInfos.offsets module for example implementations.
* Deprecated functionality now removed. (#9548)
 * AppModules removed:
  * Windows XP sound recorder.
  * Klango Player, which is abandoned software.
 * configobj.validate wrapper removed.
  * New code should use from configobj import validate instead of import validate
 * textInfos.Point and textInfos.Rect replaced by locationHelper.Point and locationHelper.RectLTRB respectively.
 * braille.BrailleHandler._get_tether and braille.BrailleHandler.set_tether have been removed.
 * config.getConfigDirs has been removed.
 * config.ConfigManager.getConfigValidationParameter has been replaced by getConfigValidation
 * inputCore.InputGesture.logIdentifier property has been removed.
   * Use _get_identifiers in inputCore.InputGesture instead.
 * synthDriverHandler.SynthDriver.speakText/speakCharacter have been removed.
 * Removed several synthDriverHandler.SynthSetting classes.
   * Previously kept for backwards compatibility (#8214), now considered obsolete.
   * Drivers that used the SynthSetting classes should be updated to use the DriverSetting classes.
 * Some legacy code has been removed, particularly:
  * Support for the Outlook pre 2003 message list.
  * An overlay class for the classic start menu, only found in Windows Vista and earlier.
  * Dropped support for Skype 7, as it is definitely not working any more.
* Added a framework to create vision enhancement providers; modules that can change screen contents, optionally based on input from NVDA about object locations. (#9064)
 * Add-ons can bundle their own providers in a visionEnhancementProviders folder.
 * See the vision and visionEnhancementProviders modules for the implementation of the framework and examples, respectively.
 * Vision enhancement providers are enabled and configured via the 'vision' category in NVDA's settings dialog.
* Abstract class properties are now supported on objects that inherit from baseObject.AutoPropertyObject (e.g. NVDAObjects and TextInfos). (#10102)
* Introduced displayModel.UNIT_DISPLAYCHUNK as a textInfos unit constant specific to DisplayModelTextInfo. (#10165)
 * This new constant allows walking over the text in a DisplayModelTextInfo in a way that more closely resembles how the text chunks are saved in the underlying model.
* displayModel.getCaretRect now returns an instance of locationHelper.RectLTRB. (#10233)
* The UNIT_CONTROLFIELD and UNIT_FORMATFIELD constants have been moved from virtualBuffers.VirtualBufferTextInfo to the textInfos package. (#10396)
* For every entry in the NVDA log, information about the originating thread is now included. (#10259)
* UIA TextInfo objects can now be moved/expanded by the page, story and formatField text units. (#10396)
* External modules (appModules and globalPlugins) are now less likely to be able to break the creation of NVDAObjects.
 * Exceptions caused by the "chooseNVDAObjectOverlayClasses" and "event_NVDAObject_init" methods are now properly caught and logged.
* The aria.htmlNodeNameToAriaLandmarkRoles dictionary has been renamed to aria.htmlNodeNameToAriaRoles. It now also contains roles that aren't landmarks.
* scriptHandler.isCurrentScript has been removed due to lack of use. There is no replacement. (#8677)

## 2019.2.1

This is a minor release to fix several crashes present in 2019.2. Fixes include:

* Addressed several crashes in Gmail seen in both Firefox and Chrome when interacting with particular popup menus such as when creating filters or changing certain Gmail settings. (#10175, #9402, #8924)
* In Windows 7, NVDA no longer causes Windows Explorer to crash when the mouse is used in the start menu. (#9435)
* Windows Explorer on Windows 7 no longer crashes when accessing metadata edit fields. (#5337)
* NVDA no longer freezes when interacting with images with a base64 URI in Mozilla Firefox or Google Chrome. (#10227)

## 2019.2

Highlights of this release include auto detection of Freedom Scientific braille displays, an experimental setting in the Advanced panel to stop browse mode from automatically moving focus (which may provide performance improvements), a rate boost option for the Windows OneCore synthesizer to achieve very fast rates, and many other bug fixes.

### New Features

* NVDA's Miranda NG support  works with newer versions of the client. (#9053)
* You can now disable browse mode by default by disabling the new "Enable browse mode on page load" option in NVDA's browse mode settings. (#8716)
 * Note that when this option is disabled, you can still enable browse mode manually by pressing NVDA+space.
* You can now filter symbols in the punctuation/symbol pronunciation dialog, similar to how filtering works in the elements list and input gestures dialog. (#5761)
* A command has been added to change the mouse text unit resolution (how much text will be spoken when the mouse moves), it has not been assigned a default gesture. (#9056)
* The windows OneCore synthesizer now has a rate boost option, which allows for significantly faster speech. (#7498)
* The Rate Boost option is now configurable from the Synth Settings Ring for supported speech synthesizers. (Currently eSpeak-NG and Windows OneCore). (#8934)
* Configuration profiles can now be manually activated with gestures. (#4209)
 * The gesture must be configured in the "Input gestures" dialog.
* In Eclipse, added support for autocompletion in code editor. (#5667)
 * Additionally, Javadoc information can be read from the editor when it is present by using NVDA+d.
* Added an experimental option to the Advanced Settings panel that allows you to stop the system focus from following the browse mode cursor (Automatically set system focus to focusable elements). (#2039) Although this may not be suitable to turn off for all websites, this may fix:
 * Rubber band effect: NVDA sporadically undoes the last browse mode keystroke by jumping to the previous location.
 * Edit boxes steal system focus when arrowing down through them on some websites.
 * Browse mode keystrokes are slow to respond.
* For braille display drivers that support it, driver settings can now be changed from the braille settings category in NVDA's settings dialog. (#7452)
* Freedom Scientific braille displays are now supported by braille display auto detection. (#7727)
* Added a command to show the replacement for the symbol under the review cursor. (#9286)
* Added an experimental option to the Advanced Settings panel that allows you to try out a new, work-in-progress rewrite of NVDA's Windows Console support using the Microsoft UI Automation API. (#9614)
* In the Python Console, the input field now supports pasting multiple lines from the clipboard. (#9776)

### Changes

* Synthesizer volume is now increased and decreased by 5 instead of 10 when using the settings ring. (#6754)
* Clarified the text in the add-on manager when NVDA is launched with the --disable-addons flag. (#9473)
* Updated Unicode Common Locale Data Repository emoji annotations to version 35.0. (#9445)
* The hotkey for the filter field in the elements list in browse mode has changed to alt+y. (#8728)
* When an auto detected braille display is connected via Bluetooth, NVDA will keep searching for USB displays supported by the same driver and switch to a USB connection if it becomes available. (#8853)
* Updated eSpeak-NG to commit 67324cc.
* Updated liblouis braille translator to version 3.10.0. (#9439, #9678)
* NVDA will now report the word 'selected' after reporting the text a user has just selected.(#9028, #9909)
* In Microsoft Visual Studio Code, NVDA is in focus mode by default. (#9828)

### Bug Fixes

* NVDA no longer crashes when an add-on directory is empty. (#7686)
* LTR and RTL marks are no longer reported in Braille or per-character speech when accessing the properties window. (#8361)
* When jumping to form fields with Browse Mode quick navigation, the entire form field is now announced rather than just the first line. (#9388)
* NVDA will no longer become silent after exiting the Windows 10 Mail app. (#9341)
* NVDA no longer fails to start when the users regional settings are set to a locale unknown to NVDA, such as English (Netherlands). (#8726)
* When browse mode is enabled in Microsoft Excel and you switch to a browser in focus mode or vice versa, browse mode state is now reported appropriately. (#8846)
* NVDA now properly reports the line at the mouse cursor in Notepad++ and other Scintilla based editors. (#5450)
* In Google Docs (and other web-based editors), braille no longer sometimes incorrectly shows "lst end" before the cursor in the middle of a list item. (#9477)
* In the Windows 10 May 2019 Update, NVDA no longer speaks many volume notifications if changing the volume with hardware buttons when File Explorer has focus. (#9466)
* Loading the punctuation/symbol pronunciation dialog is now much faster when using symbol dictionaries containing over 1000 entries. (#8790)
* In Scintilla controls such as Notepad++, NVDA can read the correct line when wordwrap is enabled. (#9424)
* In Microsoft Excel, the cell location is announced after it changes due to the shift+enter or shift+numpadEnter gestures. (#9499)
* In Visual Studio 2017 and up, in the Objects Explorer window, the selected item in objects tree or members tree with categories is now reported correctly. (#9311)
* Add-ons with names that only differ in capitalization are no longer treated as separate add-ons. (#9334)
* For Windows OneCore voices, the rate set in NVDA is no longer affected by the rate set in Windows 10 Speech Settings. (#7498)
* The log can now be opened with NVDA+F1 when there is no developer info for the current navigator object. (#8613)
* It is again possible to use NVDA's table navigation commands in Google Docs, in Firefox and Chrome. (#9494)
* The bumper keys now work correctly on Freedom Scientific braille displays. (#8849)
* When reading the first character of a document in Notepad++ 7.7 X64, NVDA no longer freezes for up to ten seconds. (#9609)
* HTCom can now be used with a Handy Tech Braille display in combination with NVDA. (#9691)
* In Mozilla Firefox, updates to a live region are no longer reported if the live region is in a background tab. (#1318)
* NVDA's browse mode Find dialog no longer fails to function if NVDA's About dialog is currently open in the background. (#8566)

### Changes for Developers

* You can now set the "disableBrowseModeByDefault" property on app modules to leave browse mode off by default. (#8846)
* The extended window style of a window is now exposed using the `extendedWindowStyle` property on Window objects and their derivatives. (#9136)
* Updated comtypes package to 1.1.7. (#9440, #8522)
* When using the report module info command, the order of information has changed to present the module first. (#7338)
* Added an example to demonstrate using nvdaControllerClient.dll from C#. (#9600)
* Added a new isWin10 function to the winVersion module which returns whether or not this copy of NVDA is running on (at least) the supplied release version of Windows 10 (such as 1903). (#9761)
* The NVDA Python console now  contains more useful modules in its namespace (such as appModules, globalPlugins, config and textInfos). (#9789)
* The result of the last executed command in the NVDA Python console is now accessible from the _ (line) variable. (#9782)
 * Note that this shadows the gettext translation function also called "_". To access the translation function: del _

## 2019.1.1

This point release fixes the following bugs:

* NVDA no longer causes Excel 2007 to crash or refuses to report if a cell has a formula. (#9431)
* Google Chrome no longer crashes when interacting with certain listboxes. (#9364)
* An issue has been fixed which prevented copying a users configuration to the system configuration profile. (#9448)
* In Microsoft Excel, NVDA again uses the localized message when reporting the location of merged cells. (#9471)

## 2019.1

Highlights of this release include performance improvements when accessing both Microsoft word and Excel, stability and security improvements such as support for add-ons with version compatibility information, and many other bug fixes.

Please note that starting from this release of NVDA, custom appModules, globalPlugins, braille display drivers and synth drivers will no longer be automatically loaded from your NVDA user configuration directory.
Rather these  should be installed as part of an NVDA add-on. For those developing code for an add-on, code for testing can be placed in a new developer scratchpad directory in the NVDA user configuration directory,  if the Developer scratchpad option  is turned on in NVDA's new Advanced settings panel.
These changes are necessary to better ensure compatibility of custom code, so that NVDA does not break when this code becomes incompatible with newer releases.
Please refer to the list of changes further down for more details on this and how add-ons are now better versioned.

### New Features

* New braille tables: Afrikaans, Arabic 8 dot computer braille, Arabic grade 2, Spanish grade 2. (#4435, #9186)
* Added an option to NVDA's mouse settings to make NVDA handle situations where the mouse is controlled by another application. (#8452)
 * This will allow NVDA to track the mouse when a system is controlled remotely using TeamViewer or other remote control software.
* Added the `--enable-start-on-logon` command line parameter to allow configuring whether silent installations of NVDA set NVDA to start at Windows logon or not. Specify true to start at logon or false to not start at logon. If the --enable-start-on-logon argument is not specified at all then NVDA will default to starting at logon, unless it was  already configured not to by a previous installation. (#8574)
* It is possible to turn NVDA's logging features off by setting logging level to "disabled" from General settings panel. (#8516)
* The presence of formulae in LibreOffice and Apache OpenOffice spreadsheets is now reported. (#860)
* In Mozilla Firefox and Google Chrome, browse mode now reports the selected item in list boxes and trees.
 * This works in Firefox 66 and later.
 * This does not work for certain list boxes (HTML select controls) in Chrome.
* Early support for apps such as Mozilla Firefox on computers with ARM64 (e.g. Qualcomm Snapdragon) processors. (#9216)
* A new Advanced Settings category has been added to NVDA's Settings dialog, including an option to try out NVDA's new support for Microsoft Word via the Microsoft UI Automation API. (#9200)
* Added support for the graphical view in Windows Disk Management. (#1486)
* Added support for Handy Tech Connect Braille and Basic Braille 84. (#9249)

### Changes

* Updated liblouis braille translator to version 3.8.0. (#9013)
* Add-on authors now can enforce a minimum required NVDA version for their add-ons. NVDA will refuse to install or load an add-on whose minimum required NVDA version is higher than the current NVDA version. (#6275)
* Add-on authors can now specify the last version of NVDA the add-on has been tested against. If an add-on has been only tested against a  version of NVDA lower than the current version, then NVDA will refuse to install or load the add-on. (#6275)
* This version of NVDA will allow installing and loading of add-ons  that do not yet contain Minimum and Last Tested NVDA version information, but upgrading to future versions of NVDA (E.g. 2019.2) may automatically cause these older add-ons to be disabled.
* The move mouse to navigator object command is now available in Microsoft Word as well as for UIA controls, particularly Microsoft Edge. (#7916, #8371)
* Reporting of text under the mouse has been improved within Microsoft Edge and other UIA applications. (#8370)
* When NVDA is started with the `--portable-path` command line parameter, the provided path is automatically filled in when trying to create a portable copy of NVDA using the NVDA menu. (#8623)
* Updated the path to the Norwegian braille table to reflect the standard from the year 2015. (#9170)
* When navigating by paragraph (control+up or down arrows) or navigating by table cell (control+alt+arrows), the existence of spelling errors will no longer be announced, even if NVDA is configured to announce these automatically. This is because paragraphs and table cells can be quite large, and detecting spelling errors in some applications can be very costly. (#9217)
* NVDA no longer automatically loads custom appModules, globalPlugins and braille and synth drivers from the NVDA user configuration directory. This code should be instead packaged as an add-on with correct version information, ensuring that incompatible code is not run with current versions of NVDA. (#9238)
 * For developers who need to test code as it is being developed,  enable NVDA's developer scratchpad directory in the Advanced category of NVDA settings, and place your code in the 'scratchpad' directory found in the NVDA user configuration directory when this option is enabled.

### Bug Fixes

* When using OneCore speech synthesizer on Windows 10 April 2018 Update and later, large chunks of silence are no longer inserted between speech utterances. (#8985)
* When moving by character in plain text controls (such as Notepad) or browse mode, 32 bit emoji characters consisting of two UTF-16 code points (such as 🤦) will now read properly. (#8782)
* Improved restart confirmation dialog after changing NVDA's interface language. The text and the button labels are now more concise and less confusing. (#6416)
* If a 3rd party speech synthesizer fails to load, NVDA will fall back to Windows OneCore speech synthesizer on Windows 10, rather than espeak. (#9025)
* Removed the "Welcome Dialog" entry in the NVDA menu while on secure screens. (#8520)
* When tabbing or using quick navigation in browse mode, legends on tab panels are now reported more consistently. (#709)
* NVDA will now announce selection changes for certain time pickers such as in the Alarms and Clock app in Windows 10. (#5231)
* In Windows 10's Action Center, NVDA will announce status messages when toggling quick actions such as brightness and focus assist. (#8954)
* In action Center in Windows 10 October 2018 Update and earlier, NVDA will recognize brightness quick action control as a button instead of a toggle button. (#8845)
* NVDA will again track cursor and announce deleted characters in the Microsoft Excel  go to and find edit fields. (#9042)
* Fixed a rare browse mode crash in Firefox. (#9152)
* NVDA no longer fails to report the focus for some controls in the Microsoft Office 2016 ribbon when collapsed.
* NVDA no longer fails to report the suggested contact when entering addresses in new messages in Outlook 2016. (#8502)
* The last few cursor routing keys on 80 cell eurobraille displays no longer route the cursor to a position at or just after the start of the braille line. (#9160)
* Fixed table navigation in threaded view in Mozilla Thunderbird. (#8396)
* In Mozilla Firefox and Google Chrome, switching to focus mode now works correctly for certain list boxes and trees (where the list box/tree is not itself focusable but its items are) . (#3573, #9157)
* Browse mode is now correctly turned on by default when reading messages in Outlook 2016/365 if using NVDA's experimental UI Automation support for Word Documents. (#9188)
* NVDA is now less likely to freeze in such a way that the only way to escape is signing out from your current windows session. (#6291)
* In Windows 10 October 2018 Update and later, when opening cloud clipboard history with clipboard empty, NVDA will announce clipboard status. (#9103)
* In Windows 10 October 2018 Update and later, when searching for emojis in emoji panel, NVDA will announce top search result. (#9105)
* NVDA no longer freezes in the main window of Oracle VirtualBox 5.2 and above. (#9202)
* Responsiveness in Microsoft Word when navigating by line, paragraph or table cell may be significantly improved in some documents. A reminder that for best performance, set Microsoft Word to Draft view with alt+w,e after opening a document. (#9217)
* In Mozilla Firefox and Google Chrome, empty alerts are no longer reported. (#5657)
* Significant performance improvements when navigating cells in Microsoft Excel, particularly when the spreadsheet contains comments and or validation dropdown lists. (#7348)
* It should be no longer necessary to turn off in-cell editing in Microsoft Excel's options to access the cell edit control with NVDA in Excel 2016/365. (#8146).
* Fixed a freeze in Firefox sometimes seen when quick navigating by landmarks, if the Enhanced Aria add-on is in use. (#8980)

### Changes for Developers

* NVDA can now  be built with all editions of Microsoft Visual Studio 2017 (not just the Community edition). (#8939)
* You can now include log output from liblouis into the NVDA log by setting the louis boolean flag in the debugLogging section of the NVDA configuration. (#4554)
* Add-on authors are now able to provide NVDA version compatibility information in add-on manifests. (#6275, #9055)
 * minimumNVDAVersion: The minimum required version of NVDA for an add-on to work properly.
 * lastTestedNVDAVersion: The last version of NVDA an add-on has been tested with.
* OffsetsTextInfo objects can now implement the _getBoundingRectFromOffset method to allow retrieval of bounding rectangles per characters instead of points. (#8572)
* Added a boundingRect property to TextInfo objects to retrieve the bounding rectangle of a range of text. (#8371)
* Properties and methods within classes can now be marked as abstract in NVDA. These classes will raise an error if instantiated. (#8294, #8652, #8658)
* NVDA can log the time since input when text is spoken, which helps in measuring perceived responsiveness. This can be enabled by setting the timeSinceInput setting to True in the debugLog section of the NVDA configuration. (#9167)

## 2018.4.1

This release fixes a crash at start up if NVDA's user interface language is set to Aragonese. (#9089)

## 2018.4

Highlights of this release include performance improvements in recent Mozilla Firefox versions, announcement of emojis with all synthesizers, reporting of replied/forwarded status in Outlook, reporting the distance of the cursor to the edge of a Microsoft Word page, and many bug fixes.

### New Features

* New braille tables: Chinese (China, Mandarin) grade 1 and grade 2. (#5553)
* Replied / Forwarded status is now reported on mail items in the Microsoft Outlook message list. (#6911)
* NVDA is now able to read descriptions for emoji as well as other characters that are part of the Unicode Common Locale Data Repository. (#6523)
* In Microsoft Word, the cursor's distance from the top and left edges of the page can be reported by pressing NVDA+numpadDelete. (#1939)
* In Google Sheets with braille mode enabled, NVDA no longer announces 'selected' on every cell when moving focus between cells. (#8879)
* Added support for Foxit Reader and Foxit Phantom PDF. (#8944)
* Added support for the DBeaver database tool. (#8905)

### Changes

* "Report help balloons" in the Object Presentations dialog has been renamed to "Report notifications" to include reporting of toast notifications in Windows 8 and later. (#5789)
* In NVDA's keyboard settings, the checkboxes to enable or disable NVDA modifier keys are now displayed in a list rather than as separate checkboxes.
* NVDA will no longer present redundant information when reading clock system tray on some versions of Windows. (#4364)
* Updated liblouis braille translator to version 3.7.0. (#8697)
* Updated eSpeak-NG to commit 919f3240cbb.

### Bug Fixes

* In Outlook 2016/365, the category and flag status are reported for messages. (#8603)
* When NVDA is set to languages such as Kirgyz, Mongolian or Macedonian, it no longer shows a dialog on start-up warning that the language is not supported by the Operating System. (#8064)
* Moving the mouse to the navigator object will now much more accurately move the mouse to the browse mode position in Mozilla Firefox, Google Chrome and Acrobat Reader DC. (#6460)
* Interacting with combo boxes on the web in Firefox, Chrome and Internet Explorer has been improved. (#8664)
* If running on the Japanese version of Windows XP or Vista, NVDA now displays OS version requirements message as expected. (#8771)
* Performance improvements when navigating large pages with lots of dynamic changes in Mozilla Firefox. (#8678)
* Braille no longer shows font attributes  if they have been disabled in  Document Formatting settings. (#7615)
* NVDA no longer fails to track focus in File Explorer and other applications using UI Automation when another app is busy (such as batch processing audio). (#7345)
* In ARIA menus on the web, the Escape key will now be passed through to the menu and no longer turn off focus mode unconditionally. (#3215)
* In the new Gmail web interface, when using quick navigation inside messages while reading them, the entire body of the message is no longer reported after the element to which you just navigated. (#8887)
* After updating NVDA, Browsers such as Firefox and google Chrome should no longer crash, and browse mode should continue to correctly reflect updates to any currently loaded documents. (#7641)
* NVDA no longer reports clickable multiple times in a row when navigating clickable content in Browse Mode. (#7430)
* Gestures performed on baum Vario 40 braille displays will no longer fail to execute. (#8894)
* In Google Slides with Mozilla Firefox, NVDA no longer reports selected text on every control with focus. (#8964)

### Changes for Developers

* gui.nvdaControls now contains two classes to create accessible lists with check boxes. (#7325)
 * CustomCheckListBox is an accessible subclass of wx.CheckListBox.
 * AutoWidthColumnCheckListCtrl adds accessible check boxes to an AutoWidthColumnListCtrl, which itself is based on wx.ListCtrl.
* If you need to make a wx widget accessible which isn't already, it is possible to do so by using an instance of gui.accPropServer.IAccPropServer_impl. (#7491)
 * See the implementation of gui.nvdaControls.ListCtrlAccPropServer for more info.
* Updated configobj to 5.1.0dev commit 5b5de48a. (#4470)
* The config.post_configProfileSwitch action now takes the optional prevConf keyword argument, allowing handlers to take action based on differences between configuration before and after the profile switch. (#8758)

## 2018.3.2

This is a minor release to work around a crash in Google Chrome when navigating tweetts on [www.twitter.com](http://www.twitter.com). (#8777)

## 2018.3.1

This is a minor release to fix a critical bug in NVDA which caused 32 bit versions of Mozilla Firefox to crash. (#8759)

## 2018.3

Highlights of this release include automatic detection of many Braille displays, support for new Windows 10 features including the Windows 10 Emoji input panel, and many other bug fixes.

### New Features

* NVDA will report grammar errors when appropriately exposed by web pages in Mozilla Firefox and Google Chrome. (#8280)
* Content marked as being either inserted or deleted in web pages is now reported in Google Chrome. (#8558)
* Added support for BrailleNote QT and Apex BT's scroll wheel when BrailleNote is used as a braille display with NVDA. (#5992, #5993)
* Added scripts for reporting elapsed and total time of current track in Foobar2000. (#6596)
* The Mac command key symbol (⌘) is now announced when reading text with any synthesizer. (#8366)
* Custom roles via the aria-roledescription attribute are now supported in all web browsers. (#8448)
* New braille tables: Czech 8 dot, Central Kurdish, Esperanto, Hungarian, Swedish 8 dot computer braille. (#8226, #8437)
* Support has been added to automatically detect braille displays in the background. (#1271)
 * ALVA, Baum/HumanWare/APH/Orbit, Eurobraille, Handy Tech, Hims, SuperBraille and HumanWare BrailleNote and Brailliant BI/B displays are currently supported.
 * You can enable this feature by selecting the automatic option from the list of braille displays in NVDA's braille display selection dialog.
 * Please consult the documentation for additional details.
* Added support for various modern input features introduced in recent Windows 10 releases. These include emoji panel (Fall Creators Update), dictation (Fall Creators Update), hardware keyboard input suggestions (April 2018 Update), and cloud clipboard paste (October 2018 Update). (#7273)
* Content marked as a block quote using ARIA (role blockquote) is now supported in Mozilla Firefox 63. (#8577)

### Changes

* The list of available languages in NVDA's General Settings is now sorted based on language names instead of ISO 639 codes. (#7284)
* Added default gestures for Alt+Shift+Tab and Windows+Tab with all supported Freedom Scientific braille displays. (#7387)
* For ALVA BC680 and protocol converter displays, it is now possible to assign different functions to the left and right smart pad, thumb and etouch keys. (#8230)
* For ALVA BC6 displays, the key combination sp2+sp3 will now announce the current date and time, whereas sp1+sp2 emulates the Windows key. (#8230)
* The user is asked once when NVDA starts if they are happy sending usage statistics to NV Access when checking for NVDA updates. (#8217)
* When checking for updates, if the user has agreed to allow sending usage statistics to NV Access, NVDA will now send the name of the current synth driver and braille display in use, to aide in better prioritization for future work on these drivers. (#8217)
* Updated liblouis braille translator to version 3.6.0. (#8365)
* Updated the path to the correct Russian eight-dots Braille table. (#8446)
* Updated eSpeak-ng to 1.49.3dev commit 910f4c2. (#8561)

### Bug Fixes

* Accessible labels for controls in Google Chrome are now more readily reported in browse mode when the label does not appear as content itself. (#4773)
* Notifications are now supported in Zoom. For example, this includes mute/unmute status, and incoming messages. (#7754)
* Switching braille context presentation when in browse mode no longer causes braille output to stop following browse mode cursor. (#7741)
* ALVA BC680 braille displays no longer intermittently fail to initialize. (#8106)
* By default, ALVA BC6 displays will no longer execute emulated system keyboard keys when pressing key combinations involving sp2+sp3 to trigger internal functionality. (#8230)
* Pressing sp2 on an ALVA BC6 display to emulate the alt key now works as advertised. (#8360)
* NVDA no longer announces redundant keyboard layout changes. (#7383, #8419)
* Mouse tracking is now much more accurate in Notepad and other plain text edit controls when in a document with more than 65535 characters. (#8397)
* NVDA will recognize more dialogs in Windows 10 and other modern applications. (#8405)
* On Windows 10 October 2018 Update and Server 2019 and above, NVDA no longer fails to track the system focus when an application freezes or floods the system with events. (#7345, #8535)
* Users are now informed when attempting to read or copy an empty status bar. (#7789)
* Fixed an issue where the "not checked" state on controls is not reported in speech if the control has previously been half checked. (#6946)
* In the list of languages in NVDA's General Settings, language name for Burmese is displayed correctly on Windows 7. (#8544)
* In Microsoft Edge, NVDA will announce notifications such as reading view availability and page load progress. (#8423)
* When navigating into a list on the web, NVDA will now report its label if the web author has provided one. (#7652)
* When manually assigning functions to gestures for a particular braille display, these gestures now always show up as being assigned to that display. Previously, they showed up as if they were assigned to the currently active display. (#8108)
* The 64-bit version of Media Player Classic is now supported. (#6066)
* Several improvements to braille support in Microsoft Word with UI Automation enabled:
 * Similar to other multiline text fields, When positioned at the start of a document in Braille, the display is now panned such that the first character of the document is at the start of the display. (#8406)
 * Reduced overly verbose focus presentation in both speech and braille when focusing a Word document. (#8407)
 * Cursor routing in braille now works correctly when in a list in a Word document. (#7971)
 * Newly inserted bullets/numbers in a Word document are correctly reported in both speech and braille. (#7970)
* In Windows 10 1803 and later, it is now possible to install add-ons if the "Use Unicode UTF-8 for worldwide language support" feature is enabled. (#8599)
* NVDA will no longer make iTunes 12.9 and newer completely unusable to interact with. (#8744)

### Changes for Developers

* Added scriptHandler.script, which can function as a decorator for scripts on scriptable objects. (#6266)
* A system test framework has been introduced for NVDA. (#708)
* Some changes have been made to the hwPortUtils module: (#1271)
 * listUsbDevices now yields dictionaries with device information including hardwareID and devicePath.
 * Dictionaries yielded by listComPorts now also contain a usbID entry for COM ports with USB VID/PID information in their hardware ID.
* Updated wxPython to 4.0.3. (#7077)
* As NVDA now only supports Windows 7 SP1 and later, the key "minWindowsVersion" used to check if UIA should be enabled for a particular release of Windows has been removed. (#8422)
* You can now register to be notified about configuration saves/reset actions via new config.pre_configSave, config.post_configSave, config.pre_configReset, and config.post_configReset actions. (#7598)
 * config.pre_configSave is used to be notified when NVDA's configuration is about to be saved, and config.post_configSave is called after configuration has been saved.
 * config.pre_configReset and config.post_configReset includes a factory defaults flag to specify if settings are reloaded from disk (false) or reset to defaults (true).
* config.configProfileSwitch has been renamed to config.post_configProfileSwitch to reflect the fact that this action is called after profile switch takes place. (#7598)
* UI Automation interfaces updated to Windows 10 October 2018 Update and Server 2019 (IUIAutomation6 / IUIAutomationElement9). (#8473)

## 2018.2.1

This release includes translation updates due to last-minute removal of a feature which caused problems.

## 2018.2

Highlights of this release include Support for tables in Kindle for PC, support for HumanWare BrailleNote Touch and BI14 Braille displays, Improvements to both Onecore and Sapi5 speech synthesizers, improvements in Microsoft Outlook and much more.

### New Features

* row and column span for table cells is now reported in speech and braille. (#2642)
* NVDA table navigation commands are now supported in Google Docs (with Braille mode enabled). (#7946)
* Added ability to read and navigate tables in Kindle for PC. (#7977)
* Support for HumanWare BrailleNote touch and Brailliant BI 14 braille displays via both USB and bluetooth. (#6524)
* In Windows 10 Fall Creators Update and later, NVDA can announce notifications from apps such as Calculator and Windows Store. (#7984)
* New braille translation tables: Lithuanian 8 dot, Ukrainian, Mongolian grade 2. (#7839)
* Added a script to report formatting information for the text under a specific braille cell. (#7106)
* When updating NVDA, it is now possible to postpone the installation of the update to a later moment. (#4263)
* New languages: Mongolian, Swiss German.
* You can now toggle control, shift, alt, windows and NVDA from your braille keyboard and combine these modifiers with braille input (e.g. press control+s). (#7306)
 * You can assign these new modifier toggles using the commands found under Emulated system keyboard keys in the Input gestures dialog.
* Restored support for Handy Tech Braillino and Modular (with old firmware) displays. (#8016)
* Date and time for supported Handy Tech devices (such as Active Braille and Active Star) will now automatically be synchronized by NVDA when out of sync more than five seconds. (#8016)
* An input gesture can be assigned to temporarily disable all configuration profile triggers. (#4935)

### Changes

* The status column in the addons manager has been changed to indicate if the addon is enabled or disabled rather than running or suspended. (#7929)
* Updated liblouis braille translator to 3.5.0. (#7839)
* The Lithuanian braille table has been renamed to Lithuanian 6 dot to avoid confusion with the new 8 dot table. (#7839)
* The French (Canada) grade 1 and grade 2 tables have been removed. Instead, the French (unified) 6 dot computer braille and Grade 2 tables will be used respectively. (#7839)
* The secondary routing buttons on Alva BC6, EuroBraille and Papenmeier braille displays now report formatting information for the text under the braille cell of that button. (#7106)
* Contracted braille input tables will automatically fall back to uncontracted mode in non-editable cases (i.e. controls where there is no cursor or in browse mode). (#7306)
* NVDA is now less verbose when an appointment or time slot in the Outlook calendar covers an entire day. (#7949)
* All of NVDA's Preferences can now be found in one settings dialog under NVDA Menu -> Preferences -> Settings, rather than scattered throughout many dialogs. (#577)
* The default speech synthesizer when running on Windows 10 is now oneCore speech rather than eSpeak. (#8176)

### Bug Fixes

* NVDA no longer fails to read focused controls in the Microsoft Account sign-in screen in Settings after entering an email address. (#7997)
* NVDA no longer fails to read the page when going back to a previous page in Microsoft Edge. (#7997)
* NVDA will no longer incorrectly announce the final character of a windows 10 sign-in PIN as the machine unlocks. (#7908)
* Labels of checkboxes and radio buttons in Chrome and Firefox are no longer reported twice when tabbing or using quick navigation in Browse mode. (#7960)
* aria-current with a value of false will be announced as "false" instead of "true". (#7892).
* Windows OneCore Voices no longer fails to load if the configured voice has been uninstalled. (#7553)
* Changing voices in the Windows OneCore Voices is now a lot faster. (#7999)
* Fixed malformed braille output for several braille tables, including capital signs in 8 dot contracted Danish braille. (#7526, #7693)
* NVDA can now report more bullet types in Microsoft Word. (#6778)
* Pressing the report formatting script no longer incorrectly moves the reviewPosition and therefore pressing it multiple times no longer gives different results. (#7869)
* Braille input no longer allows you to use contracted braille in cases where it is not supported (i.e. whole words will no longer be sent to the system outside text content and in browse mode). (#7306)
* Fixed connection stability issues for Handy Tech Easy Braille and Braille Wave displays. (#8016)
* On Windows 8 and later, NVDA will no longer announce "unknown" when opening quick link menu )Windows+X) and selecting items from this menu. (#8137)
* Model specific gestures to buttons on Hims displays are now working as advertised in the user guide. (#8096)
* NVDA will now try to correct system COM registration issues causing programs such as Firefox and Internet Explorer to become inaccessible and report "Unknown" by NVDA. (#2807)
* Worked around a bug in Task Manager causing NVDA to not allow users to access the contents of specific details about processes. (#8147)
* Newer Microsoft SAPI5 voices no longer lag at the end of speech, making it much more efficient to navigate with these voices. (#8174)
* NVDA no longer reports (LTR and RTL marks) in Braille or per-character speech when accessing the clock in recent versions of Windows. (#5729)
* Detection of scroll keys on Hims Smart Beetle displays is once more no longer unreliable. (#6086)
* In some text controls, particularly in Delphi applications, the information provided about editing and navigating is now much more reliable. (#636, #8102)
* In Windows 10 RS5, NVDA no longer reports extra redundant information when switching tasks with alt+tab. (#8258)

### Changes for developers

* The developer info for UIA objects now contains a list of the UIA patterns available. (#5712)
* App modules can now force certain windows to always use UIA by implementing the isGoodUIAWindow method. (#7961)
* The hidden boolean flag "outputPass1Only" in the braille section of the configuration has again been removed. Liblouis no longer supports pass 1 only output. (#7839)

## 2018.1.1

This is a special release of NVDA which addresses   a bug in the Onecore Windows Speech synthesizer driver, which was causing it to speak with a higher pitch and speed in Windows 10 Redstone 4 (1803). (#8082)

## 2018.1

Highlights of this release include  support for charts in Microsoft word and PowerPoint, support for new braille displays including Eurobraille and the Optelec protocol converter, improved support for Hims and Optelec braille displays, performance improvements for Mozilla Firefox 58 and higher, and much more.

### New Features

* It is now possible to interact with charts in Microsoft Word and Microsoft PowerPoint, similar to the existing support for charts in Microsoft Excel. (#7046)
 * In Microsoft Word:  When in browse mode, cursor to an embedded chart and press enter to interact with it.
 * In Microsoft PowerPoint when editing a slide: tab to a chart object, and press enter or space to interact with the chart.
 * To stop interacting with a chart, press escape.
* New language: Kyrgyz.
* Added support for VitalSource Bookshelf. (#7155)
* Added support for the Optelec protocol converter, a device that allows one to use Braille Voyager and Satellite displays using the ALVA BC6 communication protocol. (#6731)
* It is now possible to use braille input with an ALVA 640 Comfort braille display. (#7733)
 * NVDA's braille input functionality can be used with these as well as other BC6 displays with firmware 3.0.0 and above.
* Early support for Google Sheets with Braille mode enabled. (#7935)
* Support for Eurobraille Esys, Esytime and Iris braille displays. (#7488)

### Changes

* The HIMS Braille Sense/Braille EDGE/Smart Beetle and Hims Sync Braille display drivers have been replaced by one driver. The new driver will automatically be activated for former syncBraille driver users. (#7459)
 * Some keys , notably scroll keys, have been reassigned to follow the conventions used by Hims products. Consult the user guide for more details.
* When typing with the on-screen keyboard via touch interaction, by default you now need to double tap each key the same way you would activate any other control. (#7309)
 * To use the existing "touch typing" mode where simply lifting your finger off the key is enough to activate it, Enable this option in the new Touch Interaction settings dialog found in the Preferences menu.
* It is no longer necessary to explicitly tether braille to focus or review, as this will happen automatically by default. (#2385)
 * Note that automatic tethering to review will only occur when using a review cursor or object navigation command. Scrolling will not activate this new behavior.

### Bug Fixes

* Browseable messages such as showing current formatting when pressing NVDA+f twice quickly no longer fails when NVDA is installed on a path with non-ASCII characters. (#7474)
* Focus is now once again restored correctly when returning to Spotify from another application. (#7689)
* In Windows 10 Fall Creaters Update, NVDA no longer fails to update when Controlled Folder Access is enabled from Windows Defender Security Center. (#7696)
* Detection of scroll keys on Hims Smart Beetle displays is no longer unreliable. (#6086)
* A slight performance improvement when rendering large amounts of content in Mozilla Firefox 58 and later. (#7719)
* In Microsoft Outlook, reading emails containing tables no longer causes errors. (#6827)
* Braille display gestures that emulate system keyboard key modifiers can now also be combined with other emulated system keyboard keys if one or more of the involved gestures are model specific. (#7783)
* In Mozilla Firefox, browse mode now works correctly in pop-ups created by extensions such as LastPass and bitwarden. (#7809)
* NVDA no longer sometimes freezes on every focus change if Firefox or Chrome have stopped responding such as due to a freeze or crash. (#7818)
* In twitter clients such as Chicken Nugget, NVDA will no longer ignore the last 20 characters of 280 character tweets when reading them. (#7828)
* NVDA now uses the correct language when announcing symbols when text is selected. (#7687)
* In recent versions of Office 365, it is again possible to navigate Excel charts using the arrow keys. (#7046)
* In speech and braille output, control states will now always be reported in the same order, regardless whether they are positive or negative. (#7076)
* In apps such as Windows 10 Mail, NVDA will no longer fail to announce deleted characters when pressing backspace. (#7456)
* All keys on the Hims Braille Sense Polaris displays are now working as expected. (#7865)
* NVDA no longer fails to start on Windows 7 complaining about an internal api-ms dll, when a particular version of the Visual Studio 2017 redistributables have been installed by another application. (#7975)

### Changes for developers

* Added a hidden boolean flag to the braille section in the configuration: "outputPass1Only". (#7301, #7693, #7702)
 * This flag defaults to true. If false, liblouis multi pass rules will be used for braille output.
* A new dictionary (braille.RENAMED_DRIVERS) has been added to allow for smooth transition for users using drivers that have been superseded by others. (#7459)
* Updated comtypes package to 1.1.3. (#7831)
* Implemented a generic system in braille.BrailleDisplayDriver to deal with displays which send confirmation/acknowledgement packets. See the handyTech braille display driver as an example. (#7590, #7721)
* A new "isAppX" variable in the config module can be used to detect if NVDA is running as a Windows Desktop Bridge Store app. (#7851)
* For document implementations such as NVDAObjects or browseMode that have a textInfo, there is now a new documentBase.documentWithTableNavigation class that can be inherited from to gain standard table navigation scripts. Please refer to this class to see which helper methods must be provided by your implementation for table navigation to work. (#7849)
* The scons batch file now better handles when  Python 3 is also installed, making use of the launcher to specifically launch python 2.7 32 bit. (#7541)
* hwIo.Hid now takes an additional parameter exclusive, which defaults to True. If set to False, other applications are allowed to communicate with a device while it is connected to NVDA. (#7859)

## 2017.4

Highlights of this release include many  fixes and enhancements to web support including browse mode for web dialogs by default, better reporting of field group labels in browse mode, support for new Windows 10 technologies such as Windows Defender Application Guard and Windows 10 on ARM64, and automatic reporting of screen orientation and battery status.
Please note that this version of NVDA no longer supports Windows XP or Windows Vista. The minimum requirement for NVDA is now windows 7 with Service Pack 1.

### New Features

* In browse mode, it is now possible to skip past/to the start of landmarks using the skip to end/beginning of container commands (comma/shift+comma). (#5482)
* In Firefox, Chrome and Internet Explorer, quick navigation to edit fields and form fields now includes editable rich text content (I.e. contentEditable). (#5534)
* In web browsers, the Elements List can now list form fields and buttons. (#588)
* Initial support for Windows 10 on ARM64. (#7508)
* Early support for reading and interactive navigation of mathematical content for Kindle books with accessible math. (#7536)
* Added support for Azardi e-book reader. (#5848)
* Version information for add-ons is now reported when being updated. (#5324)
* Added new command line parameters to create a portable copy of NVDA. (#6329)
* Support for Microsoft Edge running within Windows Defender Application Guard in Windows 10 Fall Creators Update. (#7600)
* If running on a laptop or tablet, NVDA will now report when a charger is connected/disconnected, and when the screen orientation changes. (#4574, #4612)
* New language: Macedonian.
* New braille translation tables: Croatian grade 1, Vietnamese grade 1. (#7518, #7565)
* Support for the Actilino braille display from Handy Tech has been added. (#7590)
* Braille input for Handy Tech braille displays is now supported. (#7590)

### Changes

* The minimum supported Operating System for NVDA is now Windows 7 Service Pack 1, or Windows Server 2008 R2 Service Pack 1. (#7546)
* Web dialogs in Firefox and Chrome web browsers now automatically use browse Mode, unless inside of a web application. (#4493)
* In browse mode, tabbing and moving with quick navigation commands no longer announces jumping out of containers such as lists and tables, which makes navigating more efficient. (#2591)
* In Browse mode for Firefox and Chrome, the name of form field groups are now announced when moving into them with quick navigation or when tabbing. (#3321)
* In browse mode, the quick navigation command for embedded objects (o and shift+o) now includes audio and video elements as well as elements with the aria roles application and dialog. (#7239)
* Espeak-ng has been updated to 1.49.2, resolving some issues with producing release builds. (#7385, #7583)
* On the third activation of the 'read status bar' command, its contents is copied to the clipboard. (#1785)
* When assigning gestures to keys on a Baum display, you can limit them to the model of the braille display in use (e.g. VarioUltra or Pronto). (#7517)
* The hotkey for the filter field in the elements list in browse mode has changed from alt+f to alt+e. (#7569)
* An unbound command has been added for browse mode to toggle the inclusion of layout tables on the fly. You can find this command in the Browse mode category of the Input Gestures dialog. (#7634)
* Upgraded liblouis braille translator to 3.3.0. (#7565)
* The hotkey for the regular expression radio button in the dictionary dialog has changed from alt+r to alt+e. (#6782)
* Voice dictionary files are now versioned and have been moved to the 'speechDicts/voiceDicts.v1' directory. (#7592)
* Versioned files (user configuration, voice dictionaries) modifications are no longer saved when NVDA is run from the launcher. (#7688)
* The Braillino, Bookworm and Modular (with old firmware) braille displays from Handy Tech are no longer supported out of the box. Install the Handy Tech Universal Driver and NVDA add-on to use these displays. (#7590)

### Bug Fixes

* Links are now indicated in braille in applications such as Microsoft Word. (#6780)
* NVDA no longer becomes noticeably slower when many tabs are open in either Firefox or Chrome web browsers. (#3138)
* Cursor routing for the MDV Lilli Braille display no longer incorrectly moves one braille cell ahead of where it should be. (#7469)
* In Internet Explorer and other MSHTML documents, the HTML5 required attribute is now supported to indicate the required state of a form field. (#7321)
* Braille displays are now updated when typing Arabic characters in a left-aligned WordPad document. (#511)
* Accessible labels for controls in Mozilla Firefox are now more readily reported in browse mode when the label does not appear as content itself. (#4773)
* On windows 10 Creaters Update, NVDA can again access Firefox after a restart of NVDA. (#7269)
* When restarting NVDA with Mozilla Firefox in focus, browse mode will again be available, though you may need to alt+tab away and back again. (#5758)
* It is now possible to access math content in Google Chrome on a system with out Mozilla Firefox installed. (#7308)
* The Operating System and other applications should be more stable directly after installing NVDA before rebooting, as compaired with installs of previous NVDA versions. (#7563)
* When using a content recognition command (e.g. NVDA+r), NVDA now reports an error message instead of nothing if the navigator object has disappeared. (#7567)
* Backward scrolling functionality has been fixed for Freedom Scientific braille displays containing a left bumper bar. (#7713)

### Changes for Developers

* "scons tests" now checks that translatable strings have translator comments. You can also run this alone with "scons checkPot". (#7492)
* There is now a new extensionPoints module which provides a generic framework to enable code extensibility at specific points in the code. This allows interested parties to register to be notified when some action occurs (extensionPoints.Action), to modify a specific kind of data (extensionPoints.Filter) or to participate in deciding whether something will be done (extensionPoints.Decider). (#3393)
* You can now register to be notified about configuration profile switches via the config.configProfileSwitched Action. (#3393)
* Braille display gestures that emulate system keyboard key modifiers (such as control and alt) can now be combined with other emulated system keyboard keys without explicit definition. (#6213)
 * For example, if you have a key on your display bound to the alt key and another display key to downArrow, combining these keys will result in the emulation of alt+downArrow.
* The braille.BrailleDisplayGesture class now has an extra model property. If provided, pressing a key will generate an additional, model specific gesture identifier. This allows a user to bind gestures limited to a specific braille display model.
 * See the baum driver as an example for this new functionality.
* NVDA is now compiled with Visual Studio 2017 and the Windows 10 SDK. (#7568)

## 2017.3

Highlights of this release include input of contracted braille, support for new Windows OneCore voices available on Windows 10, in-built support for Windows 10 OCR, and many significant improvements regarding Braille and the web.

### New Features

* A Braille setting has been added to "show messages indefinitely". (#6669)
* In Microsoft Outlook message lists, NVDA now reports if a message is flagged. (#6374)
* In Microsoft PowerPoint, the exact type of a shape is now reported when editing a slide (such as triangle, circle, video or arrow), rather than just "shape". (#7111)
* Mathematical content (provided as MathML) is now supported in Google Chrome. (#7184)
* NVDA can now speak using the new Windows OneCore voices (also known as Microsoft Mobile voices) included in Windows 10. You access these by selecting Windows OneCore voices in NVDA's Synthesizer dialog. (#6159)
* NVDA user configuration files can now be stored in the user's local application data folder. This is enabled via a setting in the registry. See "System Wide Parameters" in the User Guide for more details. (#6812)
* In web browsers, NVDA now reports placeholder values for fields (specifically, aria-placeholder is now supported). (#7004)
* In Browse mode for Microsoft Word, it is now possible to navigate to spelling  errors using quick navigation (w and shift+w). (#6942)
* Added support for the Date picker control found in Microsoft Outlook Appointment dialogs. (#7217)
* The currently selected suggestion is now reported in Windows 10 Mail to/cc fields and the Windows 10 Settings search field. (#6241)
* A sound is now playd to indicate the  appearance of suggestions in certain search fields in Windows 10 (E.g. start screen, settings search, Windows 10 mail to/cc fields). (#6241)
* NVDA now automatically reports notifications in Skype for Business Desktop, such as when someone starts a conversation with you. (#7281)
* NVDA now automatically reports incoming chat messages while in a Skype for Business conversation. (#7286)
* NVDA now automatically reports notifications in Microsoft Edge, such as when a download starts. (#7281)
* You can now type in both contracted and uncontracted braille on a braille display with a braille keyboard. See the Braille Input section of the User Guide for details. (#2439)
* You can now enter Unicode braille characters from the braille keyboard on a braille display by selecting Unicode braille as the input table in Braille Settings. (#6449)
* Added support for the SuperBraille braille display used in Taiwan. (#7352)
* New braille translation tables: Danish 8 dot computer braille, Lithuanian, Persian 8 dot computer braille, Persian grade 1, Slovenian 8 dot computer braille. (#6188, #6550, #6773, #7367)
* Improved English (U.S.) 8 dot computer braille table, including support for bullets, the euro sign and accented letters. (#6836)
* NVDA can now use the OCR functionality included in Windows 10 to recognize the text of images or inaccessible applications. (#7361)
 * The language can be set from the new Windows 10 OCR dialog in NVDA Preferences.
 * To recognize the content of the current navigator object, press NVDA+r.
 * See the Content Recognition section of the User Guide for further details.
* You can now choose what context information is shown on a braille display when an object gets focus using the new "Focus context presentation" setting in the Braille Settings dialog. (#217)
 * For example, the "Fill display for context changes" and "Only when scrolling back" options can make working with lists and menus more efficient, since the items won't continually change their position on the display.
 * See the section on the "Focus context presentation" setting in the User Guide for further details and examples.
* In Firefox and Chrome, NVDA now supports complex dynamic grids such as spreadsheets where only some of the content might be loaded or displayed (specifically, the aria-rowcount, aria-colcount, aria-rowindex and aria-colindex attributes introduced in ARIA 1.1). (#7410)

### Changes

* An unbound command has been added to restart NVDA on demand. You can find it in the Miscelaneous category of the Input Gestures dialog. (#6396)
* The keyboard layout can now be set from the NVDA Welcome dialog. (#6863)
* Many more control types and states have been abbreviated for braille. Landmarks have also been abbreviated. Please see "Control Type, State and Landmark Abbreviations" under Braille in the User Guide for a complete list. (#7188, #3975)
* Updated eSpeak NG to 1.49.1. (#7280)
* The output and input table lists in the Braille Settings dialog are now sorted alphabetically. (#6113)
* Updated liblouis braille translator to 3.2.0. (#6935)
* The default braille table is now Unified English Braille Code grade 1. (#6952)
* By default, NVDA now only shows the parts of the context information that have changed on a braille display when an object gets focus. (#217)
 * Previously, it always showed as much context information as possible, regardless of whether you have seen the same context information before.
 * You can revert to the old behaviour by changing the new "Focus context presentation" setting in the Braille Settings dialog to "Always fill display".
* When using Braille, the cursor can be configured to be a different shape when tethered to focus or review. (#7122)
* The NVDA logo has been updated. The updated NVDA logo is a stylised blend of the letters NVDA in white, on a solid purple background. This ensures it will be visible on any colour background, and uses the purple from the NV Access logo. (#7446)

### Bug Fixes

* Editable div elements in Chrome no longer have their label reported as their value while in browse mode. (#7153)
* Pressing end while in browse mode for an empty Microsoft Word document no longer causes a runtime error. (#7009)
* Browse mode is now correctly   supported in Microsoft Edge where a document has been given a specific ARIA role of document. (#6998)
* In browse mode, you can now select or unselect to the end of the line using shift+end even when the caret is on the last character of the line. (#7157)
* If a dialog contains a progress bar, the dialog text is now updated in braille when the progress bar changes. This means, for example, that the remaining time can now be read in NVDA's "Downloading Update" dialog. (#6862)
* NVDA will now announce selection changes for certain Windows 10 combo boxes such as AutoPlay in Settings. (#6337).
* Pointless information is no longer announced when entering Meeting / Appointment creation dialogs in Microsoft Outlook. (#7216)
* Beeps for indeterminate progress bar dialogs such as the update checker only when progress bar output is configured to include beeps. (#6759)
* In Microsoft Excel 2003 and 2007, cells are again reported when arrowing around a worksheet. (#7243)
* In Windows 10 Creators Update and later, browse mode is again automatically enabled when reading emails in Windows 10 Mail. (#7289)
* On most braille displays with a braille keyboard, dot 7 now erases the last entered braille cell or character, and dot 8 presses the enter key. (#6054)
* In editable text, when moving the caret (e.g. with the cursor keys or backspace), NVDA's spoken feedback is now more accurate in many cases, particularly in Chrome and terminal applications. (#6424)
* The content of the Signature Editor in Microsoft Outlook 2016 can now be read. (#7253)
* In Java Swing applications, NVDA no longer sometimes causes the application to crash when navigating tables. (#6992)
* In Windows 10 Creators Update, NVDA will no longer announce toast notifications multiple times. (#7128)
* In The start menu in Windows 10, pressing Enter to close the start menu after a search no longer causes NVDA to announce search text. (#7370)
* Performing quick navigation to headings in Microsoft Edge is now significantly faster. (#7343)
* In Microsoft Edge, navigating in browse mode no longer skips large parts of certain web pages such as the Wordpress 2015 theme. (#7143)
* In Microsoft Edge, landmarks are correctly localized in languages other than English. (#7328)
* Braille now correctly follows the selection when selecting text beyond the width of the display. For example, if you select multiple lines with shift+downArrow, braille now shows the last line you selected. (#5770)
* In Firefox, NVDA no longer spuriously reports "section" several times when opening details for a tweet on twitter.com. (#5741)
* Table navigation commands are no longer available for layout tables in Browse Mode unless reporting of layout tables is enabled. (#7382)
* In Firefox and Chrome, Browse Mode table navigation commands now skip over hidden table cells. (#6652, #5655)

### Changes for Developers

* Timestamps in the log now include milliseconds. (#7163)
* NVDA must now be built with Visual Studio Community 2015. Visual Studio Express is no longer supported. (#7110)
 * The Windows 10 Tools and SDK are now also required, which can be enabled when installing Visual Studio.
 * See the Installed Dependencies section of the readme for additional details.
* Support for content recognizers such as OCR and image description tools can be easily implemented using the new contentRecog package. (#7361)
* The Python json package is now included in NVDA binary builds. (#3050)

## 2017.2

Highlights of this release include full support for audio ducking in the Windows 10 Creators Update; fixes for several selection issues in browse mode, including problems with select all; significant improvements in Microsoft Edge support; and improvements on the web such as indication of elements marked as current (using aria-current).

### New Features

* Cell border information can now be reported in Microsoft Excel by using NVDA+f. (#3044)
* In web browsers, NVDA now indicates when an element has been marked as current (specifically, using the aria-current attribute). (#6358)
* Automatic language switching is now supported in Microsoft Edge. (#6852)
* Added support for Windows Calculator on Windows 10 Enterprise LTSB (Long-Term Servicing Branch) and Server. (#6914)
* Performing the read current line command three times quickly spells the line with character descriptions. (#6893)
* New language: Burmese.
* Unicode up and down arrows and fraction symbols are now spoken appropriately. (#3805)

### Changes

* When navigating with simple review  in applications using UI Automation, more extraneous objects are now ignored, making navigation easier. (#6948, #6950)

### Bug Fixes

* Web page menu items can now be activated while in browse mode. (#6735)
* Pressing escape while the configuration profile "Confirm Deletion" dialog is active now dismisses the dialog. (#6851)
* Fixed some crashes in Mozilla Firefox and other Gecko applications where the multi-process feature is enabled. (#6885)
* Reporting of background color in screen review is now more accurate when  text was drawn with a transparent background. (#6467)
* Improved support for control descriptions provided on web pages in Internet Explorer 11 (specifically, support for aria-describedby within iframes and when multiple IDs are provided). (#5784)
* In the Windows 10 Creators Update, NVDA's audio ducking again works as in previous Windows releases; i.e. Duck with speech and sounds, always duck and no ducking are all available. (#6933)
* NVDA will no longer fail to navigate to or report certain (UIA) controls where a keyboard shortcut is not defined. (#6779)
* Two empty spaces are no longer added in keyboard shortcut information for certain (UIA) controls. (#6790)
* Certain combinations of keys on HIMS displays (e.g. space+dot4) no longer fail intermittently. (#3157)
* Fixed an issue when opening a serial port on systems using certain languages other than English which caused connecting to braille displays to fail in some cases. (#6845)
* Reduced the chance of the configuration file being corrupted when Windows shuts down. Configuration files are now written to a temporary file before replacing the actual configuration file. (#3165)
* When performing the read current line command twice quickly to spell the line, the appropriate language is now used for the spelled characters. (#6726)
* Navigating by line in Microsoft Edge is now up to three times faster in the Windows 10 Creators Update. (#6994)
* NVDA no longer announces "Web Runtime grouping" when focusing Microsoft Edge documents in the Windows 10 Creators Update. (#6948)
* All existing versions of SecureCRT are now supported. (#6302)
* Adobe Acrobat Reader no longer crashes in certain PDF documents (specifically, those containing empty ActualText attributes). (#7021, #7034)
* In browse mode in Microsoft Edge, interactive tables (ARIA grids) are no longer skipped when navigating to tables with t and shift+t. (#6977)
* In browse mode, pressing shift+home after selecting forward now unselects to the beginning of the line as expected. (#5746)
* In browse mode, select all (control+a) no longer fails to select all text if the caret is not at the start of the text. (#6909)
* Fixed some other rare selection problems in browse mode. (#7131)

### Changes for Developers

* Commandline arguments are now processed with Python's argparse module, rather than optparse. This allows certain options such as -r and -q to be handled exclusively. (#6865)
* core.callLater now queues the callback to NVDA's main queue after the given delay, rather than waking the core and executing it directly. This stops possible freezes due to the  core accidentally going to sleep after processing a callback, in the midle of  a modal call such as the desplaying of a message box. (#6797)
* The InputGesture.identifiers property has been changed so that it is no longer normalized. (#6945)
 * Subclasses no longer need to normalize identifiers before returning them from this property.
 * If you want normalized identifiers, there is now an InputGesture.normalizedIdentifiers property which normalizes the identifiers returned by the identifiers property .
* The InputGesture.logIdentifier property is now deprecated. Callers should use InputGesture.identifiers[0] instead. (#6945)
* Removed some deprecated code:
 * `speech.REASON_*` constants: `controlTypes.REASON_*` should be used instead. (#6846)
 * `i18nName` for synth settings: `displayName` and `displayNameWithAccelerator` should be used instead. (#6846, #5185)
 * `config.validateConfig`. (#6846, #667)
 * `config.save`: `config.conf.save` should be used instead. (#6846, #667)
* The list of completions in the autocomplete context menu of the Python Console no longer shows  any object path leading up to the final symbol being completed. (#7023)
* There is now a unit testing framework for NVDA. (#7026)
 * Unit tests and infrastructure are located in the tests/unit directory. See the docstring in the tests\unit\init.py file for details.
 * You can run tests using "scons tests". See the "Running Tests" section of readme.md for details.
 * If you are submitting a pull request for NVDA, you should first run the tests and ensure they pass.

## 2017.1

Highlights of this release include reporting of sections and text columns in Microsoft Word; Support for reading, navigating and annotating books in Kindle for PC; and improved support for Microsoft Edge.

### New Features

* In Microsoft Word, the types of section breaks and section numbers can now be reported. This is enabled with the "Report page numbers" option in the Document Formatting dialog. (#5946)
* In Microsoft Word, text columns can now be reported. This is enabled with the "Report page numbers" option in the document formatting dialog. (#5946)
* Automatic language switching is now supported in WordPad. (#6555)
* The NVDA find command (NVDA+control+f) is now supported in browse mode in Microsoft Edge. (#6580)
* Quick navigation for buttons in browse mode (b and shift+b) is now supported in Microsoft Edge. (#6577)
* When copying a sheet in Microsoft Excel, column and row headers are remembered. (#6628)
* Support for reading and navigating books in Kindle for PC version 1.19, including access to links, footnotes, graphics, highlighted text and user notes. Please see the Kindle for PC section of the NVDA User Guide for further information. (#6247, #6638)
* Browse mode table navigation is now supported in Microsoft Edge. (#6594)
* In Microsoft Excel, the report review cursor location command (desktop: NVDA+numpadDelete, laptop: NVDA+delete) now reports the name of the worksheet and the cell location. (#6613)
* Added an option to the exit dialog to restart with debug level logging. (#6689)

### Changes

* The minimum braille cursor blink rate is now 200 ms. If this was previously set lower, it will be increased to 200 ms. (#6470)
* A check box has been added to the braille settings dialog to allow enabling/disabling braille cursor blinking. Previously a value of zero was used to achieve this. (#6470)
* Updated eSpeak NG (commit e095f008, 10 January 2017). (#6717)
* Due to changes In the Windows 10 Creators Update, the "Always duck" mode is no longer available in NVDA's Audio ducking settings. It is still available on older windows 10 releases. (#6684)
* Due to changes in the  Windows 10 Creators Update, the "Duck when outputting speech and sounds" mode can no longer ensure audio has ducked fully before starting to speak, nor will it keep audio ducked long enough after speaking to stop rappid bouncing in volume. These changes do not   affect older windows 10 releases. (#6684)

### Bug Fixes

* Fixed freeze in Microsoft Word when moving by paragraph through a large document while in browse mode. (#6368)
* Tables in Microsoft Word that have been copied from Microsoft Excel are no longer treeted as layout tables and therefore are no longer ignored. (#5927)
* When trying to type in Microsoft Excel while in protected view, NVDA now makes a sound rather than speaking characters that were not actually typed. (#6570)
* Pressing escape in Microsoft Excel no longer incorrectly switches to browse mode, unless the user has previously switched to browse mode explicitly with NVDA+space and then entered focus mode by pressing enter on a form field. (#6569)
* NVDA no longer freezes in Microsoft Excel spreadsheets where an entire row or column is merged. (#6216)
* Reporting of cropped/overflowed text in Microsoft Excel cells should now be more accurate. (#6472)
* NVDA now reports when a check box is read-only. (#6563)
* The NVDA launcher will no longer show a warning dialog when it can't play the logo sound due to no audio device being available. (#6289)
* Controls in the Microsoft Excel Ribbon that are unavailable are now reported as such. (#6430)
* NVDA will no longer announce "pane" when minimizing windows. (#6671)
* Typed characters are now spoken in Universal Windows Platform (UWP) apps (including Microsoft Edge) in the Windows 10 Creators Update. (#6017)
* Mouse tracking now works across all screens on computers with multiple monitors. (#6598)
* NVDA no longer becomes unusable after exiting Windows Media Player while focused on a slider control. (#5467)

### Changes for Developers

* Profiles and configuration files are now automatically upgraded to meet the requirements of schema modifications. If there is an error during upgrade, a notification is shown, the configuration is reset and the old configuration file is available in the NVDA log at 'Info' level. (#6470)

## 2016.4

Highlights of this release include improved support for Microsoft Edge; browse mode in the Windows 10 Mail app; and significant improvements to NVDA's dialogs.

### New Features

* NVDA can now indicate line indentation using tones. This can be configured using the "Line indentation reporting" combo box in NVDA's Document Formatting preferences dialog. (#5906)
* Support for the Orbit Reader 20 braille display. (#6007)
* An option to open the speech viewer window on startup has been added. This can be enabled via a check box in the speech viewer window. (#5050)
* When re-opening the speech viewer window, the location and dimensions will now be restored. (#5050)
* Cross-reference fields in Microsoft Word are now treated like hyperlinks. They are reported as links and can be activated. (#6102)
* Support for the Baum SuperVario2, Baum Vario 340 and HumanWare Brailliant2 braille displays. (#6116)
* Initial support for the Anniversary update of Microsoft Edge. (#6271)
* Browse mode is now used when reading emails in the Windows 10 mail app. (#6271)
* New language: Lithuanian.

### Changes

* Updated liblouis braille translator to 3.0.0. This includes significant enhancements to Unified English Braille. (#6109, #4194, #6220, #6140)
* In the Add-ons Manager, the Disable add-on and Enable add-on buttons now have keyboard shortcuts (alt+d and alt+e, respectively). (#6388)
* Various padding and alignment issues in NVDA's dialogs have been resolved. (#6317, #5548, #6342, #6343, #6349)
* The document formatting dialog has been adjusted so that the contents scrolls. (#6348)
* Adjusted the layout of the Symbol Pronunciation dialog so the full width of the dialog is used for the symbols list. (#6101)
* In browse mode in web browsers, the edit field (e and shift+e) and form field (f and shift+f) single letter navigation commands can now be used to move to read-only edit fields. (#4164)
* In NVDA's Document Formatting settings, "Announce formatting changes after the cursor" has been renamed to "Report formatting changes after the cursor", as it affects braille as well as speech. (#6336)
* Adjusted the appearance of the NVDA "Welcome dialog". (#6350)
* NVDA dialog boxes now have their "ok" and "cancel" buttons aligned to the right of the dialog. (#6333)
* Spin Controls are now used for numeric input fields such as the "Capital pitch change percentage" setting  in the Voice Settings dialog. You can enter the desired value or use the up and down arrow keys to adjust the value. (#6099)
* The way IFrames (documents embedded within documents) are reported has been made more consistent across web browsers. IFrames are now reported as "frame" in Firefox. (#6047)

### Bug Fixes

* Fixed a rare error when exiting NVDA while the speech viewer is open. (#5050)
* Image maps now render as expected in browse mode in Mozilla Firefox. (#6051)
* While in the dictionary dialog, pressing the enter key now saves any changes you have made and closes the dialog. Previously, pressing enter did nothing. (#6206)
* Messages are now displayed in braille when changing input modes for an input method (native input/alphanumeric, full shaped/half shaped, etc.). (#5892, #5893)
* When disabling and then immediately re-enabling an add-on or vice versa, the add-on status now correctly reverts to what it was previously. (#6299)
* When using Microsoft Word, page number fields in headers can now be read. (#6004)
* The mouse can now be used to move focus between the symbol list and the edit fields in the symbol pronunciation dialog. (#6312)
* In browse mode in Microsoft Word, Fixed an issue that stops the elements list from appearing when a document contains an invalid hyperlink. (#5886)
* After being closed via the task bar or the alt+F4 shortcut, the speech viewer check box in the NVDA menu will now reflect the actual visibility of the window. (#6340)
* The reload plugins command no longer causes problems for triggered configuration profiles, new documents in web browsers and screen review. (#2892, #5380)
* In the list of languages in NVDA's General Settings dialog, languages such as Aragonese are now displayed correctly on Windows 10. (#6259)
* Emulated system keyboard keys (e.g. a button on a braille display which emulates pressing the tab key) are now presented in the configured NVDA language in input help and the Input Gestures dialog. Previously, they were always presented in English. (#6212)
* Changing the NVDA language (from the General Settings dialog) now has no effect until NVDA is restarted. (#4561)
* It is no longer possible to leave the Pattern field blank for a new speech dictionary entry. (#6412)
* Fixed a rare issue when scanning for serial ports on some systems which made some braille display drivers unusable. (#6462)
* In Microsoft Word, Numbered bullets in table cells are now read  when moving by cell. (#6446)
* It is now possible to assign gestures to commands for the Handy Tech braille display driver in the NVDA Input Gestures dialog. (#6461)
* In Microsoft Excel, pressing enter or numpadEnter when navigating a spreadsheet now correctly reports navigation to the next row. (#6500)
* iTunes no longer intermittently freezes forever when using browse mode for the iTunes Store, Apple Music, etc. (#6502)
* Fixed crashes in 64 bit Mozilla and Chrome-based applications. (#6497)
* In Firefox with multi-process enabled, browse mode and editable text fields now function correctly. (#6380)

### Changes for Developers

* It is now possible to provide app modules for executables containing a dot (.) in their names. Dots are replaced with underscores (_). (#5323)
* The new gui.guiHelper module includes utilities to simplify the creation of wxPython GUIs, including automatic management of spacing. This facilitates better visual appearance and consistency, as well as easing creation of new GUIs for blind developers. (#6287)

## 2016.3

Highlights of this release include the ability to disable individual add-ons; support for form fields in Microsoft Excel; significant improvements to reporting of colors; fixes and improvements related to several braille displays; and fixes and improvements to support for Microsoft Word.

### New Features

* Browse mode can now be used to read PDF documents in Microsoft Edge in the Windows 10 Anniversary Update. (#5740)
* Strikethrough and double-strikethrough are now reported if appropriate in Microsoft Word. (#5800)
* In Microsoft Word, the title of a table is now reported if one has been provided. If there is a description, it can be accessed using the open long description command (NVDA+d) in browse mode. (#5943)
* In Microsoft Word, NVDA now reports position information when moving paragraphs (alt+shift+downArrow and alt+shift+upArrow). (#5945)
* In Microsoft Word, line spacing is now reported via NVDA's report formatting command, when changing it with various Microsoft word shortcut keys, and when moving to text with different line spacing if Report Line Spacing is turned on in NVDA's Document Formatting Settings. (#2961)
* In Internet Explorer, HTML5 structural elements are now recognised. (#5591)
* Reporting of comments (such as in Microsoft Word) can now be disabled via a Report Comments checkbox in NVDA's Document Formatting settings dialog. (#5108)
* It is now possible to disable individual add-ons in the Add-ons Manager. (#3090)
* Additional key assignments have been added for ALVA BC640/680 series braille displays. (#5206)
* There is now a command to move the braille display to the current focus. Currently, only the ALVA BC640/680 series has a key assigned to this command, but it can be assigned manually for other displays in the Input Gestures dialog if desired. (#5250)
* In Microsoft Excel, you can now interact with form fields. You move to form fields using the Elements List or single letter navigation in browse mode. (#4953)
* You can now assign an input gesture to toggle simple review mode using the Input Gestures dialog. (#6173)

### Changes

* NVDA now reports colors using a basic well-understood set of 9 color hues and 3 shades, with brightness and paleness variations. This is rather than using more subjective and less understood color names. (#6029)
* The existing NVDA+F9 then NVDA+F10 behavior has been modified to select text on the first press of F10. When F10 is pressed twice (in quick succession) the text is copied to the clipboard. (#4636)
* Updated eSpeak NG to version Master 11b1a7b (22 June 2016). (#6037)

### Bug Fixes

* In browse mode in Microsoft Word, copying to the clipboard now preserves formatting. (#5956)
* In Microsoft Word, NVDA now reports appropriately when using Word's own table navigation commands (alt+home, alt+end, alt+pageUp and alt+pageDown) and table selection commands (shift added to the navigation commands). (#5961)
* In Microsoft Word dialog boxes, NVDA's object navigation has been greatly improved. (#6036)
* In some applications such as Visual Studio 2015, shortcut keys (e.g. control+c for Copy) are now reported as expected. (#6021)
* Fixed a rare issue when scanning for serial ports on some systems which made some braille display drivers unusable. (#6015)
* Reporting colors in Microsoft Word is now more accurate as changes in Microsoft Office Themes are now taken into account. (#5997)
* Browse mode for Microsoft Edge and support for Start Menu search suggestions is again available on Windows 10 builds after April 2016. (#5955)
* In Microsoft Word, automatic table header reading works better when dealing with merged cells. (#5926)
* In the Windows 10 Mail app, NVDA no longer fails to read the content of messages. (#5635)
* When speak command keys is on, lock keys such as caps lock are no longer announced twice. (#5490)
* Windows User Account Control dialogs are again read correctly in the Windows 10 Anniversary update. (#5942)
* In the Web Conference Plugin (such as used on out-of-sight.net) NVDA no longer beeps and speaks progress bar updates related to microphone input. (#5888)
* Performing a Find Next or Find Previous command in Browse Mode will now correctly do a  case sensitive search if the original Find was case sensitive. (#5522)
* When editing dictionary entries, feedback is now given for invalid regular expressions. NVDA no longer crashes if a dictionary file contains an invalid regular expression. (#4834)
* If NVDA is unable to communicate with a braille display (e.g. because it has been disconnected), it will automatically disable use of the display. (#1555)
* Slightly improved performance of filtering in the Browse Mode Elements List in some cases. (#6126)
* In Microsoft Excel, the background pattern names reported by NVDA now match those used by Excel. (#6092)
* Improved support for the Windows 10 logon screen, including announcement of alerts and activating of the password field with touch. (#6010)
* NVDA now correctly detects the secondary routing buttons on ALVA BC640/680 series braille displays. (#5206)
* NVDA can again report Windows Toast notifications in recent builds of Windows 10. (#6096)
* NVDA no longer occasionally stops recognising key presses on Baum compatible and HumanWare Brailliant B braille displays. (#6035)
* If reporting of line numbers is enabled in NVDA's Document Formatting preferences, line numbers are now shown on a braille display. (#5941)
* When speech mode is off, reporting objects (such as pressing NVDA+tab to report the focus) now appears in the Speech Viewer as expected. (#6049)
* In the Outlook 2016 message list,  associated draft information is no longer reported. (#6219)
* In Google Chrome and Chrome-based browsers in a language other than English, browse mode no longer fails to work in many documents. (#6249)

### Changes for Developers

* Logging information directly from a property no longer results in the property  being called recursively over and over again. (#6122)

## 2016.2.1

This release fixes crashes in Microsoft Word:

* NVDA no longer causes Microsoft Word to crash immediately after it starts in Windows XP. (#6033)
* Removed reporting of grammar errors, as this causes crashes in Microsoft Word. (#5954, #5877)

## 2016.2

Highlights of this release include the ability to indicate spelling errors while typing; support for reporting grammar errors in Microsoft Word; and improvements and fixes to Microsoft Office support.

### New Features

* In browse mode in Internet Explorer and other MSHTML controls, using first letter navigation to move by annotation (a and shift+a) now moves to inserted and deleted text. (#5691)
* In Microsoft Excel, NVDA now reports the level of a group of cells, as well as whether it is collapsed or expanded. (#5690)
* Pressing the Report text formatting command (NVDA+f) twice presents the information in browse mode so it can be reviewed. (#4908)
* In Microsoft Excel 2010 and later, cell shading and gradient fill is now reported. Automatic reporting is controlled by the Report colors option in NVDA's Document Formatting preferences. (#3683)
* New braille translation table: Koine Greek. (#5393)
* In the Log Viewer, you can now save the log using the shortcut key control+s. (#4532)
* If reporting of spelling errors is enabled and supported in the focused control, NVDA will play a sound to alert you of a spelling error made while typing. This can be disabled using the new "Play sound for spelling errors while typing" option in NVDA's Keyboard Settings dialog. (#2024)
* Grammar errors are now reported in Microsoft Word. This can be disabled using the new "Report grammar errors" option in NVDA's Document Formatting preferences dialog. (#5877)

### Changes

* In browse mode and editable text fields, NVDA now treats numpadEnter the same as the main enter key. (#5385)
* NVDA has switched to the eSpeak NG speech synthesizer. (#5651)
* In Microsoft Excel, NVDA no longer ignores a column header for a cell when there is a blank row between the cell and the header. (#5396)
* In Microsoft Excel, coordinates are now announced before headers to eliminate ambiguity between headers and content. (#5396)

### Bug Fixes

* In browse mode, when attempting to use single letter navigation to move to an element which isn't supported for the document, NVDA reports that this isn't supported rather than reporting that there is no element in that direction. (#5691)
* When listing sheets in the Elements List in Microsoft Excel, sheets containing only charts are now included. (#5698)
* NVDA no longer reports extraneous information when switching windows in a Java application with multiple windows such as IntelliJ or Android Studio. (#5732)
* In Scintilla based editors such as Notepad++, braille is now updated correctly when moving the cursor using a braille display. (#5678)
* NVDA no longer sometimes crashes when enabling braille output. (#4457)
* In Microsoft Word, paragraph indentation is now always reported in the measurement unit chosen by the user (e.g. centimeters or inches). (#5804)
* When using a braille display, many NVDA messages that were previously only spoken are now brailled as well. (#5557)
* In accessible Java applications, the level of tree view items is now reported. (#5766)
* Fixed crashes in Adobe Flash in Mozilla Firefox in some cases. (#5367)
* In Google Chrome and Chrome-based browsers, documents within dialogs or applications can now be read in browse mode. (#5818)
* In Google Chrome and Chrome-based browsers, you can now force NVDA to switch to browse mode in web dialogs or applications. (#5818)
* In Internet Explorer and other MSHTML controls, moving focus to certain controls (specifically, where aria-activedescendant is used) no longer incorrectly switches to browse mode. This occurred, for example, when moving to suggestions in address fields when composing a message in Gmail. (#5676)
* In Microsoft Word, NVDA no longer freezes in large tables when reporting of table row/column headers is enabled. (#5878)
* In Microsoft word, NVDA no longer incorrectly reports text with an outline level (but not a built-in heading style) as a heading. (#5186)
* In browse mode in Microsoft Word, the Move past end/to start of container commands (comma and shift+comma) now work for tables. (#5883)

### Changes for Developers

* NVDA's C++ components are now built with Microsoft Visual Studio 2015. (#5592)
* You can now present a text or HTML message to the user in browse mode using ui.browseableMessage. (#4908)
* In the User Guide, when a <!-- KC:setting command is used for a setting which has a common key for all layouts, the key may now be placed after a full-width colon (：) as well as the regular colon (:). (#5739) -->

## 2016.1

Highlights of this release include the ability to optionally lower the volume of other sounds; improvements to braille output and braille display support; several significant fixes to Microsoft Office support; and fixes to browse mode in iTunes.

### New Features

* New braille translation tables: Polish 8 dot computer braille, Mongolian. (#5537, #5574)
* You can turn off the braille cursor and change its shape using the new Show cursor and Cursor shape options in the Braille Settings dialog. (#5198)
* NVDA can now connect to a HIMS Smart Beetle braille display via Bluetooth. (#5607)
* NVDA can optionally lower the volume of other sounds when installed on Windows 8 and later. This can be configured using the Audio ducking mode option in the NVDA Synthesizer dialog or by pressing NVDA+shift+d. (#3830, #5575)
* Support for the APH Refreshabraille in HID mode and the Baum VarioUltra and Pronto! when connected via USB. (#5609)
* Support for HumanWare Brailliant BI/B braille displays when the protocol is set to OpenBraille. (#5612)

### Changes

* Reporting of emphasis is now disabled by default. (#4920)
* In the Elements List dialog in Microsoft Excel, the shortcut for Formulas has been changed to alt+r so that it is different to the shortcut for the Filter field. (#5527)
* Updated liblouis braille translator to 2.6.5. (#5574)
* The word "text" is no longer reported when moving the focus or review cursor to text objects. (#5452)

### Bug Fixes

* In iTunes 12, browse mode now updates correctly when a new page loads in the iTunes Store. (#5191)
* In Internet Explorer and other MSHTML controls, moving to specific heading levels with single letter navigation now behaves as expected when the level of a heading is overridden for accessibility purposes (specifically, when aria-level overrides the level of an h tag). (#5434)
* In Spotify, focus no longer frequently lands on "unknown" objects. (#5439)
* Focus is now restored correctly when returning to Spotify from another application. (#5439)
* When toggling between browse mode and focus mode, the mode is reported in braille as well as speech. (#5239)
* The Start buttn on the Taskbar is no longer reported as a list and/or as selected in some versions of Windows. (#5178)
* Messages such as "inserted" are no longer reported when composing messages in Microsoft Outlook. (#5486)
* When using a braille display and text is selected on the current line (e.g. when searching in a text editor for text which occurs on the same line), the braille display will be scrolled if appropriate. (#5410)
* NVDA no longer silently exits when closing a Windows command console with alt+f4 in Windows 10. (#5343)
* In the Elements List in browse mode, when you change the type of element, the Filter by field is now cleared. (#5511)
* In editable text in Mozilla applications, moving the mouse again reads the appropriate line, word, etc. as expected instead of the entire content. (#5535)
* When moving the mouse in editable text in Mozilla applications, reading no longer stops at elements such as links within the word or line being read. (#2160, #5535)
* In Internet Explorer, the shoprite.com website can now be read in browse mode instead of reporting as blank. (Specifically, malformed lang attributes are now handled gracefully.) (#5569)
* In Microsoft Word, tracked changes such as "inserted" are no longer reported when track changes markup is not displayed. (#5566)
* When a toggle button is focused, NVDA now reports when it is changed from pressed to not pressed. (#5441)
* Reporting of mouse shape changes again works as expected. (#5595)
* When speaking line indentation, non-breaking spaces are now treated as normal spaces. Previously, this could cause announcements such as "space space space" instead  of "3 space". (#5610)
* When closing a modern Microsoft input method candidate list, focus is correctly restored to either the input composition or the underlying document. (#4145)
* In Microsoft Office 2013 and later, when the ribbon is set to show only tabs, items in the ribbon are again reported as expected when a tab is activated. (#5504)
* Fixes and improvements to touch screen gesture detection and binding. (#5652)
* Touch screen hovers are no longer reported in input help. (#5652)
* NVDA no longer fails to list comments in the Elements List for Microsoft Excel if a comment is  on a merged cell. (#5704)
* In a very rare case, NVDA no longer fails to read sheet content in Microsoft Excel with reporting of row and column headers enabled. (#5705)
* In Google Chrome, navigating within an Input composition when entering east Asian characters now works as expected. (#4080)
* When searching Apple Music in iTunes, browse mode for the search results document is now updated as expected. (#5659)
* In Microsoft Excel, pressing shift+f11 to create a new sheet now reports your new position instead of reporting nothing. (#5689)
* Fixed problems with braille display output when entering Korean characters. (#5640)

### Changes for Developers

* The new audioDucking.AudioDucker class allows code which outputs audio to indicate when background audio should be ducked. (#3830)
* nvwave.WavePlayer's constructor now has a wantDucking keyword argument which specifies whether background audio should be ducked while audio is playing. (#3830)
 * When this is enabled (which is the default), it is essential that WavePlayer.idle be called when appropriate.
* Enhanced I/O for braille displays: (#5609)
 * Thread-safe braille display drivers can declare themselves as such using the BrailleDisplayDriver.isThreadSafe attribute. A driver must be thread-safe to benefit from the following features.
 * Data is written to thread-safe braille display drivers in the background, thus improving performance.
 * hwIo.Serial extends pyserial to call a callable when data is received instead of drivers having to poll.
 * hwIo.Hid provides support for braille displays communicating via USB HID.
 * hwPortUtils and hwIo can optionally provide detailed debug logging, including devices found and all data sent and received.
* There are several new properties accessible from touch screen gestures: (#5652)
 * MultitouchTracker objects now contain a childTrackers property which contains the MultiTouchTrackers the tracker was composed of. For example, 2 finger double tap has child trackers for two 2-finger taps. The 2-finger taps themselves have child trackers for two taps.
 * MultiTouchTracker objects now also contain a rawSingleTouchTracker property if the tracker was the result of one single finger doing a tap, flick or hover. The SingleTouchTracker allows access to the underlying ID assigned to the finger by the operating system and whether or not the finger is still in contact at the current time.
 * TouchInputGestures now have x and y properties, removing the need to access the tracker for trivial cases.
 * TouchInputGesturs now contain a preheldTracker property, which is a MultitouchTracker object representing the other fingers held while this action was being performed.
* Two new touch screen gestures can be emitted: (#5652)
 * Plural tap and holds (e.g. double tap and hold)
 * A generalized identifier with finger count removed for holds (e.g. hold+hover for 1finger_hold+hover).

## 2015.4

Highlights of this release include performance improvements in Windows 10; inclusion in the Ease of Access Center in Windows 8 and later; enhancements for Microsoft Excel, including listing and renaming of sheets and access to locked cells in protected sheets; and support for editing of rich text in Mozilla Firefox, Google Chrome and Mozilla Thunderbird.

### New Features

* NVDA now appears in the Ease of Access Center in Windows 8 and later. (#308)
* When moving around cells in Excel, formatting changes are now automatically reported if the appropriate options are turned on in NVDA's Document Formatting Settings dialog. (#4878)
* A Report Emphasis option has been added to NVDA's Document formatting settings dialog. On by default, this option allows NVDA to automatically report the existence of emphasised text in documents. So far, this is only supported for em and strong tags in Browse Mode for Internet Explorer and other MSHTML controls. (#4920)
* The existence of inserted and deleted text is now reported in Browse Mode for Internet Explorer and other MSHTML controls if NVDA's Report Editor Revisions option is enabled. (#4920)
* When viewing track changes in NVDA's Elements List for Microsoft Word, more information such as what formatting properties were changed is now displayed. (#4920)
* Microsoft Excel: listing and renaming of sheets is now possible from NVDA's Elements List (NVDA+f7). (#4630, #4414)
* It is now possible to configure whether actual symbols are sent to speech synthesizers (e.g. to cause a pause or change in inflection) in the Symbol Pronunciation dialog. (#5234)
* In Microsoft Excel, NVDA now reports any input messages set by the sheet author on cells. (#5051)
* Support for the Baum Pronto! V4 and VarioUltra braille displays when connected via Bluetooth. (#3717)
* Support for editing of rich text in Mozilla applications such as Google Docs with braille support enabled in Mozilla Firefox and HTML composition in Mozilla Thunderbird. (#1668)
* Support for editing of rich text in Google Chrome and Chrome-based browsers such as Google Docs with braille support enabled. (#2634)
 * This requires Chrome version 47 or later.
* In browse mode in Microsoft Excel, you can navigate to locked cells in protected sheets. (#4952)

### Changes

* The Report Editor Revisions option in NVDA's Document formatting settings dialog is now turned on by default. (#4920)
* When moving by character in Microsoft Word with NVDA's Report Editor Revisions option enabled, less information is now reported for track changes, which makes navigation more efficient. To view the extra information, use the Elements List. (#4920)
* Updated liblouis braille translator to 2.6.4. (#5341)
* Several symbols (including basic mathematical symbols) have been moved to level some so that they are spoken by default. (#3799)
* If the synthesizer supports it, speech should now pause for parentheses and the en dash (–). (#3799)
* When selecting text, the text is reported before the indication of selection instead of after. (#1707)

### Bug Fixes

* Major performance improvements when navigating the Outlook 2010/2013 message list. (#5268)
* In a chart in Microsoft Excel, navigating with certain keys (such as changing sheets with control+pageUp and control+pageDown) now works correctly. (#5336)
* Fixed the visual appearance of the buttons in the warning dialog which is displayed when you attempt to downgrade NVDA. (#5325)
* In Windows 8 and later, NVDA now starts a lot earlier when configured to start after logging on to Windows. (#308)
 * If you enabled this using a previous version of NVDA, you will need to disable it and enable it again in order for the change to take effect. Follow this procedure:
  1. Open the General Settings dialog.
  1. Uncheck the Automatically start NVDA after I log on to Windows checkbox.
  1. Press the OK button.
  1. Open the General Settings dialog again.
  1. Check the Automatically start NVDA after I log on to Windows checkbox.
  1. Press the OK button.
* Performance enhancements for UI Automation including  File Explorer and Task Viewer. (#5293)
* NVDA now correctly switches to focus mode when tabbing to read-only ARIA grid controls in Browse Mode for Mozilla Firefox and other Gecko-based controls. (#5118)
* NVDA now correctly reports "no previous" instead of "no next" when there are no more objects when flicking left on a touch screen.
* Fixed problems when typing multiple words into the filter field in the Input Gestures dialog. (#5426)
* NVDA no longer freezes in some cases when reconnecting to a HumanWare Brailliant BI/B series display via USB. (#5406)
* In languages with conjunct characters, character descriptions now work as expected for upper case English characters. (#5375)
* NVDA should no longer occasionally freeze when bringing up the Start Menu in Windows 10. (#5417)
* In Skype for Desktop, notifications which are displayed before a previous notification disappears are now reported. (#4841)
* Notifications are now reported correctly in Skype for Desktop 7.12 and later. (#5405)
* NVDA now correctly reports the focus when dismissing a context menu in some applications such as Jart. (#5302)
* In Windows 7 and later, Color is again reported in certain applications such as Wordpad. (#5352)
* When editing in Microsoft PowerPoint, pressing enter now reports automatically entered text such as a bullet or number. (#5360)

## 2015.3

Highlights of this release include initial support for Windows 10; the ability to disable single letter navigation in browse mode (useful for some web apps); improvements in Internet Explorer; and fixes for garbled text when typing in certain applications with braille enabled.

### New Features

* The existence of spelling errors is announced in editable fields for Internet Explorer and other MSHTML controls. (#4174)
* Many more Unicode math symbols are now spoken when they appear in text. (#3805)
* Search suggestions in the Windows 10 start screen are automatically reported. (#5049)
* Support for the EcoBraille 20, EcoBraille 40, EcoBraille 80 and EcoBraille Plus braille displays. (#4078)
* In browse mode, you can now toggle single letter navigation on and off by pressing NVDA+shift+space. When off, single letter keys are passed to the application, which is useful for some web applications such as Gmail, Twitter and Facebook. (#3203)
* New braille translation tables: Finnish 6 dot, Irish grade 1, Irish grade 2, Korean grade 1 (2006), Korean grade 2 (2006). (#5137, #5074, #5097)
* The QWERTY keyboard on the Papenmeier BRAILLEX Live Plus braille display is now supported. (#5181)
* Experimental support for the Microsoft Edge web browser and browsing engine in Windows 10. (#5212)
* New language: Kannada.

### Changes

* Updated liblouis braille translator to 2.6.3. (#5137)
* When attempting to install an earlier version of NVDA than is currently installed, you will now be warned that this is not recommended and that NVDA should be completely uninstalled before proceeding. (#5037)

### Bug Fixes

* In browse mode for Internet Explorer and other MSHTML controls, quick navigation by form field no longer incorrectly includes presentational list items. (#4204)
* In Firefox, NVDA no longer inappropriately reports the content of an ARIA tab panel when focus moves inside it. (#4638)
* In Internet Explorer and other MSHTML controls, tabbing into sections, articles or dialogs  no longer inappropriately reports all content in the container. (#5021, #5025)
* When using Baum/HumanWare/APH braille displays with a braille keyboard, braille input no longer stops functioning after pressing another type of key on the display. (#3541)
* In Windows 10, extraneous information is no longer reported when pressing alt+tab or alt+shift+tab to switch between applications. (#5116)
* Typed text is no longer garbled when using certain applications such as Microsoft Outlook with a braille display. (#2953)
* In browse mode in Internet Explorer and other MSHTML controls, the correct content is now reported when an element appears or changes and is immediately focused. (#5040)
* In browse mode in Microsoft Word, single letter navigation now updates the braille display and the review cursor as expected. (#4968)
* In braille, extraneous spaces are no longer displayed between or after indicators for controls and formatting. (#5043)
* When an application is responding slowly and you switch away from that application, NVDA is now much more responsive in other applications in most cases. (#3831)
* Windows 10 Toast notifications are now reported as expected. (#5136)
* The value is now reported as it changes in certain (UI Automation) combo boxes where this was not working previously.
* In browse mode in web browsers, tabbing now behaves as expected after tabbing to a frame document. (#5227)
* The Windows 10 lock screen can now be dismissed using a touch screen. (#5220)
* In Windows 7 and later, text is no longer garbled when typing in certain applications such as Wordpad and Skype with a braille display. (#4291)
* On the Windows 10 lock screen, it is no longer possible to read the clipboard, access running applications with the review cursor, change NVDA configuration, etc. (#5269)

### Changes for Developers

* You can now inject raw input from a system keyboard that is not handled natively by Windows (e.g. a QWERTY keyboard on a braille display) using the new keyboardHandler.injectRawKeyboardInput function. (#4576)
* eventHandler.requestEvents has been added to request particular events that are blocked by default; e.g. show events from a specific control or certain events even when in the background. (#3831)
* Rather than a single i18nName attribute, synthDriverHandler.SynthSetting now has separate displayNameWithAccelerator and displayName attributes to avoid reporting of the accelerator in the synth settings ring in some languages.
 * For backwards compatibility, in the constructor, displayName is optional and will be derived from displayNameWithAccelerator if not provided. However, if you intend to have an accelerator for a setting, both should be provided.
 * The i18nName attribute is deprecated and may be removed in a future release.

## 2015.2

Highlights of this release include the ability to read charts in Microsoft Excel and support for reading and interactive navigation of mathematical content.

### New Features

* Moving forward and backward by sentence in Microsoft Word and Outlook is now possible with alt+downArrow and alt+upArrow respectively. (#3288)
* New braille translation tables for several Indian languages. (#4778)
* In Microsoft Excel, NVDA now reports when a cell has overflowing or cropped content. (#3040)
* In Microsoft Excel, you can now use the Elements List (NVDA+f7) to allow listing of charts, comments and formulas. (#1987)
* Support for reading charts in Microsoft Excel. To use this, select the chart using the Elements List (NVDA+f7) and then use the arrow keys to move between the data points. (#1987)
* Using MathPlayer 4 from Design Science, NVDA can now read and interactively navigate mathematical content in web browsers and in Microsoft Word and PowerPoint. See the "Reading Mathematical Content" section in the User Guide for details. (#4673)
* It is now possible to assign input gestures (keyboard commands, touch gestures, etc.) for all NVDA preferences dialogs and document formatting options using the Input Gestures dialog. (#4898)

### Changes

* In NVDA's Document Formatting dialog, the keyboard shortcuts for Report lists, Report links, Report line numbers and Report font name have been changed. (#4650)
* In NVDA's Mouse Settings dialog, keyboard shortcuts have been added for play audio coordinates when mouse moves and brightness controls audio coordinates volume. (#4916)
* Significantly improved reporting of color names. (#4984)
* Updated liblouis braille translator to 2.6.2. (#4777)

### Bug Fixes

* Character descriptions are now handled correctly for conjunct characters in certain Indian languages. (#4582)
* If the "Trust voice's language when processing characters and symbols" option is enabled, the Punctuation/Symbol pronunciation dialog now correctly uses the voice language. Also, the language for which pronunciation is being edited is shown in the dialog's title. (#4930)
* In Internet Explorer and other MSHTML controls, typed characters are no longer inappropriately announced in editable combo boxes such as the Google search field on the Google home page. (#4976)
* When selecting colors in Microsoft Office applications, color names are now reported. (#3045)
* Danish braille output now works again. (#4986)
* PageUp/pageDown can again be used to change slides within a PowerPoint slide show. (#4850)
* In Skype for Desktop 7.2 and later, typing notifications are now reported and problems immediately after moving focus out of a conversation have been fixed. (#4972)
* Fixed problems when typing certain punctuation/symbols such as brackets into the filter field in the Input Gestures dialog. (#5060)
* In Internet Explorer and other MSHTML controls, pressing g or shift+g to navigate to graphics now includes elements marked as images for accessibility purposes (i.e. ARIA role img). (#5062)

### Changes for Developers

* brailleInput.handler.sendChars(mychar) will no longer filter out a character if it is equal to the previous character by ensuring that the key sent is correctly released. (#4139)
* Scripts for changing touch modes will now honor new labeles added to touchHandler.touchModeLabels. (#4699)
* Add-ons can provide their own math presentation implementations. See the mathPres package for details. (#4509)
* Speech commands have been implemented to insert a break between words and to change the pitch, volume and rate. See BreakCommand, PitchCommand, VolumeCommand and RateCommand in the speech module. (#4674)
 * There is also speech.PhonemeCommand to insert specific pronunciation, but the current implementations only support a very limited number of phonemes.

## 2015.1

Highlights of this release include browse mode for documents in Microsoft Word and Outlook; major enhancements to support for Skype for Desktop; and significant fixes for Microsoft Internet Explorer.

### New Features

* You can now add new symbols in the Symbol Pronunciation dialog. (#4354)
* In the Input Gestures dialog, you can use the new "Filter by" field to show only gestures containing specific words. (#4458)
* NVDA now automatically reports new text in mintty. (#4588)
* In the browse mode Find dialog, there is now an option to perform a case sensitive search. (#4584)
* Quick navigation (pressing h to move by heading, etc.) and Elements List (NVDA+f7) are now available in Microsoft Word documents by turning on browse mode with NVDA+space. (#2975)
* Reading HTML messages in Microsoft Outlook 2007 and later has been majorly improved as Browse mode is automatically enabled for these messages. If browse mode is not enabled in some rare situations, you can force it on with NVDA+space. (#2975)
* Table column headers in Microsoft word are automatically reported for tables where a header row has been explicitly specified by the author via Microsoft word's table properties. (#4510)
 * However, For tables where rows have been merged, this will not work automatically. In this situation, you can still set column headers manually in NVDA with NVDA+shift+c.
* In Skype for Desktop, notifications are now reported. (#4741)
* In Skype for Desktop, you can now report and review recent messages using NVDA+control+1 through NVDA+control+0; e.g. NVDA+control+1 for the most recent message and NVDA+control+0 for the tenth most recent. (#3210)
* In a conversation in Skype for Desktop, NVDA now reports when a contact is typing. (#3506)
* NVDA can now be installed silently via the command line without starting the installed copy after installation. To do this, use the --install-silent option. (#4206)
* Support for the Papenmeier BRAILLEX Live 20, BRAILLEX Live and BRAILLEX Live Plus braille displays. (#4614)

### Changes

* In NVDA's Document Formatting settings dialog, the option to report spelling errors now has a shortcut key (alt+r). (#793)
* NVDA will now use the synthesizer/voice's language for character and symbol processing (including punctuation/symbol names), regardless of whether automatic language switching is turned on. To turn off this feature so that NVDA again uses its interface language, uncheck the new option in Voice settings called Trust Voice's language when processing characters and symbols. (#4210)
* Support for the Newfon synthesizer has been removed. Newfon is now available as an NVDA add-on. (#3184)
* Skype for Desktop 7 or later is now required for use with NVDA; earlier versions are not supported. (#4218)
* Downloading of NVDA updates is now more secure. (Specifically, the update information is retrieved via https and the hash of the file is verified after it is downloaded.) (#4716)
* eSpeak has been upgraded to version 1.48.04 (#4325)

### Bug Fixes

* In Microsoft Excel, merged row and column header cells are now handled correctly. For example, if A1 and B1 are merged, then B2 will now have A1 and B1 reported as its column header rather than nothing at all. (#4617)
* When editing the content of a text box in Microsoft PowerPoint 2003, NVDA will correctly report the content of each line. Previously, in each paragraph, lines would increasingly be off by one character. (#4619)
* All of NVDA's dialogs are now centred on the screen, improving visual presentation and usability. (#3148)
* In Skype for desktop, when entering an introductory message to add a contact, entering and moving through the text now works correctly. (#3661)
* When focus moves to a new item in tree views in the Eclipse IDE, if the previously focused item is a check box, it is no longer incorrectly announced. (#4586)
* In the Microsoft Word spell check dialog, the next error will be automatically reported when the last one has been changed or ignored using respective shortcut keys. (#1938)
* Text can again be read correctly in places such as Tera Term Pro's terminal window and documents in Balabolka. (#4229)
* Focus now correctly returns to the document being edited When finishing input composition of text in Korean and other east Asian languages while editing within a frame in Internet Explorer and other MSHTML documents. (#4045)
* In the Input Gestures dialog, when selecting a keyboard layout for a keyboard gesture being added, pressing escape now closes the menu as expected instead of closing the dialog. (#3617)
* When removing an add-on, the add-on directory is now correctly deleted after restarting NVDA. Previously, you had to restart twice. (#3461)
* Major problems have been fixed when using Skype for Desktop 7. (#4218)
* When you send a message in Skype for Desktop, it is no longer read twice. (#3616)
* In Skype for Desktop, NVDA should no longer occasionally spuriously read a large flood of messages (perhaps even an entire conversation). (#4644)
* fixed a problem where NVDA's Report date/time command did not honor the regional settings specified by the user in some cases. (#2987)
* In browse mode, nonsensical text (sometimes spanning several lines) is no longer presented for certain graphics such as found on Google Groups. (Specifically, this occurred with base64 encoded images.) (#4793)
* NVDA should no longer freeze after a few seconds when moving focus away from a Windows Store app as it becomes suspended. (#4572)
* The aria-atomic attribute on live regions in Mozilla Firefox is now honored even when the atomic element itself changes. Previously, it only affected descendant elements. (#4794)
* Browse mode will reflect updates, and live regions will be announced, for   browse mode documents within ARIA applications embedded in a document in Internet Explorer or other MSHTML controls. (#4798)
* When text is changed or added in live regions in Internet Explorer and other MSHTML controls where the author has specified that text is relevant, only the changed or added text is announced, rather than all of the text in the containing element. (#4800)
* Content indicated by the aria-labelledby attribute on elements in Internet Explorer and other MSHTML controls correctly replaces the original content  where it is appropriate to do so. (#4575)
* When checking spelling in Microsoft Outlook 2013, the misspelled word is now announced. (#4848)
* In Internet Explorer and other MSHTML controls, content inside elements hidden with visibility:hidden is no longer inappropriately presented in browse mode. (#4839, #3776)
* In Internet Explorer and other MSHTML controls, the title attribute on form controls no longer inappropriately takes preference over other label associations. (#4491)
* In Internet Explorer and other MSHTML controls, NVDA no longer ignores focusing  of elements  due to the aria-activedescendant attribute. (#4667)

### Changes for Developers

* Updated wxPython to 3.0.2.0. (#3763)
* Updated Python to 2.7.9. (#4715)
* NVDA no longer crashes when restarting after removing or updating an add-on which imports speechDictHandler in its installTasks module. (#4496)

## 2014.4

### New Features

* New languages: Colombian Spanish, Punjabi.
* It is now possible to restart NVDA or restart NVDA with add-ons disabled from NVDA's exit dialog. (#4057)
 * NVDA can also be started with add-ons disabled by using the --disable-addons command line option.
* In speech dictionaries, it is now possible to specify that a pattern should only match if it is a whole word; i.e. it does not occur as part of a larger word. (#1704)

### Changes

* If an object you have moved to with object navigation is inside a browse mode document, but the object you were on previously was not, the review mode is automatically set to document. Previously, this only happened if the navigator object was moved due to the focus changing. (#4369)
* The Braille display and Synthesizer lists in the respective settings dialogs are now alphabetically sorted except for No braille/No speech, which are now at the bottom. (#2724)
* Updated liblouis braille translator to 2.6.0. (#4434, #3835)
* In browse mode, pressing e and shift+e to navigate to edit fields now includes editable combo boxes. This includes the search box in the latest version of Google Search. (#4436)
* Clicking the NVDA icon in the Notification Area with the left mouse button now opens the NVDA menu instead of doing nothing. (#4459)

### Bug Fixes

* When moving focus back to a browse mode document (e.g. alt+tabbing to an already opened web page), the review cursor is properly positioned at the virtual caret, rather than the focused control (e.g. a nearby link). (#4369)
* In PowerPoint slide shows, the review cursor correctly follows the virtual caret. (#4370)
* In Mozilla Firefox and other Gecko-based browsers, new content within a live region will be announced even if the new content has a usable ARIA live type different to the parent live region; e.g. when content marked as assertive is added to a live region marked as polite. (#4169)
* In Internet Explorer and other MSHTML controls, some cases where a document is contained within another document no longer prevent the user from accessing some of the content (specifically, framesets inside framesets). (#4418)
* NVDA no longer crashes when attempting to use a Handy Tech braille display in some cases. (#3709)
* In Windows Vista, a spurious "Entry Point Not Found" dialog is no longer displayed in several cases such as when starting NVDA from the Desktop shortcut or via the shortcut key. (#4235)
* Serious problems with editable text controls in dialogs in recent versions of Eclipse have been fixed. (#3872)
* In Outlook 2010, moving the caret now works as expected in the location field of appointments and meeting requests. (#4126)
* Inside a live region, content which is marked as not being live (e.g. aria-live="off") is now correctly ignored. (#4405)
* When reporting the text of a status bar that has a name, the name is now correctly separated from the first word of the status bar text. (#4430)
* In password entry fields with speaking of typed words enabled, multiple asterisks are no longer pointlessly reported when beginning new words. (#4402)
* In the Microsoft Outlook message list, items are no longer pointlessly announced as Data Items. (#4439)
* When selecting text in the code editing control in the Eclipse IDE, the entire selection is no longer announced every time the selection changes. (#2314)
* Various versions of Eclipse, such as Spring Tool Suite and the version included in the Android Developer Tools bundle, are now recognised as Eclipse and handled appropriately. (#4360, #4454)
* Mouse tracking and touch exploration in Internet Explorer and other MSHTML controls (including many Windows 8 applications) is now much more accurate  on high DPI displays or when document zoom is changed. (#3494)
* Mouse tracking and touch exploration in Internet Explorer and other MSHTML controls will now announce the label of more buttons. (#4173)
* When using a Papenmeier BRAILLEX braille display with BrxCom, keys on the display now work as expected. (#4614)

### Changes for Developers

* For executables which host many different apps (e.g. javaw.exe), code can now be provided to load specific app modules for each app instead of loading the same app module for all hosted apps. (#4360)
 * See the code documentation for appModuleHandler.AppModule for details.
 * Support for javaw.exe is implemented.

## 2014.3

### New Features

* The sounds played when NVDA starts and exits can be disabled via a new option in the General Settings dialog. (#834)
* Help for add-ons can be accessed from the Add-ons Manager for add-ons which support this. (#2694)
* Support for the Calendar in Microsoft Outlook 2007 and above (#2943) including:
 * Announcement of the current time when moving around with the arrow keys.
 * Indication if the selected time is within any appointments.
 * announcement of the selected appointment when pressing tab.
 * Smart filtering of the date so as to only announce the date if the new selected time or appointment is on a different day to the last.
* Enhanced support for the Inbox and other message lists in Microsoft Outlook 2010 and above (#3834) including:
 * The ability to silence column headers (from, subject, etc.) by turning off the Report Table row and column headers option in Document Formatting settings.
 * The ability to use table navigation commands (control + alt + arrows) to move through the individual columns.
* Microsoft word: If an inline image has no alternative text set, NVDA will instead report the title of the image if the author has provided one. (#4193)
* Microsoft Word: NVDA can now report paragraph indenting with  the report formatting command (NVDA+f). It can also be reported automatically when the new Report Paragraph indenting option is enabled in Document Formatting settings. (#4165)
* Report automatically inserted text such as a new bullet, number or tab indent when pressing enter in editable documents and text fields. (#4185)
* Microsoft word: Pressing NVDA+alt+c will report  the text of a comment if the cursor is within one. (#3528)
* Improved support for automatic column and row header reading in Microsoft Excel (#3568) including:
 * Support of Excel defined name ranges to identify header cells (compatible with Jaws screen reader) .
 * The set column header (NVDA+shift+c) and set row header (NVDA+shift+r) commands now store the settings in the worksheet so that they are available the next time the sheet is opened, and will be available to other screen readers that support the defined name range scheme.
 * These commands can also now be used multiple times per sheet to set different headers for different regions.
* Support for automatic column and row header reading in Microsoft Word (#3110) including:
 * Support of Microsoft Word bookmarks to identify header cells (compatible with Jaws screen reader).
 -  set column header (NVDA+shift+c) and set row header (NVDA+shift+r) commands  while on the first header cell in a table allow you to tell NVDA that these headers should be reported automatically.  Settings are stored in the document so that they are available the next time the document is opened, and will be available to other screen readers that support the bookmark scheme.
* Microsoft Word: Report the distance from the left edge of the page when the tab key is pressed. (#1353)
* Microsoft Word: provide feedback in speech and braille for most available formatting shortcut keys (bold, italic, underline, alignment, outline level, superscript, subscript and font size). (#1353)
* Microsoft Excel: If the selected cell contains comments, they can be now reported by pressing NVDA+alt+c. (#2920)
* Microsoft Excel: Provide an NVDA-specific dialog to edit the comments on the currently selected cell when pressing Excel's shift+f2 command to enter comment editing mode. (#2920)
* Microsoft Excel: speech and braille feedback for many more selection movement shortcuts (#4211) including:
 * Vertical page movement (pageUp and pageDown);
 * Horizontal page movement (alt+pageUp and alt+pageDown);
 * Extend selection (the above keys with Shift added); and
 * Selecting the current region (control+shift+8).
* Microsoft Excel: The vertical and horizontal  alignment for cells can now be reported with the report formatting command (NVDA+f). It can also be reported automatically if the Report alignment option in Document Formatting settings is enabled. (#4212)
* Microsoft Excel: The style of a cell can now be reported with the report formatting command (NVDA+f). It can also be reported automatically if the Report Style option in Document formatting settings is enabled. (#4213)
* Microsoft PowerPoint: when moving shapes around a slide with the arrow keys, the shape's current location is now reported (#4214) including:
 * The distance between the shape and each of the  slide edges is reported.
 * If the shape covers or is covered by another shape, then the distance overlapped and the overlapped shape are reported.
 * To report this information at any time without moving a shape, press the report location command (NVDA+delete).
 * When selecting a shape, if it is covered by another shape, NVDA will report that it is obscured.
* The report location command (NVDA+delete) is more context specific in some situations. (#4219)
 * In standard edit fields and browse mode, the cursor position as a percentage through the content and its screen coordinates are reported.
 * On shapes in PowerPoint Presentations, position of the shape relative to the slide and other shapes is reported.
 * Pressing this command twice will produce the previous behaviour of reporting the location information for the entire control.
* New language: Catalan.

### Changes

* Updated liblouis braille translator to 2.5.4. (#4103)

### Bug Fixes

* In Google Chrome and Chrome-based browsers, certain chunks of text (such as those with emphasis) are no longer repeated when reporting the text of an alert or dialog. (#4066)
* In browse mode in Mozilla applications, pressing enter on a button, etc. no longer fails to activate it (or activates the wrong control) in certain cases such as the buttons at the top of Facebook. (#4106)
* Useless information is no longer announced when tabbing in iTunes. (#4128)
* In certain lists in iTunes such as the Music list, moving to the next item using object navigation now works correctly. (#4129)
* HTML elements considered headings because of WAI ARIA markup are now included in the Browse mode Elements list and quick navigation for Internet Explorer documents. (#4140)
* Following same-page links in recent versions of Internet Explorer now correctly moves to and reports the destination position in browse mode  documents. (#4134)
* Microsoft Outlook 2010 and above: Overall access to secure dialogs such as the New profiles and mail setup dialogs has been improved. (#4090, #4091, #4095)
* Microsoft Outlook: Useless verbosity has been decreased in command toolbars when navigating through  certain dialogs. (#4096, #3407)
* Microsoft word: Tabbing to a blank cell in a table no longer incorrectly announces exiting the table. (#4151)
* Microsoft Word: The first character past the end of a table (including a new blank line) is no longer incorrectly considered to be inside the table. (#4152)
* Microsoft Word 2010 spell check dialog: The actual misspelled word is reported rather than  inappropriately reporting just the first bold word. (#3431)
* In browse mode in Internet Explorer and other MSHTML controls, tabbing or using single letter navigation to move to form fields again reports the label in many cases where it didn't (specifically, where HTML label elements are used). (#4170)
* Microsoft Word: Reporting the existence and placement of comments is more accurate. (#3528)
* Navigation of certain dialogs in MS Office products such as Word, Excel and Outlook has been improved by no longer reporting particular control container toolbars which are not useful to the user. (#4198)
* Task panes such as clipboard manager or File recovery no longer accidentilly seem to gain focus when opening an application such as Microsoft Word or Excel, which was sometimes causing the user to have to switch away from and back to the application to use the document or spreadsheet.  (#4199)
* NVDA no longer fails to run on recent Windows Operating Systems if the user's Windows language is set to Serbian (Latin). (#4203)
* Pressing numlock while in input help mode now correctly toggles numlock, rather than causing the keyboard and the Operating System to become out of sync in regards to the state of this key. (#4226)
* In Google Chrome, the title of the document is again reported when switching tabs. In NVDA 2014.2, this did not occur in some cases. (#4222)
* In Google Chrome and Chrome-based browsers, the URL of the document is no longer reported when reporting the document. (#4223)
* When running say all with the No speech synthesizer selected (useful for automated testing), say all will now complete instead of stopping after the first few lines. (#4225)
* Microsoft Outlook's Signature dialog: The Signature editing field is now accessible, allowing for full cursor tracking and format detection. (#3833)
* Microsoft Word: When reading the last line of a table cell, the entire table cell is no longer read. (#3421)
* Microsoft Word: When reading the first or last line of a table of contents, the entire table of contents is no longer read. (#3421)
* When speaking typed words and in some other cases, words are no longer incorrectly broken at marks such as vowel signs and virama in Indic languages. (#4254)
* Numeric editable text fields in GoldWave are now handled correctly. (#670)
* Microsoft Word: when moving by paragraph with control+downArrow / control+upArrow, it is no longer necessary to press them twice if moving through bulleted or numbered lists. (#3290)

### Changes for Developers

* NVDA now has unified support for add-on documentation. See the Add-on Documentation section of the Developer Guide for details. (#2694)
* When providing gesture bindings on a ScriptableObject via __gestures, it is now possible to provide the None keyword as the script. This unbinds the gesture in any base classes. (#4240)
* It is now possible to change the shortcut key used to start NVDA for locales where the normal shortcut causes problems. (#2209)
 * This is done via gettext.
 * Note that the text for the Create desktop shortcut option in the Install NVDA dialog, as well as the shortcut key in the User Guide, must also be updated.

## 2014.2

### New Features

* Announcement of text selection is now possible in some custom edit fields where display information is used. (#770)
* In accessible Java applications, position information is now announced for radio buttons and other controls that expose group information. (#3754)
* In accessible Java applications, keyboard shortcuts are now announced for controls that have them. (#3881)
* In browse mode, labels on landmarks are now reported. They are also included in the Elements List dialog. (#1195)
* In browse mode, labelled regions are now treated as landmarks. (#3741)
* In Internet Explorer documents and applications, Live Regions (part of the W3c ARIA standard) are now supported, thus allowing web authors to mark particular content to be automatically spoken as it changes. (#1846)

### Changes

* When exiting a dialog or application within a browse mode document, the browse mode document's name and type is no longer announced. (#4069)

### Bug Fixes

* The standard Windows System menu is no longer accidentally silenced in Java applications. (#3882)
* When copying text from screen review, line breaks are no longer ignored. (#3900)
* Pointless whitespace objects are no longer reported in some applications when the focus changes or when using object navigation with simple review enabled. (#3839)
* Message boxes and other dialogs produced by NVDA again cause previous speech to be canceled before announcing the dialog.
* In browse mode, the labels of controls such as links and buttons are now rendered correctly where the label has been overridden by the author for accessibility purposes (specifically, using aria-label or aria-labelledby). (#1354)
* In Browse mode in Internet Explorer, text contained within an element marked as presentational (ARIA role="presentation") is no longer inappropriately ignored. (#4031)
* It is now again possible to type Vietnamese text using the Unikey software. To do this, uncheck the new Handle keys from other applications checkbox in NVDA's Keyboard settings dialog. (#4043)
* In browse mode, radio and check menu items are reported as controls instead of just clickable text. (#4092)
* NVDA no longer incorrectly switches from focus mode to browse mode when a radio or check menu item is focused. (#4092)
* In Microsoft PowerPoint with speaking of typed words enabled, characters erased with backspace are no longer announced as part of the typed word. (#3231)
* In Microsoft Office 2010 Options dialogs, the labels of combo boxes are reported correctly. (#4056)
* In browse mode in Mozilla applications, using quick navigation commands to move to the next or previous button or form field now includes toggle buttons as expected. (#4098)
* The content of alerts in Mozilla applications is no longer reported twice. (#3481)
* In browse mode, containers and landmarks are no longer inappropriately repeated while navigating within them at the same time as page content is changing (e.g. navigating the Facebook and Twitter websites). (#2199)
* NVDA recovers in more cases when switching away from applications that stop responding. (#3825)
* The caret (insertion point) again correctly updates when doing a sayAll command while in editable text drawn directly to the screen. (#4125)

## 2014.1

### New Features

* Support for Microsoft PowerPoint 2013. Note that protected view is not supported. (#3578)
* In Microsoft word and Excel, NVDA can now read the selected symbol when choosing symbols using the Insert Symbols dialog. (#3538)
* It is now possible to choose if content in documents should be identified as clickable via a new option in the Document Formatting settings dialog. This option is on by default in accordance with the previous behavior. (#3556)
* Support for braille displays connected via Bluetooth on a computer running the Widcomm Bluetooth Software. (#2418)
* When editing text in PowerPoint, hyperlinks are now reported. (#3416)
* When in ARIA applications or dialogs on the web, it is now possible to force NVDA to switch to browse mode with NVDA+space allowing document-style navigation of the application or dialog. (#2023)
* In Outlook Express / Windows Mail / Windows Live Mail, NVDA now reports if a message has an attachment or is flagged. (#1594)
* When navigating tables in accessible Java applications, row and column coordinates are now reported, including  column and  row headers if they exist. (#3756)

### Changes

* For Papenmeier braille displays, the move to flat review/focus command has been removed. Users can assign their own keys using the Input Gestures dialog. (#3652)
* NVDA now relies  on the Microsoft VC runtime version 11, which means it can no longer be run on Operating systems older than Windows XP Service Pack 2 or Windows Server 2003 Service Pack 1.
* Punctuation level Some will now speak star (*) and plus (+) characters. (#3614)
* Upgraded eSpeak to version 1.48.04 which includes many language fixes and fixes several crashes. (#3842, #3739, #3860)

### Bug Fixes

* When moving around or selecting cells in Microsoft Excel, NVDA should no longer inappropriately announce the old cell rather than the new cell when Microsoft Excel is slow to move the selection. (#3558)
* NVDA properly handles opening a dropdown list for a cell in Microsoft Excel via the context menu. (#3586)
* New page content in iTunes 11 store pages is now shown properly in browse mode when following a link in the store or when opening the store initially. (#3625)
* Buttons for previewing songs in the iTunes 11 store now show their label in browse mode. (#3638)
* In browse mode in Google Chrome, the labels of check boxes and radio buttons are now rendered correctly. (#1562)
* In Instantbird, NVDA no longer reports useless information every time you move to a contact in the Contacts list. (#2667)
* In browse mode in Adobe Reader, the correct text is now rendered for buttons, etc. where the label has been overridden using a tooltip or other means. (#3640)
* In browse mode in Adobe Reader, extraneous graphics containing the text "mc-ref" will no longer be rendered. (#3645)
* NVDA no longer reports all cells in Microsoft Excel as underlined in their formatting information. (#3669)
* No longer show meaningless characters in browse mode documents such as those found in the Unicode private usage range. In some cases these were stopping more useful labels from being shown. (#2963)
* Input composition for entering east-asian characters no longer fails in PuTTY. (#3432)
* Navigating in a document after a canceled say all no longer results in NVDA sometimes incorrectly announcing that you have left a field (such as a table) lower in the document that the say all never actually spoke. (#3688)
* When using browse mode quick navigation commands  while in say all with skim reading enabled, NVDA more accurately announces the new field; e.g. it now says a heading is a heading, rather than just its text. (#3689)
* The jump to end or start of container quick navigation commands now honor the skim reading during say all setting; i.e. they will no longer cancel the current say all. (#3675)
* Touch gesture names listed in NVDA's Input Gestures dialog are now friendly and localized. (#3624)
* NVDA no longer causes certain programs to crash when moving the mouse over their rich edit (TRichEdit) controls. Programs include Jarte 5.1 and BRfácil. (#3693, #3603, #3581)
* In Internet Explorer and other MSHTML controls, containers such as tables marked as presentation by ARIA are no longer reported to the user. (#3713)
* in Microsoft Word, NVDA no longer inappropriately repeats table row and column information for a cell on a braille display multiple times. (#3702)
* In languages which use a space as a digit group/thousands separator such as French and German, numbers from separate chunks of text are no longer pronounced as a single number. This was particularly problematic for table cells containing numbers. (#3698)
* Braille no longer sometimes fails to update when the system caret is moved in Microsoft Word 2013. (#3784)
* When positioned on the first character of a heading in Microsoft Word, the text communicating it is a heading (including the level) no longer disappears off a braille display. (#3701)
* When a configuration profile is triggered for an application and that application is exited, NVDA no longer sometimes fails to deactivate the profile. (#3732)
* When entering Asian input into a control within NVDA itself (e.g. the browse mode Find dialog), "NVDA" is no longer incorrectly reported in place of the candidate. (#3726)
* The tabs in the Outlook 2013 options dialog are now reported. (#3826)
* Improved support for ARIA live regions in Firefox and other Mozilla Gecko applications:
 * Support for aria-atomic updates and filtering of aria-busy updates. (#2640)
 * Alternative text (such as alt attribute or aria-label) is included if there is no other useful text. (#3329)
 * Live region updates are no longer silenced if they occur at the same time as the focus moves. (#3777)
* Certain presentation elements in Firefox and other Mozilla Gecko applications are no longer inappropriately shown in browse mode (specifically, when the element is marked with aria-presentation but it is also focusable). (#3781)
* A performance improvement when navigating a document in Microsoft Word with spelling errors enabled. (#3785)
* Several fixes to the support for accessible Java applications:
 * The initially focused control in a frame or dialog no longer fails to be reported when the frame or dialog comes to the foreground. (#3753)
 * Unuseful position information is no longer announced for radio buttons (e.g. 1 of 1). (#3754)
 * Better reporting of JComboBox controls (html no longer reported, better reporting of expanded and collapsed states). (#3755)
 * When reporting the text of dialogs, some text that was previously missing is now included. (#3757)
 * Changes to the name, value or description of the focused control is now reported more accurately. (#3770)
* Fix a crash in NVDA seen in Windows 8 when focusing on certain RichEdit controls containing large amounts of text (e.g. NVDA's log viewer, windbg). (#3867)
* On systems with a high DPI display setting (which occurs by default for many modern screens), NVDA no longer routes the mouse to the wrong location in some applications. (#3758, #3703)
* Fixed an occasional problem when browsing the web where NVDA would stop working correctly until restarted, even though it didn't crash or freeze. (#3804)
* A Papenmeier braille display can now be used even if a Papenmeier display has never been connected via USB. (#3712)
* NVDA no longer freezes when the Papenmeier BRAILLEX older models braille display is selected without a display connected.

### Changes for Developers

* AppModules now contain productName and productVersion properties. This info is also now included in Developer Info (NVDA+f1). (#1625)
* In the Python Console, you can now press the tab key to complete the current identifier. (#433)
 * If there are multiple possibilities, you can press tab a second time to choose from a list.

## 2013.3

### New Features

* Form fields are now reported in Microsoft word documents. (#2295)
* NVDA can now announce revision information in Microsoft Word when Track Changes is enabled. Note that Report editor revisions in NVDA's document settings dialog (off by default) must be enabled also for them to be announced. (#1670)
* Dropdown lists in Microsoft Excel 2003 through 2010 are now announced when opened and navigated around. (#3382)
* a new 'Allow Skim Reading in Say All' option in the Keyboard settings dialog allows navigating through a document with browse mode quick navigation and line / paragraph movement commands, while remaining in say all. This option is off by default. (#2766)
* There is now an Input Gestures dialog to allow simpler customization of the input gestures (such as keys on the keyboard) for NVDA commands. (#1532)
* You can now have different settings for different situations using configuration profiles. Profiles can be activated manually or automatically (e.g. for a particular application). (#87, #667, #1913)
* In Microsoft Excel, cells that are links are now announced as links. (#3042)
* In Microsoft Excel, the existence of comments on a cell is now reported to the user. (#2921)

### Bug Fixes

* Zend Studio now functions the same as Eclipse. (#3420)
* The changed state of certain checkboxes in the Microsoft Outlook 2010 message rules dialog are now reported automatically. (#3063)
* NVDA will now report the pinned state for pinned controls such as tabs in Mozilla Firefox. (#3372)
* It is now possible to bind scripts to keyboard gestures containing Alt and/or Windows keys as modifiers. Previously, if this was done, performing the script would cause the Start Menu or menu bar to be activated. (#3472)
* Selecting text in browse mode documents (e.g. using control+shift+end) no longer causes the keyboard layout to be switched on systems with multiple keyboard layouts installed. (#3472)
* Internet Explorer should no longer crash or become unusable when closing NVDA. (#3397)
* Physical movement and other events on some newer computers are no longer treated as inappropriate key presses. Previously, this silenced speech and sometimes triggered NVDA commands. (#3468)
* NVDA now behaves as expected in Poedit 1.5.7. Users using earlier versions will need to update. (#3485)
* NVDA can now read protected documents in Microsoft Word 2010,  no longer causing Microsoft Word to crash. (#1686)
* If an unknown command line switch is given when launching the NVDA distribution package, it no longer causes an endless loop of error message dialogs. (#3463)
* NVDA no longer fails to report alt text of graphics and objects in Microsoft Word if the alt text contains quotes or other non-standard characters. (#3579)
* The number of items for certain horizontal lists in Browse mode is now correct. Previously it may have been double the actual amount. (#2151)
* When pressing control+a in a Microsoft Excel worksheet, the updated selection will now be reported. (#3043)
* NVDA can now correctly read XHTML documents in Microsoft Internet Explorer and other MSHTML controls. (#3542)
* Keyboard settings dialog: if no key has been chosen to be used as the NVDA key, an error is presented to the user when dismissing the dialog. At least one key must be chosen for proper usage of NVDA. (#2871)
* In Microsoft Excel, NVDA now announces merged cells differently to multiple selected cells. (#3567)
* The browse mode cursor is no longer positioned incorrectly when leaving a dialog or application inside the document. (#3145)
* Fixed an issue where the HumanWare Brailliant BI/B series braille display driver wasn't presented as an option in the Braille Settings dialog on some systems, even though such a display was connected via USB.
* NVDA no longer fails  to switch to screen review when the navigator object has no actual screen location. In this case the review cursor is now placed at the top of the screen. (#3454)
* Fixed an issue which caused the Freedom Scientific braille display driver to fail when the port was set to USB in some circumstances. (#3509, #3662)
* Fixed an issue where keys on Freedom Scientific braille displays weren't detected in some circumstances. (#3401, #3662)

### Changes for Developers

* You can specify the category to be displayed to the user for scripts using the scriptCategory attribute on ScriptableObject classes and the category attribute on script methods. See the documentation for baseObject.ScriptableObject for more details. (#1532)
* config.save is deprecated and may be removed in a future release. Use config.conf.save instead. (#667)
* config.validateConfig is deprecated and may be removed in a future release. Add-ons which need this should provide their own implementation. (#667, #3632)

## 2013.2

### New Features

* Support for the Chromium Embedded Framework, which is a web browser control used in several applications. (#3108)
* New eSpeak voice variant: Iven3.
* In Skype, new chat messages are reported automatically while the conversation is focused. (#2298)
* Support for Tween, including reporting of tab names and less verbosity when reading tweets.
* You can now disable displaying of NVDA messages on a braille display by setting the message timeout to 0 in the Braille Settings dialog. (#2482)
* In the Add-ons Manager, there is now a Get Add-ons button to open the NVDA Add-ons web site where you can browse and download available add-ons. (#3209)
* In the NVDA Welcome dialog which always appears the first time you run NVDA, you can now specify whether NVDA starts automatically after you log on to Windows. (#2234)
* Sleep mode is automatically enabled when using Dolphin Cicero. (#2055)
* The Windows x64 version of Miranda IM/Miranda NG is now supported. (#3296)
* Search suggestions in the Windows 8.1 Start Screen are automatically reported. (#3322)
* Support for navigating and editing spreadsheets in Microsoft Excel 2013. (#3360)
* The Freedom Scientific Focus 14 Blue and Focus 80 Blue braille displays, as well as the Focus 40 Blue in certain configurations that weren't supported previously, are now supported when connected via Bluetooth. (#3307)
* Auto complete suggestions are now reported in Outlook 2010. (#2816)
* New braille translation tables: English (U.K.) computer braille, Korean grade 2, Russian braille for computer code.
* New language: Farsi. (#1427)

### Changes

* On a touch screen, performing a single finger flick left or right when in object mode now moves previous or next through all objects, not just those in the current container. Use 2-finger flick left or right to perform the original action of moving to the previous or next object in the current container.
* the Report layout tables checkbox found in the Browse Mode settings dialog has now been renamed to Include layout tables to reflect that quick navigation also will not locate them if the checkbox is unchecked. (#3140)
* Flat review has been replaced with object, document and screen review modes. (#2996)
 * Object review reviews text just within the navigator object, document review reviews all text in a browse mode document (if any) and screen review reviews text on the screen for the current application.
 * The commands that previously move to/from flat review now toggle between these new review modes.
 * The navigator object automatically follows the review cursor such that it remains the deepest object at the position of the review cursor when in document or screen review modes.
 * After switching to screen review mode, NVDA will stay in this mode until you explicitly switch back to document or object review mode.
 * When in document or object review mode, NVDA may automatically switch between these two modes depending on whether you are moving around a browse mode document or not.
* Updated liblouis braille translator to 2.5.3. (#3371)

### Bug Fixes

* Activating an object now announces the action before the activation, rather than the action after the activation (e.g. expand when expanding rather than collapse). (#2982)
* More accurate reading and cursor tracking in  various input fields for recent versions of Skype, such as chat and search fields. (#1601, #3036)
* In the Skype recent conversations list, the number of new events is now read for each conversation if relevant. (#1446)
* Improvements to cursor tracking and reading order for right-to-left text written to the screen; e.g. editing Arabic text in  Microsoft Excel. (#1601)
* Quick navigation to buttons and form fields will now locate links marked as buttons for accessibility purposes in Internet Explorer. (#2750)
* In browse mode, the content inside tree views is no longer rendered, as a flattened representation isn't useful. You can press enter on a tree view to interact with it in focus mode. (#3023)
* Pressing alt+downArrow or alt+upArrow to expand a combo box while in focus mode no longer incorrectly switches to browse mode. (#2340)
* In Internet Explorer 10, table cells no longer activate focus mode, unless they have been explicitly made focusable by the web author. (#3248)
* NVDA no longer fails to start if the system time is earlier than the last check for an update. (#3260)
* If a progress bar is shown on a braille display, the braille display is updated when the progress bar changes. (#3258)
* In browse mode in Mozilla applications, table captions are no longer rendered twice. In addition, the summary is rendered when there is also a caption. (#3196)
* When changing input languages in Windows 8, NVDA now speaks the correct language rather than the previous one.
* NVDA now announces IME conversion mode changes in Windows 8.
* NVDA no longer announces garbage on the Desktop when the Google Japanese or Atok IME input methods are in use. (#3234)
* In Windows 7 and above, NVDA no longer inappropriately announces speech recognition or touch input as a keyboard language change.
* NVDA no longer announces a particular special character (0x7f) when pressing control+backspace in some editors when speak typed characters is enabled. (#3315)
* eSpeak no longer inappropriately changes in pitch, volume, etc. when NVDA reads text containing certain control characters or XML. (#3334) (regression of #437)
* In Java applications, changes to the label or value of the focused control are now announced automatically, and are reflected when subsequently querying the control. (#3119)
* In Scintilla controls, lines are now reported correctly when word wrap is enabled. (#885)
* In Mozilla applications, the name of read-only list items is now correctly reported; e.g. when navigating tweets in focus mode on twitter.com. (#3327)
* Confirmation dialogs in Microsoft Office 2013 now have their content automatically read when they appear.
* Performance improvements when navigating certain tables in Microsoft Word. (#3326)
* NVDA's table navigation commands (control+alt+arrows) function better in certain Microsoft Word tables where a cell spans multiple rows.
* If the Add-ons Manager is already open, activating it again (either from the Tools menu or by opening an add-on file) no longer fails or makes it impossible to close the Add-ons Manager. (#3351)
* NVDA no longer freezes in certain dialogs when Japanese or Chinese Office 2010 IME is in use. (#3064)
* Multiple spaces are no longer compressed to just one space on braille displays. (#1366)
* Zend Eclipse PHP Developer Tools now functions the same as Eclipse. (#3353)
* In Internet Explorer, It is again not necessary to press tab to interact with an embedded object (such as Flash content) after pressing enter on it. (#3364)
* When editing text in Microsoft PowerPoint, the last line is no longer reported as the line above, if the final line is blank. (#3403)
* In Microsoft PowerPoint, objects are no longer sometimes spoken twice when you select them or choose to edit them. (#3394)
* NVDA no longer causes Adobe Reader to crash or freeze for certain badly formed PDF documents containing rows outside of tables. (#3399)
* NVDA now correctly detects the next slide with focus when deleting a slide in Microsoft PowerPoint's thumbnails view. (#3415)

### Changes for Developers

* windowUtils.findDescendantWindow has been added to search for a descendant window (HWND) matching the specified visibility, control ID and/or class name.
* The remote Python console no longer times out after 10 seconds while waiting for input. (#3126)
* Inclusion of the bisect module in binary builds is deprecated and may be removed in a future release. (#3368)
 * Add-ons which depend on bisect (including the urllib2 module) should be updated to include this module.

## 2013.1.1

This release fixes the problem where NVDA crashed when started if configured to use the Irish language, as well as including updates to translations and some other bug fixes.

### Bug Fixes

* Correct characters are produced when typing in NVDA's own user interface while using a Korean or Japanese input method while it is the default method. (#2909)
* In Internet Explorer and other MSHTML controls, fields marked as containing an invalid entry are now handled correctly. (#3256)
* NVDA no longer crashes when started if it is configured to use the Irish language.

## 2013.1

Highlights of this release include a more intuitive and consistent laptop keyboard layout; basic support for Microsoft PowerPoint; support for long descriptions in web browsers; and support for input of computer braille for braille displays which have a braille keyboard.

### Important

#### New Laptop Keyboard Layout

The laptop keyboard layout has been completely redesigned in order to make it more intuitive and consistent.
The new layout uses the arrow keys in combination with the NVDA key and other modifiers for review commands.

Please note the following changes to commonly used commands:

| Name |Key|
|---|---|
|Say all |NVDA+a|
|Read current line |NVDA+l|
|Read current text selection |NVDA+shift+s|
|Report status bar |NVDA+shift+end|

In addition, among other changes, all of the object navigation, text review, mouse click and synth settings ring commands have changed.
Please see the [Commands Quick Reference](keyCommands.html) document for the new keys.

### New Features

* Basic support for editing and reading Microsoft PowerPoint presentations. (#501)
* Basic support for reading and writing messages in Lotus Notes 8.5. (#543)
* Support for automatic language switching when reading documents in Microsoft Word. (#2047)
* In Browse mode for MSHTML (e.g. Internet Explorer) and Gecko (e.g. Firefox), the existence of long descriptions are now announced. It's also possible to open the long description in a new window by pressing NVDA+d. (#809)
* Notifications in Internet Explorer 9 and above are now spoken (such as content blocking or file downloads). (#2343)
* Automatic reporting of table row and column headers is now supported for browse mode documents in Internet Explorer and other MSHTML controls. (#778)
* New language: Aragonese, Irish
* New braille translation tables: Danish grade 2, Korean grade 1. (#2737)
* Support for braille displays connected via bluetooth on a computer running the Bluetooth Stack for Windows by Toshiba. (#2419)
* Support for port selection when using Freedom Scientific displays (Automatic, USB or Bluetooth).
* Support for the BrailleNote family of notetakers from HumanWare when acting as a braille terminal for a screen reader. (#2012)
* Support for older models of Papenmeier BRAILLEX braille displays. (#2679)
* Support for input of computer braille for braille displays which have a braille keyboard. (#808)
* New keyboard settings that allow  the choice for whether NVDA should interrupt speech for typed characters and/or the Enter key. (#698)
* Support for several browsers based on Google Chrome: Rockmelt, BlackHawk, Comodo Dragon and SRWare Iron. (#2236, #2813, #2814, #2815)

### Changes

* Updated liblouis braille translator to 2.5.2. (#2737)
* The laptop keyboard layout has been completely redesigned in order to make it more intuitive and consistent. (#804)
* Updated eSpeak speech synthesizer to 1.47.11. (#2680, #3124, #3132, #3141, #3143, #3172)

### Bug Fixes

* The quick navigation keys for jumping to the next or previous separator in Browse Mode now work in Internet Explorer and other MSHTML controls. (#2781)
* If NVDA falls back to eSpeak or no speech due to the configured speech synthesizer failing when NVDA starts, the configured choice is no longer automatically set to the fallback synthesizer. This means that now, the original synthesizer will be tried again next time NVDA starts. (#2589)
* If NVDA falls back to no braille due to the configured braille display failing when NVDA starts, the configured display is no longer automatically set to no braille. This means that now, the original display will be tried again next time NVDA starts. (#2264)
* In browse mode in Mozilla applications, updates to tables are now rendered correctly. For example, in updated cells, row and column coordinates are reported and table navigation works as it should. (#2784)
* In browse mode in web browsers, certain clickable unlabelled graphics which weren't previously rendered are now rendered correctly. (#2838)
* Earlier and newer versions of SecureCRT are now supported. (#2800)
* For input  methods such as Easy Dots IME under XP, the reading string is now correctly reported.
* The candidate list in the Chinese Simplified Microsoft Pinyin input method under Windows 7 is now correctly read when changing pages with left and right arrow, and when first opening it with Home.
* When custom symbol pronunciation information is saved, the advanced "preserve" field is no longer removed. (#2852)
* When disabling automatic checking for updates, NVDA no longer has to be restarted in order for the change to fully take effect.
* NVDA no longer fails to start if an add-on cannot be removed due to its directory currently being in use by another application. (#2860)
* Tab labels in DropBox's preferences dialog can now be seen with Flat Review.
* If the input language is changed to something other than the default, NVDA now detects keys correctly for commands and input help mode.
* For languages such as German where the + (plus) sign is a single key on the keyboard, it is now possible to bind commands to it by using the word "plus". (#2898)
* In Internet Explorer and other MSHTML controls, block quotes are now reported where appropriate. (#2888)
* The HumanWare Brailliant BI/B series braille display driver can now be selected when the display is connected via Bluetooth but has never been connected via USB.
* Filtering elements in the Browse Mode Elements list with uppercase filter text now returns case-insensitive results just like lowercase rather than nothing at all. (#2951)
* In Mozilla browsers, browse mode can again be used when Flash content is focused. (#2546)
* When using a contracted braille table and expand to computer braille for the word at the cursor is enabled, the braille cursor is now positioned correctly when located after a word wherein a character is represented by multiple braille cells (e.g. capital sign, letter sign, number sign, etc.). (#2947)
* Text selection is now correctly shown on a braille display in applications such as Microsoft word 2003 and Internet Explorer edit controls.
* It is again possible to select text in a backward direction in Microsoft Word while Braille is enabled.
* When reviewing,  backspacing or deleting characters  In Scintilla edit controls, NVDA correctly announces multibyte characters. (#2855)
* NVDA will no longer fail to install when the user's profile path contains certain multibyte characters. (#2729)
* Reporting of groups for List View controls (SysListview32) in 64-bit applications no longer causes an error.
* In browse mode in Mozilla applications, text content is no longer incorrectly treated as editable in some rare cases. (#2959)
* In IBM Lotus Symphony and OpenOffice, moving the caret now moves the review cursor if appropriate.
* Adobe Flash content is now accessible in Internet Explorer in Windows 8. (#2454)
* Fixed Bluetooth support for Papenmeier Braillex Trio. (#2995)
* Fixed inability to use certain Microsoft Speech API version 5 voices such as Koba Speech 2 voices. (#2629)
* In applications using the Java Access Bridge, braille displays are now updated correctly when the caret moves in editable text fields . (#3107)
* Support the form landmark in browse mode documents that support landmarks. (#2997)
* The eSpeak synthesizer driver now handles reading by character more appropriately (e.g. announcing a foreign letter's name or value rather than just its sound or generic name). (#3106)
* NVDA no longer fails to copy user settings for use on logon and other secure screens when the user's profile path contains non-ASCII characters. (#3092)
* NVDA no longer freezes when using Asian character input in some .NET applications. (#3005)
* it is now possible to use browse mode for pages in Internet Explorer 10 when in standards mode; e.g. [www.gmail.com](http://www.gmail.com) login page. (#3151)

### Changes for Developers

* Braille display drivers can now support manual port selection. (#426)
 * This is most useful for braille displays which support connection via a legacy serial port.
 * This is done using the getPossiblePorts class method on the BrailleDisplayDriver class.
* Braille input from braille keyboards is now supported. (#808)
 * Braille input is encompassed by the brailleInput.BrailleInputGesture class or a subclass thereof.
 * Subclasses of braille.BrailleDisplayGesture (as implemented in braille display drivers) can also inherit from brailleInput.BrailleInputGesture. This allows display commands and braille input to be handled by the same gesture class.
* You can now use comHelper.getActiveObject to get an active COM object from a normal process when NVDA is running with the UIAccess privilege. (#2483)

## 2012.3

Highlights of this release include support for Asian character input; experimental support for touch screens on Windows 8; reporting of page numbers and improved support for tables in Adobe Reader; table navigation commands in focused table rows and Windows list-view controls; support for several more braille displays; and reporting of row and column headers in Microsoft Excel.

### New Features

* NVDA can now support Asian character input using IME and text service input methods in all applications, Including:
 * Reporting and navigation of candidate lists;
 * Reporting and navigation of composition strings; and
 * Reporting of reading strings.
* The presence of underline and strikethrough is now reported in Adobe Reader documents. (#2410)
* When the Windows Sticky Keys function is enabled, the NVDA modifier key will now behave like other modifier keys. This allows you to use the NVDA modifier key without needing to hold it down while you press other keys. (#230)
* Automatic reporting of column and row headers is now supported in Microsoft Excel. Press NVDA+shift+c to set the row containing column headers and NVDA+shift+r to set the column containing row headers. Press either command twice in quick succession to clear the setting. (#1519)
* Support for HIMS Braille Sense, Braille EDGE and SyncBraille braille displays. (#1266, #1267)
* When Windows 8 Toast notifications appear, NVDA will report them if reporting of help balloons is enabled. (#2143)
* Experimental support for Touch screens on Windows 8, including:
 * Reading text directly under your finger while moving it around
 * Many gestures for performing object navigation, text review, and other NVDA commands.
* Support for VIP Mud. (#1728)
* In Adobe Reader, if a table has a summary, it is now presented. (#2465)
* In Adobe Reader, table row and column headers can now be reported. (#2193, #2527, #2528)
* New languages: Amharic, Korean, Nepali, Slovenian.
* NVDA can now read auto complete suggestions when entering email addresses in Microsoft Outlook 2007. (#689)
* New eSpeak voice variants: Gene, Gene2. (#2512)
* In Adobe Reader, page numbers can now be reported. (#2534)
 * In Reader XI, page labels are reported where present, reflecting changes to page numbering in different sections, etc. In earlier versions, this is not possible and only sequential page numbers are reported.
* It is now possible to reset NVDA's configuration to factory defaults either by pressing NVDA+control+r three times quickly or by choosing Reset to Factory Defaults from the NVDA menu. (#2086)
* Support for the Seika Version 3, 4 and 5 and Seika80 braille displays from Nippon Telesoft. (#2452)
* The first and last top routing buttons on Freedom Scientific PAC Mate and Focus Braille displays can now be used to scroll  backward and forward. (#2556)
* Many more features are supported on Freedom Scientific Focus Braille displays such as advance bars, rocker bars and certain dot combinations for common actions. (#2516)
* In applications using IAccessible2 such as Mozilla applications, table row and column headers can now be reported outside of browse mode. (#926)
* Preliminary support for the document control in Microsoft Word 2013. (#2543)
* Text alignment can now be reported in applications using IAccessible2 such as Mozilla applications. (#2612)
* When a table row or standard Windows list-view control with multiple columns is focused, you can now use the table navigation commands to access individual cells. (#828)
* New braille translation tables: Estonian grade 0, Portuguese 8 dot computer braille, Italian 6 dot computer braille. (#2319, #2662)
* If NVDA is installed on the system, directly opening an NVDA add-on package (e.g. from Windows Explorer or after downloading in a web browser) will install it into NVDA. (#2306)
* Support for newer models of Papenmeier BRAILLEX braille displays. (#1265)
* Position information (e.g. 1 of 4) is now reported for Windows Explorer list items on Windows 7 and above. This also includes any UIAutomation controls that support the itemIndex and itemCount custom properties. (#2643)

### Changes

* In the NVDA Review Cursor preferences dialog, the Follow keyboard focus option has been renamed to Follow system focus for consistency with terminology used elsewhere in NVDA.
* When braille is tethered to review and the cursor is on an object which is not a text object (e.g. an editable text field), cursor routing keys will now activate the object. (#2386)
* The Save Settings On Exit option is now on by default for new configurations.
* When updating a previously installed copy of NVDA, the desktop shortcut key is no longer forced back to control+alt+n if it was manually changed to something different by the user. (#2572)
* The add-ons list in the Add-ons Manager now shows the package name before its status. (#2548)
* If installing the same or another version of a currently installed add-on, NVDA will ask if you wish to update the add-on, rather than just showing an error and aborting installation. (#2501)
* Object navigation commands (except the report current object command) now report with less verbosity. You can still obtain the extra information by using the report current object command. (#2560)
* Updated liblouis braille translator to 2.5.1. (#2319, #2480, #2662, #2672)
* The NVDA Key Commands Quick Reference document has been renamed to Commands Quick Reference, as it now includes touch commands as well as keyboard commands.
* The Elements list in Browse mode will now remember the last element type shown (e.g. links, headings or landmarks) each time the dialog is shown within the same session of NVDA. (#365)
* Most Metro apps in Windows 8 (e.g. Mail, Calendar) no longer activate Browse Mode for the entire app.
* Updated Handy Tech BrailleDriver COM-Server to 1.4.2.0.

### Bug Fixes

* In Windows Vista and later, NVDA no longer incorrectly treats the Windows key as being held down when unlocking Windows after locking it by pressing Windows+l. (#1856)
* In Adobe Reader, row headers are now correctly recognised as table cells; i.e. coordinates are reported and they can be accessed using table navigation commands. (#2444)
* In Adobe Reader, table cells spanning more than one column and/or row are now handled correctly. (#2437, #2438, #2450)
* The NVDA distribution package now checks its integrity before executing. (#2475)
* Temporary download files are now removed if downloading of an NVDA update fails. (#2477)
* NVDA will no longer freeze when it is running as an administrator while copying the user configuration to the system configuration (for use on Windows logon and other secure screens). (#2485)
* Tiles on the Windows 8 Start Screen are now presented better in speech and braille. The name is no longer repeated, unselected is no longer reported on all tiles, and live status information is presented  as the description of the tile (e.g. current temperature for the Weather tile).
* Passwords are no longer announced when reading password fields in Microsoft Outlook and other standard edit controls that are marked as protected. (#2021)
* In Adobe Reader, changes to form fields are now correctly reflected in browse mode. (#2529)
* Improvements to support for the Microsoft Word Spell Checker, including more accurate reading of the current spelling error, and the ability to support the spell checker when running an Installed copy of NVDA on Windows Vista or higher.
* Add-ons which include files containing non-English characters can now be installed correctly in most cases. (#2505)
* In Adobe Reader, the language of text is no longer lost when it is updated or scrolled to. (#2544)
* When installing an add-on, the confirmation dialog now correctly shows the localized name of the add-on if available. (#2422)
* In applications using UI Automation (such as .net and Silverlight applications), the calculation of numeric values for controls such as sliders has been corrected. (#2417)
* The configuration for reporting of progress bars is now honoured for the indeterminate progress bars displayed by NVDA when installing, creating a portable copy, etc. (#2574)
* NVDA commands can no longer be executed from a braille display while a secure Windows screen (such as the Lock screen) is active. (#2449)
* In browse mode, braille is now updated if the text being displayed changes. (#2074)
* When on a secure Windows screen such as the Lock screen, messages from applications speaking or displaying braille directly via NVDA are now ignored.
* In Browse mode, it is no longer possible to  fall off the bottom of the document with the right arrow key when on the final character, or by jumping to the end of a container when that container is the last item in the document. (#2463)
* Extraneous content is no longer incorrectly included when reporting the text of dialogs in web applications (specifically, ARIA dialogs with no aria-describedby attribute). (#2390)
* NVDA no longer incorrectly reports or locates certain edit fields in MSHTML documents (e.g. Internet Explorer), specifically where an explicit ARIA role has been used by the web page author. (#2435)
* The backspace key is now handled correctly when speaking typed words in Windows command consoles. (#2586)
* Cell coordinates in Microsoft Excel are now shown again in Braille.
* In Microsoft Word, NVDA no longer leaves you stuck on a paragraph with list formatting when trying to navigate out over a bullet or number with left arrow or control + left arrow. (#2402)
* In browse mode in Mozilla applications, the items in certain list boxes (specifically, ARIA list boxes) are no longer incorrectly rendered.
* In browse mode in Mozilla applications, certain controls that were rendered with an incorrect label or just whitespace are now rendered with the correct label.
* In browse mode in Mozilla applications, some extraneous whitespace has been eliminated.
* In browse mode in web browsers, certain graphics that are explicitly marked as presentational (specifically, with an alt="" attribute) are now correctly ignored.
* In web browsers, NVDA now hides content which is marked as hidden from screen readers (specifically, using the aria-hidden attribute). (#2117)
* Negative currency amounts (e.g. -$123) are now correctly spoken as negative, regardless of symbol level. (#2625)
* During say all, NVDA will no longer incorrectly revert to the default language where a line does not end a sentence. (#2630)
* Font information is now correctly detected in Adobe Reader 10.1 and later. (#2175)
* In Adobe Reader, if alternate text is provided, only that text will be rendered. Previously, extraneous text was sometimes included. (#2174)
* Where a document contains an application, the content of the application is no longer included in browse mode. This prevents unexpectedly moving inside the application when navigating. You can interact with the application in the same way as for embedded objects. (#990)
* In Mozilla applications, the value of spin buttons is now correctly reported when it changes. (#2653)
* Updated support for Adobe Digital Editions so that it works in version 2.0. (#2688)
* Pressing NVDA+upArrow while on a combo box in Internet Explorer and other MSHTML documents will no longer incorrectly read all items. Rather, just the active item will be read. (#2337)
* Speech dictionaries will now properly save when using a number (#) sign within the pattern or replacement fields. (#961)
* Browse mode for MSHTML documents (e.g. Internet Explorer) now correctly displays visible content contained within hidden content (specifically, elements with a style of visibility:visible inside an element with style visibility:hidden). (#2097)
* Links in Windows XP's Security Center no longer report random junk after their names. (#1331)
* UI Automation text controls (e.g.  the search field in the Windows 7 Start Menu) are now  correctly announced when moving the mouse over them rather than staying silent.
* Keyboard layout changes are no longer reported during say all, which was particularly problematic for multilingual documents including Arabic text. (#1676)
* The entire content of some UI Automation editable text controls (e.g. the Search Box in the Windows 7/8 Start Menu) is no longer announced every time it changes.
* When moving between groups on the Windows 8 start screen, unlabeled groups no longer announce their first tile as the name of the group. (#2658)
* When opening the Windows 8 start screen, the focus is correctly placed on the first tile, rather than jumping to the root of the start screen which can confuse navigation. (#2720)
* NVDA will no longer fail to start when the user's profile path contains certain multibyte characters. (#2729)
* In browse mode in Google Chrome, the text of tabs is now rendered correctly.
* In browse mode, menu buttons are now reported correctly.
* In OpenOffice.org/LibreOffice Calc, reading spreadsheet cells now works correctly. (#2765)
* NVDA can again function in the Yahoo! Mail message list when used from Internet Explorer. (#2780)

### Changes for Developers

* Previous log file is now copied to nvda-old.log on NVDA initialization. Therefore, if NVDA crashes or is restarted, logging information from that session is still accessible for inspection. (#916)
* Fetching the role property in chooseNVDAObjectOverlayClasses no longer causes the role to be incorrect and thus not reported on focus for certain objects such as Windows command consoles and Scintilla controls. (#2569)
* The NVDA Preferences, Tools and Help menus are now accessible as attributes on gui.mainFrame.sysTrayIcon named preferencesMenu, toolsMenu and helpMenu, respectively. This allows plugins to more easily add items to these menus.
* The navigatorObject_doDefaultAction script in globalCommands has been renamed to review_activate.
* Gettext message contexts are now supported. This allows multiple translations to be defined for a single English message depending on the context. (#1524)
 * This is done using the pgettext(context, message) function.
 * This is supported for both NVDA itself and add-ons.
 * xgettext and msgfmt from GNU gettext must be used to create any PO and MO files. The Python tools do not support message contexts.
 * For xgettext, pass the --keyword=pgettext:1c,2 command line argument to enable inclusion of message contexts.
 * See http://www.gnu.org/software/gettext/manual/html_node/Contexts.html#Contexts for more information.
* It is now possible to access built-in NVDA modules where they have been overridden by third party modules. See the nvdaBuiltin module for details.
* Add-on translation support can now be used within the add-on installTasks module. (#2715)

## 2012.2.1

This release addresses  several potential security issues (by upgrading Python to 2.7.3).

## 2012.2

Highlights of this release include an in-built installer and  portable  creation feature, automatic updates, easy management of new NVDA add-ons, announcement of graphics in Microsoft Word, support for Windows 8 Metro style apps, and several important bug fixes.

### New Features

* NVDA can now automatically check for, download and install updates. (#73)
* Extending NVDA's functionality  has been made easier with the addition of an Add-ons Manager (found under Tools in the NVDA menu) allowing you to install and uninstall new NVDA add-on packages (.nvda-addon files) containing plugins and drivers. Note the Add-on manager does not show older custom plugins and drivers manually copied in to your configuration directory. (#213)
* Many more common NVDA features now work in Windows 8 Metro style apps when using an installed release  of NVDA, including speaking of typed characters, and browse mode for web documents (includes support for metro version of Internet Explorer 10). Portable copies of NVDA cannot access metro style apps. (#1801)
* In browse mode documents (Internet Explorer, Firefox, etc.), you can now  jump to the start and past the end of certain containing elements (such as lists and tables) with shift+, and , respectively. (#123)
* New language: Greek.
* Graphics and alt text are now reported in Microsoft Word Documents. (#2282, #1541)

### Changes

* Announcement of cell coordinates in Microsoft Excel is now after the content rather than before, and is now only included   if the report tables and report table cell coordinates settings are enabled in the Document formatting settings dialog. (#320)
* NVDA is now distributed in one package. Rather than separate portable and installer versions, there is now just one file that, when run, will start a temporary copy of NVDA and will allow you to install or generate a portable distribution. (#1715)
* NVDA is now always installed in to Program Files on all systems. Updating a previous install will also automatically move it if it was not previously installed there.

### Bug Fixes

* With auto language switching enabled, Content such as alt text for graphics and labels for other certain controls in Mozilla Gecko (e.g. Firefox) are now reported in the correct language if marked up appropriately.
* SayAll in BibleSeeker (and other TRxRichEdit controls) no longer stops in the middle of a passage.
* Lists found in the Windows 8 Explorer file properties (permitions tab) and in Windows 8 Windows Update now read correctly.
* Fixed possible freezes in MS Word which would result when it took more than 2 seconds to fetch text from a document (extremely long lines or tables of contents). (#2191)
* Detection of word breaks now works correctly where whitespace is followed by certain punctuation. (#1656)
* In browse mode in Adobe Reader, it is now possible to navigate to headings without a level using quick navigation and the Elements List. (#2181)
* In Winamp, braille is now correctly updated when you move to a different item in the Playlist Editor. (#1912)
* The tree in the Elements List (available for browse mode documents) is now properly sized to show  the text of each element. (#2276)
* In applications using the Java Access Bridge, editable text fields are now presented correctly in braille. (#2284)
* In applications using the java Access Bridge, editable text fields no longer report strange characters in certain circumstances. (#1892)
* In applications using the Java Access Bridge, when at the end of an editable text field, the current line is now reported correctly. (#1892)
* In browse mode in applications using Mozilla Gecko 14 and later (e.g. Firefox 14), quick navigation now works for block quotes and embedded objects. (#2287)
* In Internet Explorer 9, NVDA no longer reads unwanted content when focus moves inside certain landmarks or focusable elements (specifically, a div element which is focusable or has an ARIA landmark role).
* The NVDA icon for the NVDA Desktop and Start Menu shortcuts is now displayed correctly on 64 bit editions of Windows. (#354)

### Changes for Developers

* Due to the replacement of the previous NSIS installer for NVDA with a built-in installer in Python, it is no longer necessary for translaters to maintain a langstrings.txt file for the installer. All localization strings are now managed by gettext po files.

## 2012.1

Highlights of this release include features for more fluent reading of braille; indication of document formatting in braille; access to much more formatting information and improved performance in Microsoft Word; and support for the iTunes Store.

### New Features

* NVDA can announce the number of leading tabs and spaces of the current line in the order that they are entered. This can be enabled by selecting report line indentation in the document formatting dialogue. (#373)
* NVDA can now detect key presses generated from alternative keyboard input emulation such as on-screen keyboards and speech recognition software.
* NVDA can now detect colors in Windows command consoles.
* Bold, italic and underline are now indicated in braille using signs appropriate to the configured translation table. (#538)
* Much more information is now reported in Microsoft Word documents, including:
 * Inline information such as footnote and endnote numbers, heading levels, the existence of comments, table nesting levels, links, and text color;
 * Reporting when entering document sections such as the comments story, footnotes and endnotes stories, and header and footer stories.
* Braille now indicates selected text using dots 7 and 8. (#889)
* Braille now reports information about controls within documents such as links, buttons and headings. (#202)
* Support for the hedo ProfiLine and MobilLine USB braille displays. (#1863, #1897)
* NVDA now avoids splitting words in braille when possible by default. This can be disabled in the Braille Settings dialog. (#1890, #1946)
* It is now possible to have braille displayed by paragraphs instead of lines, which may allow for more fluent reading of large amounts of text. This is configurable using the Read by paragraphs option in the Braille Settings dialog. (#1891)
* In browse mode, you can activate the object under the cursor using a braille display. This is done by pressing the cursor routing key where the cursor is located (which means pressing it twice if the cursor is not already there). (#1893)
* Basic support for web areas in iTunes such as the Store. Other applications using WebKit 1 may also be supported. (#734)
* In books in Adobe Digital Editions 1.8.1 and later, pages are now turned automatically when using say all. (#1978)
* New braille translation tables: Portuguese grade 2, Icelandic 8 dot computer braille, Tamil grade 1, Spanish 8 dot computer braille, Farsi grade 1. (#2014)
* You can now configure whether frames in documents are reported from the Document Formatting preferences dialog. (#1900)
* Sleep mode is automatically enabled when using OpenBook. (#1209)
* In Poedit, translators can now read translator added and automatically extracted comments. Messages that are untranslated or fuzzy are marked with a star and a beep is heard when you navigate onto them. (#1811)
* Support for the HumanWare Brailliant BI and B series displays. (#1990)
* New languages: Norwegian Bokmål, Traditional Chinese (Hong Kong).

### Changes

* Commands to describe the current character or to spell the current word or line now will spell in the appropriate language according to the text, if auto language switching is turned on and the appropriate language information is available.
* Updated eSpeak speech synthesizer to 1.46.02.
* NVDA will now truncate extremely long (30 characters or greater) names guessed from graphic and link URLs as they are most likely garbage that gets in the way of reading. (#1989)
* Some information displayed in braille has been abbreviated. (#1955, #2043)
* When the caret or review cursor moves, braille is now scrolled in the same way as when it is manually scrolled. This makes it more appropriate when braille is configured to read by paragraphs and/or avoid splitting words. (#1996)
* Updated to new Spanish grade 1 braille translation table.
* Updated liblouis braille translator to 2.4.1.

### Bug Fixes

* In Windows 8, focus is no longer incorrectly moved away from the Windows Explorer search field, which was not allowing NVDA to interact with it.
* Major performance improvements when reading and navigating Microsoft Word documents while automatic reporting of formatting is enabled, thus now making it quite comfortable to proof read formatting etc. Performance may be also improved over all for some users.
* Browse mode is now used for full screen Adobe Flash content.
* Fixed poor audio quality in some cases when using Microsoft Speech API version 5 voices with the audio output device set to something other than the default (Microsoft Sound Mapper). (#749)
* Again allow NVDA to be used with the "no speech" synthesizer, relying purely on braille or the speech viewer. (#1963)
* Object navigation commands no longer report "No children" and "No parents", but instead report messages consistent with the documentation.
* When NVDA is configured to use a language other than English, the name of the tab key is now reported in the correct language.
* In Mozilla Gecko (e.g. Firefox), NVDA no longer intermittently switches to browse mode while navigating menus in documents. (#2025)
* In Calculator, the backspace key now reports the updated result instead of reporting nothing. (#2030)
* In browse mode, the move mouse to current navigator object command now routes to the center of the object at the review cursor instead of the top left, making it more accurate it some cases. (#2029)
* In browse mode with automatic focus mode for focus changes enabled, focusing on a toolbar will now switch to focus mode. (#1339)
* The report title command works correctly again in Adobe Reader.
* With automatic focus mode for focus changes enabled, focus mode is now correctly used for focused table cells; e.g. in ARIA grids. (#1763)
* In iTunes, position information in certain lists is now reported correctly.
* In Adobe Reader, some links are no longer treated as containing read-only editable text fields.
* The labels of some editable text fields are no longer incorrectly included when reporting the text of a dialog. (#1960)
* The description of groupings is once again reported if reporting of object descriptions is enabled.
* The human readable sizes are now included in the text of the Windows Explorer drive properties dialog.
* Double reporting of property page text has been suppressed in some cases. (#218)
* Improved tracking of the caret in editable text fields which rely on text written to the screen. In particular, this improves editing in the Microsoft Excel cell editor and the Eudora message editor. (#1658)
* In Firefox 11, the move to containing virtual buffer command (NVDA+control+space) now works as it should to escape embedded objects such as Flash content.
* NVDA now restarts itself correctly (e.g. after changing the configured language) when it is located in a directory which contains non-ASCII characters. (#2079)
* Braille correctly respects the settings for reporting of object shortcut keys, position information and descriptions.
* In Mozilla applications, switching between browse and focus modes is no longer slow with braille enabled. (#2095)
* Routing the cursor to the space at the end of the line/paragraph using braille cursor routing keys in some editable text fields now works correctly instead of routing to the start of the text. (#2096)
* NVDA again works correctly with the Audiologic Tts3 synthesizer. (#2109)
* Microsoft Word documents are correctly treated as multi-line. This causes braille to behave more appropriately when a document is focused.
* In Microsoft Internet Explorer, errors no longer occur when focusing on certain rare controls. (#2121)
* Changing the pronunciation of punctuation/symbols by the user will now take effect straight away, rather than requiring NVDA to be restarted or auto language switching to be disabled.
* When using eSpeak, speech no longer goes silent in some cases in the Save As dialog of the NVDA Log Viewer. (#2145)

### Changes for Developers

* There is now a remote Python console for situations where remote debugging is useful. See the Developer Guide for details.
* The base path of NVDA's code is now stripped from tracebacks in the log to improve readability. (#1880)
* TextInfo objects now have an activate() method to activate the position represented by the TextInfo.
 * This is used by braille to activate the position using cursor routing keys on a braille display. However, there may be other callers in future.
* TreeInterceptors and NVDAObjects which only expose one page of text at a time can support automatic page turns during say all by using the textInfos.DocumentWithPageTurns mix-in. (#1978)
* Several control and output constants have been renamed or moved. (#228)
 * speech.REASON_* constants have been moved to controlTypes.
 * In controlTypes, speechRoleLabels and speechStateLabels have been renamed to just roleLabels and stateLabels, respectively.
* Braille output is now logged at level input/output. First, the untranslated text of all regions is logged, followed by the braille cells of the window being displayed. (#2102)
* subclasses of the sapi5 synthDriver can now override _getVoiceTokens and extend init to support custom voice tokens such as with sapi.spObjectTokenCategory to get tokens from a custom registry location.

## 2011.3

Highlights of this release include automatic speech language switching when reading documents with appropriate language information; support for 64 bit Java Runtime Environments; reporting of text formatting in browse mode in Mozilla applications; better handling of application crashes and freezes; and initial fixes for Windows 8.

### New Features

* NVDA can now change the eSpeak synthesizer language on the fly when reading certain web/pdf documents with appropriate language information. Automatic language/dialect switching can be toggled on and off from the Voice Settings dialog. (#845)
* Java Access Bridge 2.0.2 is now supported, which includes support for 64 bit Java Runtime Environments.
* In Mozilla Gecko (e.g. Firefox) Heading levels are now announced  when using object navigation.
* Text formatting can now be reported when using browse mode in Mozilla Gecko (e.g. Firefox and Thunderbird). (#394)
* Text with underline and/or strikethrough can now be detected and reported in standard IAccessible2 text controls such as in Mozilla applications.
* In browse mode in Adobe Reader, table row and column counts are now reported.
* Added support for the Microsoft Speech Platform synthesizer. (#1735)
* Page and line numbers are now reported for the caret in IBM Lotus Symphony. (#1632)
* The percentage of how much the pitch changes when speaking a capital letter is now configurable from the voice settings dialog. However, this does replace the older raise pitch for capitals checkbox (therefore to turn off this feature set the percentage to 0). (#255)
* Text and background color is now included in the reporting of formatting for cells in Microsoft Excel. (#1655)
* In applications using the Java Access Bridge, the activate current navigator object command now works on controls where appropriate. (#1744)
* New language: Tamil.
* Basic support for Design Science MathPlayer.

### Changes

* NVDA will now restart itself if it crashes.
* Some information displayed in braille has been abbreviated. (#1288)
* the Read active window script (NVDA+b) has been improved to filter out unuseful controls   and also is now much more easy to silence. (#1499)
* Automatic say all when a browse mode document loads is now optional via a setting in the Browse Mode settings dialog. (#414)
* When trying to read the status bar (Desktop NVDA+end), If a real status bar object cannot be located, NVDA will instead resort to using the bottom line of text written to the display for the active application. (#649)
* When reading with say all in browse mode documents, NVDA will now pause at the end of headings and other block-level elements, rather than speaking the text together with the next lot of text as one long sentence.
* In browse mode, pressing enter or space on a tab now activates it instead of switching to focus mode. (#1760)
* Updated eSpeak speech synthesizer to 1.45.47.

### Bug Fixes

* NVDA  no longer shows bullets or numbering for lists in Internet Explorer and other MSHTML controls when the author has indicated that these should not be shown (i.e. the list style is "none"). (#1671)
* Restarting NVDA when it has frozen (e.g. by pressing control+alt+n) no longer exits the previous copy without starting a new one.
* Pressing backspace or arrow keys in a Windows command console no longer causes strange results in some cases. (#1612)
* The selected item in WPF combo boxes (and possibly some other combo boxes exposed using UI Automation) which do not allow text editing is now reported correctly.
* In browse mode in Adobe Reader, it is now always possible to move to the next row from the header row and vice versa using the move to next row and move to previous row commands. Also, the header row is no longer reported as row 0. (#1731)
* In browse mode in Adobe Reader, it is now possible to move to (and therefore past) empty cells in a table.
* Pointless position information (e.g. 0 of 0 level 0) is no longer reported in braille.
* When braille is tethered to review, it is now able to show  content in flat review. (#1711)
* A text control's text is no longer presented twice on a braille display in some cases, e.g. scrolling back from the start of Wordpad documents.
* In browse mode in Internet Explorer, pressing enter on a file upload button now correctly presents the dialog to choose a file to upload instead of switching to focus mode. (#1720)
* Dynamic content changes such as in Dos consoles are no longer announced if  sleep mode for that application is currently on. (#1662)
* In browse mode, the behaviour of alt+upArrow and alt+downArrow to collapse and expand combo boxes has been improved. (#1630)
* NVDA now recovers from many more situations such as applications that stop responding which previously caused it to freeze completely. (#1408)
* For Mozilla Gecko (Firefox etc) browse mode documents NVDA will no longer fail to render text in a very specific situation where an element is styled as display:table. (#1373)
* NVDA will no longer announce label controls when focus moves inside of them. Stops double announcements of labels for some form fields in Firefox (Gecko) and Internet Explorer (MSHTML). (#1650)
* NVDA no longer fails to read a cell in Microsoft Excel after pasting in to it with control+v. (#1781)
* In Adobe Reader, extraneous information about the document is no longer announced when moving to a control on a different page in focus mode. (#1659)
* In browse mode in Mozilla Gecko applications (e.g. Firefox), toggle buttons are now detected and reported correctly. (#1757)
* NVDA can now   correctly read the Windows Explorer Address Bar in Windows 8 developer preview.
* NVDA will no longer crash apps such as winver and wordpad in Windows 8 developer preview due to bad glyph translations.
* In browse mode in applications using Mozilla Gecko 10 and later (e.g. Firefox 10), the cursor is more often positioned correctly when loading a page with a target anchor. (#360)
* In browse mode in Mozilla Gecko applications (e.g. Firefox), labels for image maps are now rendered.
* With mouse tracking enabled, moving the mouse over certain editable text fields (such as in Synaptics Pointing Device Settings and SpeechLab SpeakText) no longer causes the application to crash. (#672)
* NVDA now functions correctly in several about dialogs in applications distributed with Windows XP, including the About dialog in Notepad and the About Windows dialog. (#1853, #1855)
* Fixed reviewing by word in Windows Edit controls. (#1877)
* Moving out of an editable text field with leftArrow, upArrow or pageUp while in focus mode now correctly switches to browse mode when automatic focus mode for caret movement is enabled. (#1733)

### Changes for Developers

* NVDA can now instruct speech synthesizers to switch languages for particular sections of speech.
 * To support this, drivers must handle speech.LangChangeCommand in sequences past to SynthDriver.speak().
 * SynthDriver objects should also provide the language argument to VoiceInfo objects (or override the language attribute to retrieve the current language). Otherwise, NVDA's user interface language will be used.

## 2011.2

Highlights of this release include major improvements concerning punctuation and symbols, including configurable levels, custom labelling and character descriptions; no pauses at the end of lines during say all; improved support for ARIA in Internet Explorer; better support for XFA/LiveCycle PDF documents in Adobe Reader; access to text written to the screen in more applications; and access to formatting and color information for text written to the screen.

### New Features

* It is now possible to hear the description for any given character by pressing the review current character script twice in quick succession.  For English characters this is the standard English phonetic alphabet. For pictographic languages such as traditional Chinese, one or more example phrases using the given symbol are provided. Also pressing review current word or review current line three times will spell the word/line using the first of these descriptions. (#55)
* More text can be seen in flat review for applications such as Mozilla Thunderbird that write their text directly to the display as glyphs.
* It is now possible to choose from several levels of punctuation and symbol announcement. (#332)
* When punctuation or other symbols are repeated more than four times, the number of repetitions is now announced instead of speaking the repeated symbols. (#43)
* New braille translation tables: Norwegian 8 dot computer braille, Ethiopic grade 1, Slovene grade 1, Serbian grade 1. (#1456)
* Speech no longer unnaturally pauses at the end of each line when using the say all command. (#149)
* NVDA will now announce whether something is sorted (according to the aria-sort property) in web browsers. (#1500)
* Unicode Braille Patterns are now displayed correctly on braille displays. (#1505)
* In Internet Explorer and other MSHTML controls when focus moves inside a group of controls (surrounded by a fieldset), NVDA will now announce the name of the group (the legend). (#535)
* In Internet Explorer and other MSHTML controls, the aria-labelledBy and aria-describedBy properties are now honoured.
* in Internet Explorer and other MSHTML controls, support for ARIA list, gridcell, slider and progressbar controls has been improved.
* Users can now change the pronunciation of punctuation and other symbols, as well as the symbol level at which they are spoken. (#271, #1516)
* In Microsoft Excel, the name of the active sheet is now reported when switching sheets with control+pageUp or control+pageDown. (#760)
* When navigating a table in Microsoft Word with the tab key NVDA will now announce the current cell as you move. (#159)
* You can now configure whether table cell coordinates are reported from the Document Formatting preferences dialog. (#719)
* NVDA can now detect formatting and color for text written to the screen.
* In the Outlook Express/Windows Mail/Windows Live Mail message list, NVDA will now announce the fact that a message is unread and also if it's expanded or collapsed in the case of conversation threads. (#868)
* eSpeak now has a rate boost setting which triples the speaking rate.
* Support for the  calendar control found in the Date and Time Information dialog accessed from the  Windows 7 clock. (#1637)
* Additional key bindings have been added for the MDV Lilli braille display. (#241)
* New languages: Bulgarian, Albanian.

### Changes

* To move the caret to the review cursor, now press the move focus to navigator object script (desktop NVDA+shift+numpadMinus, laptop NVDA+shift+backspace) twice in quick succession. This frees up more keys on the keyboard. (#837)
* To hear the  decimal and hexadecimal representation of the character under the review cursor, now press review current character three times rather than twice, as twice now speaks the character description.
* Updated eSpeak speech synthesiser to 1.45.03. (#1465)
* Layout tables are no longer announced in Mozilla Gecko applications while moving the focus when in focus mode or outside of a document.
* In Internet Explorer and other MSHTML controls, browse mode now works for documents inside ARIA applications. (#1452)
* Updated liblouis braille translator to 2.3.0.
* When in browse mode  and jumping to a control with quicknav or focus, the description of the control is now announced if it has one.
* Progress bars are now announced in brows mode.
* Nodes marked with an ARIA role of presentation in Internet Explorer and other MSHTML controls are now filtered out of simple review and the focus ancestry.
* NVDA's user interface and documentation now refer to virtual buffers as browse mode, as the term "virtual buffer" is rather meaningless to most users. (#1509)
* When the user wishes to copy their user settings to the system profile for use on the logon screen, etc., and their settings contain custom plugins, they are now warned that this could be a security risk. (#1426)
* The NVDA service no longer starts and stops NVDA on user input desktops.
* On Windows XP and Windows Vista, NVDA no longer makes use of UI Automation even if it is available via the platform update. Although using UI Automation can improve the accessibility of some modern applications, on XP and Vista there were too many freezes, crashes and over all performance loss while using it. (#1437)
* In applications using Mozilla Gecko 2 and later (such as Firefox 4 and later), a document can now be read in browse mode before it is fully finished loading.
* NVDA now announces the state of a container when focus moves to a control inside it (e.g. if focus moves inside a document that is still loading it will report it as busy).
* NVDA's user interface and documentation no longer use the terms "first child" and "parent" with respect to object navigation, as these terms are confusing for many users.
* Collapsed is no longer reported for some menu items which have sub-menus.
* The reportCurrentFormatting script (NVDA+f) now reports the formatting at the position of the review cursor rather than the system caret / focus. As  by default the review cursor follows the caret, most people should not notice a difference. However this now enables the user to find out the formatting when moving the review cursor, such as in flat review.

### Bug Fixes

* Collapsing combo boxes in browse mode documents when focus mode has been forced with NVDA+space no longer auto-switches back to browse mode. (#1386)
* In Gecko (e.g. Firefox) and MSHTML (e.g. Internet Explorer) documents, NVDA now correctly renders certain text on the same line which was previously rendered on separate lines. (#1378)
* When Braille is tethered to review and the navigator object is moved to a browse mode document, either manually or due to a focus change, braille will appropriately show the browse mode content. (#1406, #1407)
* When speaking of punctuation is disabled, certain punctuation is no longer incorrectly spoken when using some synthesisers. (#332)
* Problems no longer occur when loading configuration for synthesisers which do not support the voice setting such as Audiologic Tts3. (#1347)
* The Skype Extras menu is now read correctly. (#648)
* Checking the Brightness controls volume checkbox in the Mouse Settings dialog should no longer cause a major lag for beeps when moving the mouse around the screen on Windows Vista/Windows 7 with Aero enabled. (#1183)
* When NVDA is configured to use the laptop keyboard layout, NVDA+delete now works as documented to report the dimensions of the current navigator object. (#1498)
* NVDA now Appropriately honours the aria-selected attribute in Internet Explorer documents.
* When NVDA automatically switches to focus mode in browse mode documents, it now announces information about the context of the focus. For example, if a list box item receives focus, the list box will be announced first. (#1491)
* In Internet Explorer and other MSHTML controls, ARIA listbox controls are now treeted as lists, rather than list items.
* When a read-only editable text control receives focus, NVDA now reports that it is read-only. (#1436)
* In browse mode, NVDA now behaves correctly with respect to read-only editable text fields.
* In browse mode documents, NVDA no longer incorrectly switches out of focus mode when aria-activedescendant is set; e.g. when the completion list appeared in some auto complete controls.
* In Adobe Reader, the name of controls is now reported when moving focus or using quick navigation in browse mode.
* In XFA PDF documents in Adobe Reader, buttons, links and graphics are now rendered correctly.
* In XFA PDF documents in Adobe Reader, all elements are now rendered on separate lines. This change was made because large sections (sometimes even the entire document) were being rendered without breaks due to the general lack of structure in these documents.
* Fixed problems when moving focus to or away from editable text fields in XFA PDF documents in Adobe Reader.
* In XFA PDF documents in Adobe Reader, changes to the value of a focused combo box will now be reported.
* Owner-drawn Combo boxes such as the ones to choose colors in Outlook Express are now accessible with NVDA. (#1340)
* In languages which use a space as a digit group/thousands separator such as French and German, numbers from separate chunks of text are no longer pronounced as a single number. This was particularly problematic for table cells containing numbers. (#555)
* nodes with an ARIA role of description in Internet Explorer and other MSHTML controls now are classed as static text, not edit fields.
* Fixed various issues when pressing tab while focus is on a document in browse mode (e.g. tab inappropriately moving to the address bar in Internet Explorer). (#720, #1367)
* When entering lists while reading text, NVDA now says, for example, "list with 5 items" instead of "listwith 5 items". (#1515)
* In input help mode, gestures are logged even if their scripts bypass input help such as the scroll braille display forward and back commands.
* In input help mode, when a modifier is held down on the keyboard, NVDA no longer reports the modifier as if it is modifying itself; e.g. NVDA+NVDA.
* In Adobe Reader documents, pressing c or shift+c to navigate to a combo box now works.
* The selected state of selectable table rows is now reported the same way it is for list and tree view items.
* Controls in Firefox and other Gecko applications can now be activated while in browse mode even if their content has been floated off-screen. (#801)
* You can no longer show an NVDA settings dialog while a message dialog is being shown, as the settings dialog was frozen in this case. (#1451)
* In Microsoft Excel, there is no longer a lag when holding down or rapidly pressing keys to move between or select cells.
* Fixed intermittent crashes of the NVDA service which meant that NVDA stopped running on secure Windows screens.
* Fixed problems that sometimes occurred with braille displays when a change caused text that was being displayed to disappear. (#1377)
* The downloads window in Internet Explorer 9 can now be navigated and read with NVDA. (#1280)
* It is no longer possible to accidentally start multiple copies of NVDA at the same time. (#507)
* On slow systems, NVDA no longer inappropriately causes its main window to be shown all the time while running. (#726)
* NVDA no longer crashes on Windows xP when starting a WPF application. (#1437)
* Say all and say all with review are now able to work in UI automation text controls that support all required functionality. For example, you can now use say all with review on XPS Viewer documents.
* NVDA no longer inappropriately classes some list items in the Outlook Express / Windows Live Mail message rules Apply Now dialog as being checkboxes. (#576)
* Combo boxes are no longer reported as having a sub-menu.
* NVDA is  now able to read the recipiants in the To, CC and BCC fields in Microsoft Outlook. (#421)
* Fixed the issue in NVDA's Voice Settings dialog where the value of sliders was sometimes not reported when changed. (#1411)
* NVDA no longer fails to announce the new cell when moving in an Excel spreadsheet after cutting and pasting. (#1567)
* NVDA no longer becomes worse at guessing color names the more colors it announces.
* In Internet Explorer and other MSHTML controls, fixed the inability to read parts of rare pages which contain iframes marked with an ARIA role of presentation. (#1569)
* In Internet Explorer and other MSHTML controls, fixed a rare problem where the focus kept bouncing infinitely between the document and a multi-line editable text field in focus mode. (#1566)
* In Microsoft Word 2010 NVDA will now automatically read confirmation dialogs. (#1538)
* In multi-line editable text fields in Internet Explorer and other MSHTML controls, selection on lines after the first is now reported correctly. (#1590)
* Improved moving by word in many cases, including browse mode and Windows Edit controls. (#1580)
* The NVDA installer no longer shows garbled text for Hong Kong versions of Windows Vista and Windows 7. (#1596)
* NVDA no longer fails to load the Microsoft Speech API version 5 synthesizer if the configuration contains settings for that synthesizer but is missing the voice setting. (#1599)
* In editable text fields in Internet Explorer and other MSHTML controls, NVDA no longer lags or freezes when braille is enabled.
* In firefox brows mode, NVDA no longer refuses to include content that is inside a focusable node with an ARIA role of presentation.
* In Microsoft Word with braille enabled, lines on pages after the first page are now reported correctly. (#1603)
* In Microsoft Word 2003, lines of right-to-left text can once again be read with braille enabled. (#627)
* In Microsoft Word, say all now works correctly when the document does not end with a sentence ending.
* When opening a plain text message in Windows Live Mail 2011, NVDA will correctly focus on the message document allowing it to be read.
* NVDA no longer temporarily freezes or refuses to speak when in the Move to / Copy to dialogs in Windows Live Mail. (#574)
* In Outlook 2010, NVDA will now correctly track the focus in the message list. (#1285)
* Some USB connection issues have been resolved with the MDV Lilli braille display. (#241)
* In Internet explorer and other MSHTML controls, spaces are no longer ignored in browse mode in certain cases (e.g. after a link).
* In Internet Explorer and other MSHTML controls, some extraneous line breaks have been eliminated in browse mode. specifically, HTML elements with a display style of None no longer force a line break. (#1685)
* If NVDA is unable to start, failure to play the Windows critical stop sound no longer clobbers the critical error message in the log file.

### Changes for Developers

* Developer documentation can now be generated using SCons. See readme.txt at the root of the source distribution for details, including associated dependencies.
* Locales can now provide descriptions for characters. See the Character Descriptions section of the Developer Guide for details. (#55)
* Locales can now provide information about the pronunciation of specific punctuation and other symbols. See the Symbol Pronunciation section of the Developer Guide for details. (#332)
* You can now build NVDAHelper with several debugging options using the nvdaHelperDebugFlags SCons variable. See readme.txt at the root of the source distribution for details. (#1390)
* Synth drivers are now passed a sequence of text and speech commands to speak, instead of just text and an index.
 * This allows for embedded indexes, parameter changes, etc.
 * Drivers should implement SynthDriver.speak() instead of SynthDriver.speakText() and SynthDriver.speakCharacter().
 * The old methods will be used if SynthDriver.speak() is not implemented, but they are deprecated and will be removed in a future release.
* gui.execute() has been removed. wx.CallAfter() should be used instead.
* gui.scriptUI has been removed.
 * For message dialogs, use wx.CallAfter(gui.messageBox, ...).
 * For all other dialogs, real wx dialogs should be used instead.
 * A new gui.runScriptModalDialog() function simplifies using modal dialogs from scripts.
* Synth drivers can now support boolean settings. See SynthDriverHandler.BooleanSynthSetting.
* SCons now accepts a certTimestampServer variable specifying the URL of a timestamping server to use to timestamp authenticode signatures. (#1644)

## 2011.1.1

This release fixes several security and other important issues found in NVDA 2011.1.

### Bug Fixes

* The Donate item in the NVDA menu is now disabled when running on the logon, lock, UAC and other secure Windows screens, as this is a security risk. (#1419)
* It is now impossible to copy or paste within NVDA's user interface while on secure desktops (lock screen, UAC screen and windows logon) as this is a security risk. (#1421)
* In Firefox 4, the move to containing virtual buffer command (NVDA+control+space) now works as it should to escape embedded objects such as Flash content. (#1429)
* When speaking of command keys is enabled, shifted characters are no longer incorrectly spoken as command keys. (#1422)
* When speaking of command keys is enabled, pressing space with modifiers other than shift (such as control and alt) is now reported as a command key. (#1424)
* Logging is now completely disabled when running on the logon, lock, UAC and other secure Windows screens, as this is a security risk. (#1435)
* In input help mode, Gestures are now logged even if they are not bound to a script (in accordance with the user guide). (#1425)

## 2011.1

Highlights of this release include automatic reporting of new text output in mIRC, PuTTY, Tera Term and SecureCRT; support for global plugins; announcement of bullets and numbering in Microsoft Word; additional key bindings for braille displays, including keys to move to the next and previous line; support for several Baum, HumanWare and APH braille displays; and reporting of colors for some controls, including IBM Lotus Symphony text controls.

### New Features

* Colors can now be reported for some controls. Automatic announcement can be configured in the Document Formatting preferences dialog. It can also be reported on demand using the report text formatting command (NVDA+f).
 * Initially, this is supported in standard IAccessible2 editable text controls (such as in Mozilla applications), RichEdit controls (such as in Wordpad) and IBM Lotus Symphony text controls.
* In virtual buffers, you can now select by page (using shift+pageDown and shift+pageUp) and paragraph (using shift+control+downArrow and shift+control+upArrow). (#639)
* NVDA now automatically reports new text output in mIRC, PuTTY, Tera Term and SecureCRT. (#936)
* Users can now add new key bindings or override existing ones for any script in NVDA by providing a single user input gesture map. (#194)
* Support for global plugins. Global plugins can add new functionality to NVDA which works across all applications. (#281)
* A small beep is now heard when typing characters with the shift key while capslock is on. This can be turned off by unchecking the related new option in the Keyboard settings dialog. (#663)
* hard page breaks are now announced when moving by line in Microsoft Word. (#758)
* Bullets and numbering are now spoken in Microsoft Word when moving by line. (#208)
* A command to toggle Sleep mode for the current application (NVDA+shift+s) is now available. Sleep mode (previously known as self voicing mode) disables all screen reading functionality in NVDA for a particular application. Very useful for applications that provide their own speech and or screen reading features. Press this command again to disable Sleep mode.
* Some additional braille display key bindings have been added. See the Supported Braille Displays section of the User Guide for details. (#209)
* For the convenience of third party developers, app modules as well as global plugins can now be reloaded without restarting NVDA. Use tools -> Reload plugins in the NVDA menu or NVDA+control+f3. (#544)
* NVDA now remembers the position you were at when returning to a previously visited web page. This applies until either the browser or NVDA is exited. (#132)
* Handy Tech braille displays can now be used without installing the Handy Tech universal driver. (#854)
* Support for several Baum, HumanWare and APH braille displays. (#937)
* The status bar in Media Player Classic Home Cinema is now recognised.
* The Freedom Scientific Focus 40 Blue braille display can now be used when connected via bluetooth. (#1345)

### Changes

* Position information is no longer reported by default in some cases where it was usually incorrect; e.g. most menus, the Running Applications bar, the Notification Area, etc. However, this can be turned on again by an added option in the Object Presentation settings dialog.
* Keyboard help has been renamed to input help to reflect that it handles input from sources other than the keyboard.
* Input Help no longer reports a script's code location via speech and braille as it is cryptic and irrelevant to the user. However, it is now logged for developers and advanced users.
* When NVDA detects that it has frozen, it continues to intercept NVDA modifier keys, even though it passes all other keys through to the system. This prevents the user from unintentionally toggling caps lock, etc. if they press an NVDA modifier key without realising NVDA has frozen. (#939)
* If keys are held down after using the pass next key through command, all keys (including key repeats) are now passed through until the last key is released.
* If an NVDA modifier key is pressed twice in quick succession to pass it through and the second press is held down, all key repeats will now be passed through as well.
* The volume up, down and mute keys are now reported in input help. This could be helpful if the user is uncertain as to what these keys are.
* The hotkey for the Review Cursor item in the NVDA Preferences menu has been changed from r to c to eliminate the conflict with the Braille Settings item.

### Bug Fixes

* When adding a new speech dictionary entry, the title of the dialog is now "Add dictionary entry" instead of "Edit dictionary entry". (#924)
* In speech dictionary dialogs, the content of the Regular expression and Case sensitive columns of the Dictionary entries list is now presented in the configured NVDA language instead of always in English.
* In AIM, position information is now announced in tree views.
* On sliders in the Voice Settings dialog, up arrow/page up/home now increase the setting and down arrow/page down/end decrease it. Previously, the opposite occurred, which is not logical and is inconsistent with the synth settings ring. (#221)
* In virtual buffers with screen layout disabled, some extraneous blank lines no longer appear.
* If an NVDA modifier key is pressed twice quickly but there is an intervening key press, the NVDA modifier key is no longer passed through on the second press.
* Punctuation keys are now spoken in input help even when speaking of punctuation is disabled. (#977)
* In the Keyboard Settings dialog, the keyboard layout names are now presented in the configured NVDA language instead of always in English. (#558)
* Fixed an issue where some items were rendered as empty in Adobe Reader documents; e.g. the links in the table of contents of the Apple iPhone IOS 4.1 User Guide.
* The "Use currently saved settings on the logon and other secure screens" button in NVDA's General Settings dialog now works if used immediately after NVDA is newly installed but before a secure screen has appeared. Previously, NVDA reported that copying was successful, but it actually had no effect. (#1194)
* It is no longer possible to have two NVDA settings dialogs open simultaneously. This fixes issues where one open dialog depends on another open dialog; e.g. changing the synthesiser while the Voice Settings dialog is open. (#603)
* On systems with UAC enabled, the "Use currently saved settings on the logon and other secure screens" button in NVDA's General Settings dialog no longer fails after the UAC prompt if the user's account name contains a space. (#918)
* In Internet Explorer and other MSHTML controls, NVDA now uses the URL as a last resort to determine the name of a link, rather than presenting empty links. (#633)
* NVDA no longer ignores the focus  in AOL Instant Messenger 7 menus. (#655)
* Announce the correct label for errors in the Microsoft Word Spell Check dialog (e.g. Not in dictionary, Grammar error, punctuation). Previously  they were all announced as grammar error. (#883)
* Typing in Microsoft Word while using a braille display should no longer cause garbled text to be typed, and a rare freeze when pressing a braille routing key in Word documents has been fixed. (#1212) However a limitation is that Arabic text can no longer be read in Word 2003 and below, while using a braille display. (#627)
* When pressing the delete key in an edit field, the text/cursor on a braille display should now always be updated appropriately to reflect the change. (#947)
* Changes on dynamic pages in Gecko2 documents (E.g. Firefox 4) while multiple tabs are open are now properly reflected by NVDA. Previously only changes in the first tab were reflected. (Mozilla bug 610985)
* NVDA can now properly announce the suggestions for grammar and punctuation errors in Microsoft Word spell check dialog. (#704)
* In Internet Explorer and other MSHTML controls, NVDA no longer presents destination anchors as empty links in its virtual buffer. Instead, these anchors are hidden as they should be. (#1326)
* Object navigation around and within standard groupbox windows is no longer broken and asymmetrical.
* In Firefox and other Gecko-based controls, NVDA will no longer get stuck in a subframe if it finishes loading before the outer document.
* NVDA  now appropriately announces the next character when deleting a character with numpadDelete. (#286)
* On the Windows XP logon screen, the user name is once again reported when the selected user is changed.
* Fixed problems when reading text in Windows command consoles with reporting of line numbers enabled.
* The Elements List dialog for virtual buffers is now usable by sighted users. All controls are visible on screen. (#1321)
* The list of entries in the Speech Dictionary dialog is now more readable by sighted users. The list is now large enough to show all of its columns on screen. (#90)
* On ALVA BC640/BC680 braille displays, NVDA no longer disregards display keys that are still held down after another key is released.
* Adobe Reader X no longer crashes after leaving the untagged document options before the processing dialog appears. (#1218)
* NVDA now switches to the appropriate braille display driver when you revert to saved configuration. (#1346)
* The Visual Studio 2008 Project Wizard is read correctly again. (#974)
* NVDA no longer completely fails to work in applications which contain non-ASCII characters in their executable name. (#1352)
* When reading by line in AkelPad with word wrap enabled, NVDA no longer reads the first character of the following line at the end of the current line.
* In the Visual Studio 2005/2008 code editor, NVDA no longer reads the entire text after every typed character. (#975)
* Fixed the issue where some braille displays weren't cleared properly when NVDA was exited or the display was changed.
* The initial focus is no longer sometimes spoken twice when NVDA starts. (#1359)

### Changes for Developers

* SCons is now used to prepare the source tree and create binary builds, portable archives, installers, etc. See readme.txt at the root of the source distribution for details.
* The key names used by NVDA (including key maps) have been made more friendly/logical; e.g. upArrow instead of extendedUp and numpadPageUp instead of prior. See the vkCodes module for a list.
* All input from the user is now represented by an inputCore.InputGesture instance. (#601)
 * Each source of input subclasses the base InputGesture class.
 * Key presses on the system keyboard are encompassed by the keyboardHandler.KeyboardInputGesture class.
 * Presses of buttons, wheels and other controls on a braille display are encompassed by subclasses of the braille.BrailleDisplayGesture class. These subclasses are provided by each braille display driver.
* Input gestures are bound to ScriptableObjects using the ScriptableObject.bindGesture() method on an instance or an __gestures dict on the class which maps gesture identifiers to script names. See baseObject.ScriptableObject for details.
* App modules no longer have key map files. All input gesture bindings must be done in the app module itself.
* All scripts now take an InputGesture instance instead of a key press.
 * KeyboardInputGestures can be sent on to the OS using the send() method of the gesture.
* To send an arbitrary key press, you must now create a KeyboardInputGesture using KeyboardInputGesture.fromName() and then use its send() method.
* Locales may now provide an input gesture map file to add new bindings or override existing bindings for scripts anywhere in NVDA. (#810)
 * Locale gesture maps should be placed in locale\LANG\gestures.ini, where LANG is the language code.
 * See inputCore.GlobalGestureMap for details of the file format.
* The new LiveText and Terminal NVDAObject behaviors facilitate automatic reporting of new text. See those classes in NVDAObjects.behaviors for details. (#936)
 * The NVDAObjects.window.DisplayModelLiveText overlay class can be used for objects which must retrieve text written to the display.
 * See the mirc and putty app modules for usage examples.
* There is no longer an _default app module. App modules should instead subclass appModuleHandler.AppModule (the base AppModule class).
* Support for global plugins which can globally bind scripts, handle NVDAObject events and choose NVDAObject overlay classes. (#281) See globalPluginHandler.GlobalPlugin for details.
* On SynthDriver objects, the available* attributes for string settings (e.g. availableVoices and availableVariants)  are now OrderedDicts keyed by ID instead of lists.
* synthDriverHandler.VoiceInfo now takes an optional language argument which specifies the language of the voice.
* SynthDriver objects now provide a language attribute which specifies the language of the current voice.
 * The base implementation uses the language specified on the VoiceInfo objects in availableVoices. This is suitable for most synthesisers which support one language per voice.
* Braille display drivers have been enhanced to allow buttons, wheels and other controls to be bound to NVDA scripts:
 * Drivers can provide a global input gesture map to add bindings for scripts anywhere in NVDA.
 * They can also provide their own scripts to perform display specific functions.
 * See braille.BrailleDisplayDriver for details and existing braille display drivers for examples.
* The 'selfVoicing' property on AppModule classes has now been renamed to 'sleepMode'.
* The app module events event_appLoseFocus and event_appGainFocus have now been renamed to event_appModule_loseFocus and event_appModule_gainFocus, respectivly, in order to make the naming convention consistent with app modules and tree interceptors.
* All braille display drivers should now use braille.BrailleDisplayDriver instead of braille.BrailleDisplayDriverWithCursor.
 * The cursor is now managed outside of the driver.
 * Existing drivers need only change their class statement accordingly and rename their _display method to display.

## 2010.2

Notable features of this release include greatly simplified object navigation; virtual buffers for Adobe Flash content; access to many previously inaccessible controls by retrieving text written to the screen; flat review of screen text; support for IBM Lotus Symphony documents; reporting of table row and column headers in Mozilla Firefox; and significantly improved user documentation.

### New Features

* Navigating through objects with the review cursor has been greatly simplified. The review cursor now excludes objects which aren't useful to the user; i.e. objects only used for layout purposes and unavailable objects.
* In applications using the Java Access Bridge (including OpenOffice.org), formatting can now be reported in text controls. (#358, #463)
* When moving the mouse over cells in Microsoft Excel, NVDA will appropriately announce them.
* In applications using the Java Access Bridge, the text of a dialog is now reported when the dialog appears. (#554)
* A virtualBuffer can now be used to navigate adobe Flash content. Object navigation and interacting with the controls directly (by turning on focus mode) is still supported. (#453)
* Editable text controls in the Eclipse IDE, including the code editor, are now accessible. You must be using Eclipse 3.6 or later. (#256, #641)
* NVDA can now retrieve most text written to the screen. (#40, #643)
 * This allows for reading of controls which do not expose information in more direct/reliable ways.
 * Controls made accessible by this feature include: some menu items which display icons (e.g. the Open With menu on files in Windows XP) (#151), editable text fields in Windows Live applications (#200), the errors list in Outlook Express (#582), the editable text control in TextPad (#605), lists in Eudora, many controls in Australian E-tax and the formula bar in Microsoft Excel.
* Support for the code editor in Microsoft Visual Studio 2005 and 2008. At least Visual Studio Standard is required; this does not work in the Express editions. (#457)
* Support for IBM Lotus Symphony documents.
* Early experimental support for Google Chrome. Please note that Chrome's screen reader support is far from complete and additional work may also be required in NVDA. You will need a recent development build of Chrome to try this.
* The state of toggle keys (caps lock, num lock and scroll lock) is now displayed in braille when they are pressed. (#620)
* Help balloons are now displayed in braille when they appear. (#652)
* Added a driver for the MDV Lilli braille display. (#241)
* When selecting an entire row or column in Microsoft Excel with the shortcut keys shift+space and control+space, the new selection is now reported. (#759)
* Table row and column headers can now be reported. This is configurable from the Document Formatting preferences dialog.
 * Currently, this is supported in documents in Mozilla applications such as Firefox (version 3.6.11 and later) and Thunderbird (version 3.1.5 and later). (#361)
* Introduced commands for flat review: (#58)
 * NVDA+numpad7  switches to flat review, placing the review cursor at the position of the current object, allowing you  to review the screen (or a document if within one) with the text review commands.
 * NVDA+numpad1 moves the review cursor into the object represented by the text at  the position of the review cursor, allowing you to navigate by object from that point.
* Current NVDA user settings can be  copied to be used on secure Windows screens such as the logon and UAC screens by pressing a button in the General Settings dialog. (#730)
* Support for Mozilla Firefox 4.
* Support for Microsoft Internet Explorer 9.

### Changes

* The sayAll by Navigator object (NVDA+numpadAdd), navigator object next in flow (NVDA+shift+numpad6) and navigator object previous in flow (NVDA+shift+numpad4) commands have been removed for the time being, due to bugginess and to free up the keys for other possible features.
* In the NVDA Synthesizer dialog, only the display name of the synthesizer is now listed. Previously, it was prefixed by the driver's name, which is only relevant internally.
* When in embedded applications or virtual buffers inside another virtualBuffer (e.g. Flash), you can now  press nvda+control+space to move out of the embedded application or virtual buffer to the containing document. Previously nvda+space  was used for this. Now nvda+space is specifically only for toggling brows/focus modes on virtualBuffers.
* If the speech viewer (enabled under the tools menu) is given the focus (e.g. it was clicked in) new text will not appear in the control until focus is moved away. This allows for selecting the text with greater ease (e.g. for copying).
* The Log Viewer and Python Console are maximised when activated.
* When focusing on a worksheet in Microsoft Excel and there is more than one cell selected, the selection range is announced, rather than just the active cell. (#763)
* Saving configuration and changing of particular sensitive options is now disabled when running on the logon, UAC and other secure Windows screens.
* Updated eSpeak speech synthesiser to 1.44.03.
* If NVDA is already running, activating the NVDA shortcut on the desktop (which includes pressing control+alt+n) will restart NVDA.
* Removed the report text under the mouse checkbox from the Mouse settings dialog and replaced it with an Enable mouse tracking checkbox, which better matches the toggle mouse tracking script (NVDA+m).
* Updates to the laptop keyboard layout so that it includes all commands available in the desktop layout and works correctly on non-English keyboards. (#798, #800)
* Significant improvements and updates to the user documentation, including documentation of the laptop keyboard commands and synchronisation of the Keyboard Commands Quick Reference with the User Guide. (#455)
* Updated liblouis braille translator to 2.1.1. Notably, this fixes some issues related to Chinese braille as well as characters which are undefined in the translation table. (#484, #499)

### Bug Fixes

* In µTorrent, the focused item in the torrents list no longer reports repeatedly or steals focus when a menu is open.
* In µTorrent, the names of the files in the Torrent Contents list are now reported.
* In Mozilla applications, focus is now correctly detected when it lands on an empty table or tree.
* In Mozilla applications, "not checked" is now correctly reported for checkable controls such as checkable table cells. (#571)
* In Mozilla applications, the text of correctly implemented ARIA dialogs is no longer ignored and will now be reported when the dialog appears. (#630)
* in Internet Explorer and other MSHTML controls, the ARIA level attribute is now  honoured correctly.
* In Internet Explorer and other MSHTML controls, the ARIA role is now chosen over other type information to give a much more correct and predictable ARIA experience.
* Stopped a rare crash in Internet Explorer when navigating through frames or iFrames.
* In Microsoft Word documents, right-to-left lines (such as Arabic text) can be read again. (#627)
* Greatly reduced lag when large amounts of text are displayed in a Windows command console on 64-bit systems. (#622)
* If Skype is already started when NVDA starts, it is no longer necessary to restart Skype to enable accessibility. This may also be true for other applications which check the system screen reader flag.
* In Microsoft Office applications, NVDA no longer crashes when speak foreground (NVDA+b) is pressed or when navigating some objects on toolbars. (#616)
* Fixed incorrect speaking of numbers containing a 0 after a separator; e.g. 1,023. (#593)
* Adobe Acrobat Pro and Reader 9 no longer crash when closing a file or performing certain other tasks. (#613)
* The selection is now announced when control+a is pressed to select all text in some editable text controls such as in Microsoft Word. (#761)
* In Scintilla controls (e.g. Notepad++), text is no longer incorrectly selected when NVDA moves the caret such as during say all. (#746)
* It is again possible to review the contents of cells in Microsoft Excel with the review cursor.
* NVDA can again read by line in certain problematic textArea fields in Internet Explorer 8. (#467)
* Windows Live Messenger 2009 no longer exits immediately after it is started while NVDA is running. (#677)
* In web browsers, It is no longer necessary to press tab to interact with an embedded object (such as Flash content) after pressing enter on the embedded object or returning from another application. (#775)
* In Scintilla controls (e.g. Notepad++), the beginning of long lines is no longer truncated when it scrolls off the screen. Also, these long lines will be correctly displayed in braille when they are selected.
* In Loudtalks, it is now possible to access the contact list.
* The URL of the document and "MSAAHTML Registered Handler" are no longer sometimes spuriously reported in Internet Explorer and other MSHTML controls. (#811)
* In tree views in the Eclipse IDE, the previously focused item is no longer incorrectly announced when focus moves to a new item.
* NVDA now functions correctly on a system where the current working directory has been removed from the DLL search path (by setting the CWDIllegalInDllSearch registry entry to 0xFFFFFFFF). Note that this is not relevant to most users. (#907)
* When the table navigation commands are used outside of a table in Microsoft Word, "edge of table" is no longer spoken after "not in table". (#921)
* When the table navigation commands cannot move due to being at the edge of a table in Microsoft Word, "edge of table" is now spoken in the configured NVDA language rather than always in English. (#921)
* In Outlook Express, Windows Mail and Windows Live Mail, the state of the checkboxes in message rules lists is now reported. (#576)
* The description of message rules can now be read in Windows Live Mail 2010.

## 2010.1

This release focuses primarily on bug fixes and improvements to the user experience, including some significant stability fixes.

### New Features

* NVDA no longer fails to start on a system with no audio output devices. Obviously, a braille display or the Silence synthesiser in conjunction with the Speech Viewer will need to be used for output in this case. (#425)
* A report landmarks checkbox has been added to the Document Formatting settings dialog which allows you to configure whether NVDA should announce landmarks in web documents. For compatibility with the previous release, the option is on by default.
* If speak command keys is enabled, NVDA will now announce the names of multimedia keys (e.g. play, stop, home page, etc.) on many keyboards when they are pressed. (#472)
* NVDA now announces the word being deleted when pressing control+backspace in controls that support it. (#491)
* Arrow keys can now be used in the Web formator window to navigate and read the text. (#452)
* The entry list in the Microsoft Office Outlook address book is now supported.
* NVDA better supports embedded editable (design mode) documents in Internet Explorer. (#402)
* a new script (nvda+shift+numpadMinus) allows you to move the system focus to the current navigator object.
* New scripts to lock and unlock the left and right mouse buttons. Useful for performing drag and drop operations. shift+numpadDivide to lock/unlock the left, shift+numpadMultiply to lock/unlock the right.
* New braille translation tables: German 8 dot computer braille, German grade 2, Finnish 8 dot computer braille, Chinese (Hong Kong, Cantonese), Chinese (Taiwan, Manderin). (#344, #369, #415, #450)
* It is now possible to disable the creation of the desktop shortcut (and thus the shortcut key) when installing NVDA. (#518)
* NVDA can now use IAccessible2 when present in 64 bit applications. (#479)
* Improved support for live regions in Mozilla applications. (#246)
* The NVDA Controller Client API is now provided to allow applications to control NVDA; e.g. to speak text, silence speech, display a message in Braille, etc.
* Information and error messages are now read in the logon screen in Windows Vista and Windows 7. (#506)
* In Adobe Reader, PDF interactive forms developed with Adobe LiveCycle are now supported. (#475)
* In Miranda IM, NVDA now automatically reads incoming messages in chat windows if reporting of dynamic content changes is enabled. Also, commands have been added to report the three most recent messages (NVDA+control+number). (#546)
* Input text fields are now supported in Adobe Flash content. (#461)

### Changes

* The extremely verbose keyboard help message in the Windows 7 Start menu is no longer reported.
* The Display synth has now been replaced with a new Speech Viewer. To activate it, choose Speech Viewer from the Tools menu. The speech viewer can be used independently of what ever speech synthesizer you are using. (#44)
* Messages on the braille display will automatically be dismissed if the user presses a key that results in a change such as the focus moving. Previously the message would always stay around for its configured time.
* Setting whether braille should be tethered to the focus or the review cursor (NVDA+control+t) can now be also set from the braille settings dialog, and is also now saved in the user's configuration.
* Updated eSpeak speech synthesiser to 1.43.
* Updated liblouis braille translator to 1.8.0.
* In virtual buffers, the reporting of elements when moving by character or word has been greatly improved. Previously, a lot of irrelevant information was reported and the reporting was very different to that when moving by line. (#490)
* The Control key now simply stops speech like other keys, rather than pausing speech. To pause/resume speech, use the shift key.
* Table row and column counts are no longer announced when reporting focus changes, as this announcement is rather verbose and usually not useful.

### Bug Fixes

* NVDA no longer fails to start if UI Automation support appears to be available but fails to initialise for some reason. (#483)
* The entire contents of a table row is no longer sometimes reported when moving focus inside a cell  in Mozilla applications. (#482)
* NVDA no longer lags for a long time when expanding tree view items that contain a very large amount of sub-items.
* When listing SAPI 5 voices, NVDA now tries to detect buggy voices and excludes them from the Voice Settings dialog and synthesiser settings ring. Previously, when there was just one problematic voice, NVDA's SAPI 5 driver would sometimes fail to start.
* Virtual buffers now honour the report object shortcut keys setting found in the Object Presentation dialog. (#486)
* In virtual buffers, row/column coordinates are no longer incorrectly read for row and column headers when reporting of tables is disabled.
* In virtual buffers, row/column coordinates are now correctly read when you leave a table and then re-enter the same table cell without visiting another cell first; e.g. pressing upArrow then downArrow on the first cell of a table. (#378)
* Blank lines in Microsoft Word documents and  Microsoft HTML edit controls are now shown appropriately on braille displays. Previously NVDA was displaying the current sentence on the display, not the current line for these situations. (#420)
* Multiple security fixes when running NVDA at Windows logon and on other secure desktops. (#515)
* The cursor position (caret) is now correctly updated when performing a Say All that goes off the bottom of the screen, in standard Windows edit fields and Microsoft Word documents. (#418)
* In virtual buffers, text is no longer incorrectly included for images inside links and clickables that are marked as being irrelevant to screen readers. (#423)
* Fixes to the laptop keyboard layout. (#517)
* When Braille is tethered to review when you focus on a Dos console window, the review cursor can now properly navigate the text in the console.
* While working with TeamTalk3 or TeamTalk4 Classic, the VU meter progress bar in the main window is no longer announced as it updates. Also, special characters can be read properly in the incoming chat window.
* Items are no longer spoken twice in the Windows 7 Start Menu. (#474)
* Activating same-page links in Firefox 3.6 appropriately moves the cursor in the virtualBuffer to the correct place on the page.
* Fixed the issue where some text was not rendered in Adobe Reader in certain PDF documents.
* NVDA no longer incorrectly speaks certain numbers separated by a dash; e.g. 500-1000. (#547)
* In Windows XP, NVDA no longer causes Internet Explorer to freeze when toggling checkboxes in Windows Update. (#477)
* When using the in-built eSpeak synthesiser, simultaneous speech and beeps no longer intermittently cause freezes on some systems. This was most noticeable, for example, when copying large amounts of data in Windows Explorer.
* NVDA no longer announces that a Firefox document has become busy (e.g. due to an update or refresh) when that document is in the background. This also caused the status bar of the foreground application to be spuriously announced.
* When switching Windows keyboard layouts (with control+shift or alt+shift), the full name of the layout is reported in both speech and braille. Previously it was only reported in speech, and alternative layouts (e.g. Dvorak) were not reported at all.
* If reporting of tables is disabled, table information is no longer announced when the focus changes.
* Certain standard tree view controls in 64 bit applications (e.g. the Contents tree view in Microsoft HTML Help) are now accessible. (#473)
* Fixed some problems with logging of messages containing non-ASCII characters. This could cause spurious errors in some cases on non-English systems. (#581)
* The information in the About NVDA dialog now appears in the user's configured language instead of always appearing in English. (#586)
* Problems are no longer encountered when using the synthesiser settings ring after the voice is changed to one which has less settings than the previous voice.
* In Skype 4.2, contact names are no longer spoken twice in the contact list.
* Fixed some potentially major memory leaks in the GUI and in virtual buffers. (#590, #591)
* Work around a nasty bug in some SAPI 4 synthesisers which was causing frequent errors and crashes in NVDA. (#597)

## 2009.1

Major highlights of this release include support for 64 bit editions of Windows; greatly improved support for Microsoft Internet Explorer and Adobe Reader documents; support for Windows 7; reading of the Windows logon, control+alt+delete and User Account Control (UAC) screens; and the ability to interact with Adobe Flash and Sun Java content on web pages. There have also been several significant stability fixes and improvements to the general user experience.

### New Features

* Official support for 64 bit editions of Windows! (#309)
* Added a synthesizer driver for the Newfon synthesizer. Note that this requires a special version of Newfon. (#206)
* In virtual buffers, focus mode and browse mode can now be reported using sounds instead of speech. This is enabled by default. It can be configured from the Virtual buffers dialog. (#244)
* NVDA no longer cancels speech when volume control keys are pressed on the keyboard, allowing the user to change the volume and listen to actual results immediately. (#287)
* Completely rewritten support for Microsoft Internet Explorer and Adobe Reader documents. This support has been unified with the core support used for Mozilla Gecko, so features such as fast page rendering, extensive quick navigation, links list, text selection, auto focus mode and braille support are now available with these documents.
* Improved support for the date selection control found in the Windows Vista Date / Time properties dialog.
* improved support for the Modern XP/Vista start menu (specifically the all programs, and places menus). Appropriate level information is now announced.
* The amount of text that is announced when moving the mouse is now configurable from the Mouse settings dialog. A choice of paragraph, line, word or character can be made.
* announce spelling errors under the cursor in Microsoft Word.
* support for the Microsoft Word 2007 spell checker. Partial support may be available for prior Microsoft Word versions.
* Better support for Windows Live Mail. Plain text messages can now be read and both the plain text and HTML message composers are useable.
* In Windows Vista, if the user moves to the secure desktop (either because a UAC control dialog appeared, or because control+alt+delete was pressed), NVDA will announce the fact that the user is now on the secure desktop.
* NVDA can announce text under the mouse within dos console windows.
* Support for UI Automation via the UI Automation client API available in Windows 7, as well as fixes to improve the experience of NVDA in Windows 7.
* NVDA can be configured to start automatically after you log on to Windows. The option is in the General Settings dialog.
* NVDA can read secure Windows screens such as the Windows logon, control+alt+delete and User Account Control (UAC) screens in Windows XP and above. Reading of the Windows logon screen can be configured from the General Settings dialog. (#97)
* Added a driver for the Optelec ALVA BC6 series braille displays.
* When browsing web documents, you can now press n and shift+n to skip forward and backward past blocks of links, respectively.
* When browsing web documents, ARIA landmarks are now reported, and you can move forward and backward through them using d and shift+d, respectively. (#192)
* The Links List dialog available when browsing web documents has now become an Elements List dialog which can list links, headings and landmarks. Headings and landmarks are presented hierarchically. (#363)
* The new Elements List dialog contains a "Filter by" field which allows you to filter the list to contain only those items including the text that was typed. (#173)
* Portable versions of NVDA now look in the 'userConfig' directory inside the NVDA directory, for the user's configuration. Like for the installer version, this keeps the user's configuration separate from NVDA itself.
* Custom app modules, braille display drivers and synth drivers can now be stored in the user's configuration  directory. (#337)
* Virtual buffers are now rendered in the background, allowing the user to interact with the system to some extent during the rendering process. The user will be notified that the document is being rendered if it takes longer than a second.
* If NVDA detects that it has frozen for some reason, it will automatically pass all keystrokes through so that the user has a better chance of recovering the system.
* Support for ARIA drag and drop in Mozilla Gecko. (#239)
* The document title and current line or selection is now spoken when you move focus inside a virtual buffer. This makes the behaviour when moving focus into virtual buffers consistent with that for normal document objects. (#210)
* In virtual buffers, you can now interact with embedded objects (such as Adobe Flash and Sun Java content) by pressing enter on the object. If it is accessible, you can then tab around it like any other application. To return focus to the document, press NVDA+space. (#431)
* In virtual buffers, o and shift+o move to the next and previous embedded object, respectively.
* NVDA can now fully access applications running as administrator in Windows Vista and later. You must install an official release of NVDA for this to work. This does not work for portable versions and snapshots. (#397)

### Changes

* NVDA no longer announces "NVDA started" when it starts.
* The startup and exit sounds are now played using NVDA's configured audio output device instead of the Windows default audio output device. (#164)
* Progress bar reporting has been improved. Most notably you can now configure NVDA to announce via both speech and beeps at the same time.
* Some generic roles, such as pane, application and frame, are no longer reported on focus unless the control is unnamed.
* The review copy command (NVDA+f10) copies the text from the start marker up to and including the current review position, rather than excluding the current position. This allows the last character of a line to be copied, which was not previously possible. (#430)
* the navigatorObject_where script (ctrl+NVDA+numpad5) has been removed. This key combination did not work on some keyboards, nore was the script found to be that useful.
* the navigatorObject_currentDimentions script has been remapped to NVDA+numpadDelete. The old key combination did not work on some keyboards. This script also now reports the width and height of the object instead of the right/bottom coordinates.
* Improved performance (especially on netbooks) when many beeps occur in quick succession; e.g. fast mouse movement with audio coordinates enabled. (#396)
* The NVDA error sound is no longer played in release candidates and final releases. Note that errors are still logged.

### Bug Fixes

* When NVDA is run from an 8.3 dos path, but it is installed in the related long path (e.g. progra~1 verses program files) NVDA will correctly  identify that it is an installed copy and properly load the user's settings.
* speaking the title of the current foreground window with nvda+t now works correctly when in menus.
* braille no longer shows useless information in its focus context such as unlabeled panes.
* stop announcing some useless information when the focus changes such as root panes, layered panes and scroll panes in Java or Lotus applications.
* Make the  keyword search field in Windows Help (CHM) viewer much more usable. Due to buggyness in that control, the current keyword could not be read as it would be continually changing.
* report correct page numbers in Microsoft Word if the page numbering has been specifically offset in the document.
* Better support for edit fields found in Microsoft Word dialogs (e.g. the Font dialog). It is now possible  to navigate these controls with the arrow keys.
* better support for Dos consoles. specifically: NVDA can now read the content of particular consoles it always used to think were blank. Pressing control+break no longer terminates NVDA.
* On Windows Vista and above, the NVDA installer now starts NVDA with normal user privileges when requested to run NVDA on the finish screen.
* Backspace is now handled correctly when speaking typed words. (#306)
* Don't incorrectly report "Start menu" for certain context menus in Windows Explorer/the Windows shell. (#257)
* NVDA now correctly handles ARIA labels in Mozilla Gecko when there is no other useful content. (#156)
* NVDA no longer incorrectly enables focus mode automatically for editable text fields which update their value when the focus changes; e.g. http://tigerdirect.com/. (#220)
* NVDA will now attempt to recover from some situations which would previously cause it to freeze completely. It may take up to 10 seconds for NVDA to detect and recover from such a freeze.
* When the NVDA language is set to "User default", use the user's Windows  display language setting instead of the Windows locale setting. (#353)
* NVDA now recognises the existence of controls in AIM 7.
* The pass key through command no longer gets stuck if a key is held down. Previously, NVDA stopped accepting commands if this occurred and had to be restarted. (#413)
* The taskbar is no longer ignored when it receives focus, which often occurs when exiting an application. Previously, NVDA behaved as if the focus had not changed at all.
* When reading text fields in applications which use the Java Access Bridge (including OpenOffice.org), NVDA now functions correctly when reporting of line numbers is enabled.
* The review copy command (NVDA+f10) gracefully handles the case where it is used on a position before the start marker. Previously, this could cause problems such as crashes in Notepad++.
* A certain control character (0x1) no longer causes strange eSpeak behaviour (such as changes in volume and pitch) when it is encountered in text. (#437)
* The report text selection command (NVDA+shift+upArrow) now gracefully reports that there is no selection in objects which do not support text selection.
* Fixed the issue where pressing the enter key on certain Miranda-IM buttons or links was causing NVDA to freeze. (#440)
* The current line or selection is now properly respected when spelling or copying the current navigator object.
* Worked around a Windows bug which was causing garbage to be spoken after the name of link controls in Windows Explorer and Internet Explorer dialogs. (#451)
* Fixed a problem with the report date and time command (NVDA+f12). Previously, date reporting was truncated on some systems. (#471)
* Fixed the issue where the system screen reader flag was sometimes inappropriately cleared after interacting with secure Windows screens. This could cause problems in applications which check the screen reader flag, including Skype, Adobe Reader and Jart. (#462)
* In an Internet Explorer 6 combo box, the active item is now reported when it is changed. (#342)

## 0.6p3

### New Features

* As Microsoft Excel's formula bar is inaccessible to NVDA, provide an NVDA specific dialog box for editing when the user presses f2 on a cell.
* Support for formatting in IAccessible2 text controls, including Mozilla applications.
* Spelling errors can now be reported where possible. This is configurable from the Document Formatting preferences dialog.
* NVDA can be configured to beep for either all or only visible progress bars. Alternatively, it can be configured to speak progress bar values every 10%.
* Links can now be identified in richedit controls.
* The mouse can now be moved to the character under the review cursor in most editable text controls. Previously, the mouse could only be moved to the center of the control.
* In virtual buffers, the review cursor now reviews the text of the buffer, rather than just the internal text of the navigator object (which is often not useful to the user). This means that you can navigate the virtual buffer hierarchically using object navigation and the review cursor will move to that point in the buffer.
* Handle some additional states on Java controls.
* If the title command (NVDA+t) is pressed twice, it spells the title. If pressed thrice, it is copied to the clipboard.
* Keyboard help now reads the names of modifier keys when pressed alone.
* Key names announced by keyboard help are now translatable.
* Added support for the recognized text field in SiRecognizer. (#198)
* Support for braille displays!
* Added a command (NVDA+c) to report the text on the Windows clipboard. (#193)
* In virtualBuffers, if NVDA automatically switches to focus mode, you can use the escape key to switch back to browse mode. NVDA+space can still also be used.
* In virtual buffers, when the focus changes or the caret is moved, NVDA can automatically switch to focus mode or browse mode as appropriate for the control under the caret. This is configured from the Virtual Buffers dialog. (#157)
* Rewritten SAPI4 synthesizer driver which replaces the sapi4serotek and sapi4activeVoice drivers and should fix the problems encountered with these drivers.
* The NVDA application now includes a manifest, which means that it no longer runs in compatibility mode in Windows Vista.
* The configuration file and speech dictionaries are now saved in the user's application data directory if NVDA was installed using the installer. This is necessary for Windows Vista and also allows multiple users to have individual NVDA configurations.
* Added support for position information for IAccessible2 controls.
* Added the ability to copy text to the clipboard using the review cursor. NVDA+f9 sets the start marker to the current position of the review cursor. NVDA+f10 retrieves the text between the start marker and the current position of the review cursor and copies it to the clipboard. (#240)
* Added support for some edit controls in pinacle tv software.
* When announcing selected text for long selections (512 characters or more), NVDA now speaks the number of selected characters, rather than speaking the entire selection. (#249)

### Changes

* If the audio output device is set to use the Windows default device (Microsoft Sound Mapper), NVDA will now switch to the new default device for eSpeak and tones when the default device changes. For example, NVDA will switch to a USB audio device if it automatically becomes the default device when it is connected.
* Improve performance of eSpeak with some Windows Vista audio drivers.
* reporting of links, headings, tables, lists and block quotes can now be configured from the Document Formatting settings dialog. Previously to configure these settings for virtual buffers, the virtual buffer settings dialog would have been used. Now all documents share this configuration.
* Rate is now the default setting in the speech synthesizer settings ring.
* Improve the loading and unloading of appModules.
* The title command (NVDA+t) now only reports the title instead of the entire object. If the foreground object has no name, the application's process name is used.
* Instead of virtual buffer pass through on and off, NVDA now reports focus mode (pass through on) and browse mode (pass through off).
* Voices are now stored in the configuration file by ID instead of by index. This makes voice settings more reliable across systems and configuration changes. The voice setting will not be preserved in old configurations and an error may be logged the first time a synthesizer is used. (#19)
* The level of a tree view item is now announced first if it has changed from the previously focused item for all tree views. Previously, this was only occurring for native Windows (SysTreeView32) tree views.

### Bug Fixes

* The last chunk of audio is no longer cut off when using NVDA with eSpeak on a remote desktop server.
* Fix problems with saving speech dictionaries for certain voices.
* Eliminate the lag when moving by units other than character (word, line, etc.) towards the bottom of large plain text documents in Mozilla Gecko virtual buffers. (#155)
* If speak typed words is enabled, announce the word when enter is pressed.
* Fix some character set issues in richedit documents.
* The NVDA log viewer now uses richedit instead of just edit to display the log. This improves reading by word with NVDA.
* Fix some issues related to embedded objects in richedit controls.
* NVDA now reads page numbers in Microsoft Word. (#120)
* Fix the issue where tabbing to a checked checkbox in a Mozilla Gecko virtual buffer and pressing space would not announce that the checkbox was being unchecked.
* Correctly report partially checked checkboxes in Mozilla applications.
* If the text selection expands or shrinks in both directions, read the selection as one chunk instead of two.
* When reading with the mouse, text in Mozilla Gecko edit fields should now be read.
* Say all should no longer cause certain SAPI5 synthesizers to crash.
* Fixed an issue which meant that text selection changes were not being read in Windows standard edit controls before the first focus change after NVDA was started.
* Fix mouse tracking in Java objects. (#185)
* NVDA no longer reports Java tree view items with no children as being collapsed.
* Announce the object with focus when a Java window comes to the foreground. Previously, only the top-level Java object was announced.
* The eSpeak synthesizer driver no longer stops speaking completely after a single error.
* Fix the issue whereby updated voice parameters (rate, pitch, etc.) were not saved when the voice was changed from the synthesizer settings ring.
* Improved the speaking of typed characters and words.
* Some new text that was previously not spoken in text console applications (such as some text adventure games) is now spoken.
* NVDA now ignores focus changes in background windows. Previously, a background focus change could be treated as if the real focus changed.
* Improved the detection of the focus when leaving context menus. Previously, NVDA often didn't react at all when leaving a context menu.
* NVDA now announces when the context menu is activated in the Start menu.
* The classic Start menu is now announced as Start menu instead of Application menu.
* Improved the reading of alerts such as those encountered in Mozilla Firefox. The text should no longer be read multiple times and other extraneous information will no longer be read. (#248)
* The text of focusable, read-only edit fields will no longer be included when retrieving the text of dialogs. This fixes, for example, the automatic reading of the entire license agreement in installers.
* NVDA no longer announces the unselection of text when leaving some edit controls (example: Internet Explorer address bar, Thunderbird 3 email address fields).
* When opening plain text emails in Outlook Express and Windows Mail, focus is correctly placed in the message ready for the user to read it. Previously the user had to press tab or click on the message in order to use cursor keys to read it.
* Fixed several major issues with the "Speak command keys" functionality.
* NVDA can now read text past 65535 characters in standard edit controls (e.g. a large file in Notepad).
* Improved line reading in MSHTML edit fields (Outlook Express editable messages and Internet Explorer text input fields).
* NVDA no longer sometimes freezes completely when editing text in OpenOffice. (#148, #180)

## 0.6p2

* Improved the default ESpeak voice in NVDA
* Added a laptop keyboard layout. Keyboard layouts can be configured from NVDA's  Keyboard settings dialog. (#60)
* Support for grouping items in SysListView32 controls, mainly found in Windows Vista. (#27)
* Report the checked state of treeview items in SysTreeview32 controls.
* Added shortcut keys for many of NVDA's configuration dialogs
* Support for IAccessible2 enabled applications such as Mozilla Firefox when running NVDA from portable media, with out having to register any special Dll files
* Fix a crash with the virtualBuffers Links List in Gecko applications. (#48)
* NVDA should no longer crash Mozilla Gecko applications such as Firefox and Thunderbird if NVDA is running with higher privilages than the Mozilla Gecko application. E.g. NVDA is  running as Administrator.
* Speech dictionaries (previously User dictionaries) now can be either case sensitive or insensitive, and the patterns can optionally be regular expressions. (#39)
* Whether or not NVDA uses a 'screen layout' mode for virtual buffer documents can now be configured from a settings dialog
* No longer report anchor tags with no href in Gecko documents as links. (#47)
* The NVDA find command now remembers what you last searched for, across all applications. (#53)
* Fix issues where the checked state would not be announced for some checkboxes and radio buttons in virtualBuffers
* VirtualBuffer pass-through mode is now specific to each document, rather than NVDA globally. (#33)
* Fixed some sluggishness with focus changes and incorrect speech interuption which sometimes occured when using NVDA on a system that had been on standby or was rather slow
* Improve support for combo boxes in Mozilla Firefox. Specifically when arrowing around them text isn't repeated, and when jumping out of them, ancestor controls are not announced unnecessarily. Also virtualBuffer commands now work when focused on one  when you are in a virtualBuffer.
* Improve accuracy of finding the statusbar in many applications. (#8)
* Added the NVDA interactive Python console tool, to enable developers to look at and manipulate NVDA's internals as it is running
* sayAll, reportSelection and reportCurrentLine scripts now work properly when in virtualBuffer pass-through mode. (#52)
* The increase rate and decrease rate scripts have been removed. Users should use the synth settings ring scripts (control+nvda+arrows) or the Voice settings dialog
* Improve the range and scale of the progress bar beeps
* Added more quick keys to the new virtualBuffers:  l for list, i for list item, e for edit field, b for button, x for checkbox, r for radio button, g for graphic, q for blockquote, c for combo box, 1 through 6 for respective heading levels, s for separator, m for frame. (#67, #102, #108)
* Canceling the loading of a new document in Mozilla Firefox now allows the user to keep using the old document's virtualBuffer if the old document hadn't yet really been destroyed. (#63)
* Navigating by words in virtualBuffers is now more accurate as  words do not accidentally contain text from more than one field. (#70)
* Improved accuracy of focus tracking and focus updating when navigating in Mozilla Gecko virtualBuffers.
* Added a findPrevious script (shift+NVDA+f3) for use in new virtualBuffers
* Improved sluggishness in Mozilla Gecko dialogs (in Firefox and Thunderbird). (#66)
* Add the ability to view the current log file for NVDA. it can be found in the NVDA menu -> Tools
* Scripts such as say time and date now take the current language in to account; punctuation and ordering of words now reflects the language
* The language combo box in NVDA's General settings dialog now shows full language names for ease of use
* When reviewing text in the current navigator object, the text is always up to date if it changes dynamically. E.g. reviewing the text of a list item in Task Manager. (#15)
* When moving with the mouse, the current paragraph of text under the mouse is now announced, rather than either all the text in that particular object or just the current word. Also audio coordinates, and announcement of object roles is optional, they are turned off by default
* Support for reading text with the mouse in Microsoft Word
* Fixed bug where leaving the menu bar in applications such as Wordpad would cause text selection to not be announced anymore
* In Winamp, the title of the track is no longer announced again and again when switching tracks, or pausing/resuming/stopping playback.
* In Winamp,  Added ability to announce state of the shuffle and repeat controls as they are switched. Works in the main window and in the playlist editor
* Improve the ability to activate particular fields in Mozilla Gecko virtualBuffers. May include clickable graphics, links containing paragraphs, and other weird structures
* Fixed an initial lag when opening NVDA dialogs on some systems. (#65)
* Add specific support for the Total Commander application
* Fix bug in the sapi4serotek driver where the pitch could get locked at a particular value, i.e. stays high after reading a capital letter. (#89)
* Announce clickable text and other fields as clickable in Mozilla Gecko VirtualBuffers. e.g.  a field which has an onclick HTML attribute. (#91)
* When moving around Mozilla Gecko virtualBuffers, scroll the current field in to view -- useful so sighted peers have an idea of where the user is up to in the document. (#57)
* Add basic support for ARIA live region show events in IAccessible2 enabled applications. Useful in the Chatzilla IRC application, new messages will now be read automatically
* Some slight improvements to help use ARIA enabled web applications,  e.g. Google Docs
* Stop adding extra blank lines to text when copying it from a virtualBuffer
* Stop the space key from activating a link in the Links List. Now it can be used like other letters in order to  start typing the name of a particular link you wish to go to
* The moveMouseToNavigator script (NVDA+numpadSlash) now moves the mouse to the centre of the navigator object, rather than the top left
* Added scripts to click the left and right mouse buttons (numpadSlash and numpadStar respectively)
* Improve access to the Windows System Tray. Focus hopefully should no longer seem to keep jumping back to one particular item. Reminder: to get to the System Tray use the Windows command WindowsKey+b. (#10)
* Improve performance and stop announcing extra text when holding down a cursor key in an edit field and it hits the end
* Stop the ability for NVDA to make the user wait while particular messages are spoken. Fixes some crashes/freezes with particular speech synthesizers. (#117)
* Added support for the Audiologic Tts3 speech synthesizer, contribution by Gianluca Casalino. (#105)
* Possibly improve performance when navigating around documents in Microsoft Word
* Improved accuracy when reading text of alerts in Mozilla Gecko applications
* Stop possible crashes when trying to save configuration on non-English versions of Windows. (#114)
* Add an NVDA welcome dialog. This dialog is designed to provide essential information for new users and allows CapsLock to be configured as an NVDA modifier key. This dialog will be displayed when NVDA is started by default until it is disabled.
* Fix basic support for Adobe Reader so it is possible to read documents  in  versions 8 and 9
* Fix some errors that may have occured when holding down keys before NVDA is properly initialized
* If the user has configured NVDA to save configuration on exit, make sure the configuration is properly saved when shutting down or logging out of  Windows.
* Added an NVDA logo sound to the beginning of the installer, contributed by Victer Tsaran
* NVDA, both running in the installer and otherwise, should properly clean up its system tray icon when it exits
* Labels for standard controls in NVDA's dialogs (such as Ok and cancel buttons) should now show in the language NVDA is set to, rather than just staying in English.
* NVDA's icon should now be  used for  the NVDA shortcuts in the start menu and on the Desktop, rather than a default application icon.
* Read cells in MS Excel when moving with tab and shift+tab. (#146)
* Fix some double speaking in particular lists in Skype.
* Improved caret tracking in IAccessible2 and Java applications; e.g. in Open Office and Lotus Symphony, NVDA properly waits for the caret to move in documents rather than accidentally reading the wrong word or line at the end of some paragraphs. (#119)
* Support for AkelEdit controls found in Akelpad 4.0
* NVDA no longer locks up in Lotus Synphony when moving from the document to the menu bar.
* NVDA no longer freezes in the Windows XP Add/Remove programs applet when launching an uninstaller. (#30)
* NVDA no longer freezes when opening Spybot Search and Destroy

## 0.6p1

### Access to web content with new in-process virtualBuffers (so far for Mozilla Gecko applications including Firefox3 and Thunderbird3)

* Load times have been improved almost by a factor of thirty (you no longer have to wait at all for most web pages to load in to the buffer)
* Added a links list (NVDA+f7)
* Improved the find dialog (control+nvda+f) so that it performs a case-insencitive search, plus fixed a few focus issues with that dialog box.
* It is now possible to select and copy text in the new virtualBuffers
* By default the new virtualBuffers represent the document in a screen layout (links and controls are not on separate lines unless they really are visually). You can toggle this feature with NVDA+v.
* It is possible to move by paragraph with control+upArrow and control+downArrow.
* Improved support for dynamic content
* Improved over all accuracy of reading lines and fields when arrowing up and down.

### Internationalization

* It is now possible to type accented characters that rely on a "dead character", while NVDA is running.
* NVDA now announces when the keyboard layout is changed (when pressing alt+shift).
* The announce date and time feature now takes the system's current regional and language options in to account.
* added czech translation (by Tomas Valusek with help from Jaromir Vit)
* added vietnamese translation by Dang Hoai Phuc
* Added Africaans (af_ZA) translation, by Willem van der Walt.
* Added russian translation by Dmitry Kaslin
* Added polish translation by DOROTA CZAJKA and friends.
* Added Japanese translation by Katsutoshi Tsuji.
* added Thai translation by Amorn Kiattikhunrat
* added croatian translation by Mario Percinic and Hrvoje Katic
* Added galician translation by Juan C. buno
* added ukrainian translation by Aleksey Sadovoy

### Speech

* NVDA now comes packaged with eSpeak 1.33 which contains many improvements, among those are improved languages, named variants, ability to speak faster.
* The voice settings dialog now allows you to change the variant of a synthesizer if it supports one. Variant is usually a slight variation on the current voice. (eSpeak supports variants).
* Added the ability to change the inflection of a voice in the voice settings dialog if the current synthesizer supports this. (eSpeak supports inflection).
* Added the ability to turn off speaking of object position information(e.g. 1 of 4). This option can be found in the Object presentation settings dialog.
* NVDA can now beep when speaking a capital letter. This can be turned on and off with a check box in the voice settings dialog. Also added a raise pitch for capitals check box to configure whether NVDA should actually do its normal pitch raise for capitals. So now you can have either raise pitch, say cap, or beep, for capitals.
* Added the ability to pause speech in NVDA (like found in Voice Over for the Mac). When NVDA is speaking something, you can press the control or shift keys to silence speech just like normal, but if you then tap the shift key again (as long as you havn't pressed any other keys) speech will continue from exactly where it left off.
* Added a virtual synthDriver which outputs text to a window instead of speaking via a speech synthesiser. This should be more pleasant for sighted developers who are not used to speech synthesis but want to know what is spoken by NVDA. There are probably still some bugs, so feedback is most definitely welcome.
* NVDA no longer by default speaks punctuation, you can enable speaking of punctuation with NVDA+p.
* eSpeak by default now speaks quite a bit slower, which should make it easier for people who are using eSpeak for the first time, when installing or starting to use NVDA.
* Added user dictionaries to NVDA. These allow you to make NVDA speak certain text differently. There are three dictionaries: default, voice, and temporary. Entries you add to the default dictionary will happen all the time in NVDA. Voice dictionaries are specific to the current synthesizer and voice you currently have set. And temporary dictionary is  for those times you quickly want to set a rule while you are doing a particular task, but you don't want it to be perminant (it will disappear if you close NVDA). For now the rules are regular expressions, not just normal text.
* Synthesizers can now use any audio output device on your system, by setting the output device combo box in the Synthesizer dialog before selecting the synthesizer you want.

### Performance

* NVDA no longer takes up a huge amount of system memory , when editing messages in mshtml edit controls
* Improved performance when reviewing text inside many controls that do not actually have a real cursor. e.g. MSN Messenger history window, treeview items, listview items etc.
* Improved performance in rich edit documents.
* NVDA should no longer slowly creep up in system memory size for no reason
* Fixed bugs when  trying to focus on a dos console window more than three or so times. NVDA did have a tendency to completely crash.

### Key commands

* NVDA+shift+numpad6 and NVDA+shift+numpad4 allow you to navigate to the next or previous object in flow respectively. This means that you can navigate in an application by only using these two keys with out having to worry about going up by parent, or down to first child as you move around the object hyerarchy. For instance in a web browser such as firefox, you could navigate the document by object, by just using these two keys. If next in flow or previous in flow takes you up and out of an object, or down in to an object, ordered beeps indicate the direction.
* You can now configure voice settings with out opening the voice settings dialog, by using the Synth Settings Ring. The synth settings ring is a group of voice settings you can toggle through by pressing control+NVDA+right and control+NVDA+left. To change a setting use control+NVDA+up and control+NVDA+down.
* Added a command to report the current selection in edit fields (NVDA+shift+upArrow).
* Quite a few NVDA commands that speak text (such as report current line etc) now can spell the text if pressed twice quickly.
* the capslock, numpad insert and extended insert can all be used as the NVDA modifier key. Also if one of these keys is used, pressing the key twice with out pressing any other keys will send the key through to the operating system, just like you'd pressed the key with out NVDA running. To make one of these keys be the NVDA modifier key, check its checkbox in the Keyboard settings dialog (used to be called the keyboard echo dialog).

### Application support

* Improved support for Firefox3 and Thunderbird3 documents. Load times have been improved by almost a factor of thirty, a screen layout is used by default (press nvda+v to toggle between this and no screen layout), a links list (nvda+f7 has been added), the find dialog (control+nvda+f) is now case-insensitive, much better support for dynamic content, selecting and copying text is now possible.
* In the MSN Messenger and Windows Live Messenger history windows, it is now possible to select and copy text.
* Improved support for the audacity application
* Added support for a few edit/text controls in Skype
* Improved support for Miranda instant messenger application
* Fixed some focus issues when opening html and plain text messages in Outlook Express.
* Outlook express newsgroup message fields are now labeled correctly
* NVDA can now read the addresses in the Outlook Express message fields (to/from/cc etc)
* NVDA should be now more accurate at announcing the next message in out look express when deleting a message from the message list.

### APIs and toolkits

* Improved object navigation for MSAA objects. If a window has a system menu, title bar, or scroll bars, you can now navigate to them.
* Added support for the IAccessible2 accessibility API. A part from the ability to announce more control types, this also allows NVDA to access the cursor in applications such as Firefox 3 and Thunderbird 3, allowing you to navigate, select or edit text.
* Added support for Scintilla edit controls (such controls can be found in Notepad++ or Tortoise SVN).
* Added support for Java applications (via the Java Access Bridge). This can provide basic support for Open Office (if Java is enabled), and any other stand-alone Java application. Note that java applets with in a web browser may not work yet.

### Mouse

* Improved support for reading what is under the mouse pointer as it moves. It is now much faster, and it also now has the ability in some controls such as standard edit fields, Java and IAccessible2 controls, to read the current word, not just the current object. This may be of some used to vision impared people who just want to read a specific bit of text with the mouse.
* Added a new config option, found in the mouse settings dialog. Play audio when mouse moves, when checked, plays a 40 ms beep each time the mouse moves, with its pitch (between 220 and 1760 hz) representing the y axis, and left/right volume, representing the x axis. This enables a blind person to get a rough idea of where the mouse is on the screen as its being moved. This feature also depends on reportObjectUnderMouse also being turned on. So this means that if you quickly need to disable both beeps and announcing of objects, then just press NVDA+m. The beeps are also louder or softer depending on how bright the screen is at that point.

### Object presentation and interaction

* Improved support for most common treeview controls. NVDA now tells you how many items are in the branch when you expand it. It also announces the level when moving in and out of branches. And, it announces the current item number and number of items, according to the current branch, not the entire treeview.
* Improved what is announced when focus changes as you move around applications or the operating system. Now instead of just hearing the control you land on, you hear information about any controls this control is positioned inside of. For instance if you tab and land on a button inside a groupbox, the groupbox will also get announced.
* NVDA now tries to speak the message inside many dialog boxes as they appear. This is accurate most of the time, though there are still many dialogs that arn't as good as they could be.
* Added a report object descriptions checkbox to the object presentation settings dialog. Power users may wish to sometimes uncheck this to stop NVDA announcing a lot of extra descriptions on particular controls,  such as in Java applications.
* NVDA automatically announces selected text in edit controls when focus moves to them. If there isn't any selected text, then it just announces the current line like usual.
* NVDA is a lot more careful now when it plays beeps to indicate progress bar changes in applications. It no longer goes crazy in Eclipse applications such as Lotus Notes/Symphony, and Accessibility Probe.

### User Interface

* Removed the NVDA interface window, and replaced it with a simple NVDA popup menu.
* NVDA's user interface settings dialog is now called General Settings. It also contains an extra setting: a combo box to set the log level, for what messages should go to NVDA's log file. Note that NVDA's log file is now called nvda.log not debug.log.
* Removed the report object group names checkBox from the object presentation settings dialog, reporting of group names now is handled differently.

## 0.5

* NVDA now has a built-in synthesizer called eSpeak, developed by Jonathan Duddington.It is very responsive and lite-weight, and has support for many different languages. Sapi synthesizers can still be used, but eSpeak will be used by default.
 * eSpeak does not depend on any special software to be installed, so it can be used with NVDA on any computer, on a USB thumb drive, or anywhere.
 * For more info on eSpeak, or to find other versions, go to http://espeak.sourceforge.net/.
* Fix bug where the wrong character was being announced when pressing delete in Internet Explorer / Outlook Express editable panes.
* Added support for more edit fields in Skype.
* VirtualBuffers only get loaded when focus is on the window that needs to be loaded. This fixes some problems when the preview pane is turned on in Outlook Express.
* Added commandline arguments to NVDA:
 * -m, --minimal: do not play startup/exit sounds and do not show the interface on startup if set to do so.
 * -q, --quit: quit any other already running instance of NVDA and then exit
 * -s, --stderr-file fileName: specify where NVDA should place uncaught errors and exceptions
 * -d, --debug-file fileName: specify where NVDA should place debug messages
 * -c, --config-file: specify an alternative configuration file
 * -h, -help: show a help message listing commandline arguments
* Fixed bug where punctuation symbols would not be translated to the appropriate language, when using a language other than english, and when speak typed characters was turned on.
* Added Slovak language files thanks to Peter Vagner
* Added a Virtual Buffer settings dialog and a Document Formatting settings dialog, from Peter Vagner.
* Added French translation thanks to Michel Such
* Added a script to toggle beeping of progress bars on and off (insert+u). Contributed by Peter Vagner.
* Made more messages in NVDA be translatable for other languages. This includes script descriptions when in keyboard help.
* Added a find dialog to the virtualBuffers (internet Explorer and Firefox). Pressing control+f when on a page brings up a dialog in which you can type some text to find. Pressing enter will then search for this text and place the virtualBuffer cursor on this line. Pressing f3 will also search for the next occurance of the text.
* When speak typed characters is turned on, more characters should be now spoken. Technically, now ascii characters from 32 to 255 can now be spoken.
* Renamed some control types for better readability. Editable text is now edit, outline is now tree view and push button is now button.
* When arrowing around list items in a list, or tree view items in a tree view, the control type (list item, tree view item) is no longer spoken, to speed up navigation.
* Has Popup (to indicate that a menu has a submenu) is now spoken as submenu.
* Where some language use control and alt (or altGR) to enter a special character, NVDA now will speak these characters when speak typed characters is on.
* Fixed some problems with reviewing static text controls.
* Added Translation for Traditional Chinese, thanks to Coscell Kao.
* Re-structured an important part of the NVDA code, which should now fix many issues with NVDA's user interface (including settings dialogs).
* Added Sapi4 support to NVDA. Currently there are two sapi4 drivers, one based on code contributed by Serotek Corporation, and one using the ActiveVoice.ActiveVoice com Interface. Both these drivers have issues, see which one works best for you.
* Now when trying to run a new copy of NVDA while an older copy is still running will cause the new copy to just exit. This fixes a major problem where running multiple copies of NVDA makes your system very unusable.
* Renamed the title of the NVDA user interface from NVDA Interface to NVDA.
* Fixed a bug in Outlook Express where pressing backspace at the start of an editable message would cause an error.
* Added patch from Rui Batista that adds a script to report the current battery status on laptops (insert+shift+b).
* Added a synth driver called Silence. This is a synth driver that does not speak anything, allowing NVDA to stay completely silent at all times. Eventually this could be used along with Braille support, when we have it.
* Added capitalPitchChange setting for synthesizers thanks to J.J. Meddaugh
* Added patch from J.J. Meddaugh that makes the toggle report objects under mouse script more like the other toggle scripts (saying on/off rather than changing the whole statement).
* Added spanish translation (es) contributed by Juan C. buo.
* Added Hungarian language file from Tamas Gczy.
* Added Portuguese language file from Rui Batista.
* Changing the voice in the voice settings dialog now sets the rate, pitch and volume sliders to the new values according to the synthesizer, rather than forcing the synthesizer to be set to the old values. This fixes issues where a synth like eloquence or viavoice seems to speek at a much faster rate than all other synths.
* Fixed a bug where either speech would stop, or NVDA would entirely crash, when in a Dos console window.
* If support for a particular language exists, NVDA now automatically can show its interface and speak its messages in the language Windows is set to. A particular language can still be chosen manualy from the user interface settings dialog as well.
* Added script 'toggleReportDynamicContentChanges' (insert+5). This toggles whether new text, or other dynamic changes should be automatically announced. So far this only works in Dos Console Windows.
* Added script 'toggleCaretMovesReviewCursor' (insert+6). This toggles whether the review cursor should be automatically repositioned when the system caret moves. This is useful in Dos console windows when trying to read information as the screen is updating.
* Added script 'toggleFocusMovesNavigatorObject' (insert+7). This toggles whether the navigator object is repositioned on the object with focus as it changes.
* Added some documentation translated in to various languages. So far there is French, Spannish and Finish.
* Removed some developer documentation from the binary distribution of NVDA, it is only now in the source version.
* Fixed a possible bug in Windows Live Messanger and MSN Messenger where arrowing up and down the contact list would cause errors.
* New messages are now automatically spoken when in a conversation using Windows Live Messenger. (only works for English versions so far)
* The history window in a Windows Live Messenger conversation can now be read by using the arrow keys. (Only works for English versions so far)
* Added script 'passNextKeyThrough' (insert+f2). Press this key, and then the next key pressed will be passed straight through to Windows. This is useful if you have to press a certain key in an application but NVDA uses that key for something else.
* NVDA no longer freezes up for more than a minute when opening very large documents in MS Word.
* Fixed a bug where moving out of a table in MS Word, and then moving back in, caused the current row/column numbers not to be spoken if moving back in to exactly the same cell.
* When starting NVDA with a synthesizer that doesn't exist, or is not working, the sapi5 synth will try and be loaded in stead, or if sapi5 isn't working, then speech will be set to silence.
* Increasing and decreasing rate scripts can no longer take the rate above 100 or below 0.
* If there is an error with a language when choosing it in the User Interface Settings dialog, a message box will alert the user to the fact.
* NVDA now asks if it should save configuration and restart if the user has just changed the language in the User Interface Settings Dialog. NVDA must be restarted for the language change to fully take effect.
* If a synthesizer can not be loaded, when choosing it from the synthesizer dialog, a message box alerts the user to the fact.
* When loading a synthesizer for the first time, NVDA lets the synthesizer choose the most suitable voice, rate and pitch parameters, rather than forcing it to defaults it thinks are ok. This fixes a problem where Eloquence and Viavoice sapi4 synths start speaking way too fast for the first time.<|MERGE_RESOLUTION|>--- conflicted
+++ resolved
@@ -18,11 +18,8 @@
 
 ### Changes
 
-<<<<<<< HEAD
+* The `-c`/`--config-path` and `--disable-addons` command line options are now respected when launching an update from within NVDA. (#16937)
 * The Report link destination, Character formatting information, and Speak selection dialogs, now include "Close" and "Copy" buttons for user convenience. (#16369, @XLTechie)
-=======
-* The `-c`/`--config-path` and `--disable-addons` command line options are now respected when launching an update from within NVDA. (#16937)
->>>>>>> b4c8693c
 
 ### Bug Fixes
 
