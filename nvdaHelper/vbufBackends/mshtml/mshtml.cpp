--- conflicted
+++ resolved
@@ -1,1331 +1,1323 @@
-/*
-This file is a part of the NVDA project.
-URL: http://www.nvda-project.org/
-Copyright 2006-2010 NVDA contributers.
-    This program is free software: you can redistribute it and/or modify
-    it under the terms of the GNU General Public License version 2.0, as published by
-    the Free Software Foundation.
-    This program is distributed in the hope that it will be useful,
-    but WITHOUT ANY WARRANTY; without even the implied warranty of
-    MERCHANTABILITY or FITNESS FOR A PARTICULAR PURPOSE.
-This license can be found at:
-http://www.gnu.org/licenses/old-licenses/gpl-2.0.html
-*/
-
-#include <map>
-#include <algorithm>
-#include <windows.h>
-#include <oleacc.h>
-#include <oleidl.h>
-#include <mshtml.h>
-#include <set>
-#include <string>
-#include <sstream>
-#include <vbufBase/backend.h>
-#include <vbufBase/utils.h>
-#include <common/log.h>
-#include "node.h"
-#include "mshtml.h"
-
-using namespace std;
-
-HINSTANCE backendLibHandle=NULL;
-UINT WM_HTML_GETOBJECT;
-
-BOOL WINAPI DllMain(HINSTANCE hModule,DWORD reason,LPVOID lpReserved) {
-	if(reason==DLL_PROCESS_ATTACH) {
-		_CrtSetReportHookW2(_CRT_RPTHOOK_INSTALL,(_CRT_REPORT_HOOKW)NVDALogCrtReportHook);
-		backendLibHandle=hModule;
-		WM_HTML_GETOBJECT=RegisterWindowMessage(L"WM_HTML_GETOBJECT");
-	}
-	return TRUE;
-}
-
-void incBackendLibRefCount() {
-	HMODULE h=NULL;
-	BOOL res=GetModuleHandleEx(GET_MODULE_HANDLE_EX_FLAG_FROM_ADDRESS,(LPCTSTR)backendLibHandle,&h);
-	nhAssert(res); //Result of upping backend lib ref count
-	LOG_DEBUG(L"Increased backend lib ref count");
-}
-
-void decBackendLibRefCount() {
-	BOOL res=FreeLibrary(backendLibHandle);
-	nhAssert(res); //Result of freeing backend lib
-	LOG_DEBUG(L"Decreased backend lib ref count");
-}
-
-VBufStorage_controlFieldNode_t* MshtmlVBufBackend_t::getDeepestControlFieldNodeForHTMLElement(IHTMLElement* pHTMLElement) {
-	bool elementNeedsRelease=false;
-	while(pHTMLElement) {
-		IHTMLUniqueName* pHTMLUniqueName=NULL;
-		pHTMLElement->QueryInterface(IID_IHTMLUniqueName,(void**)&pHTMLUniqueName);
-		if(pHTMLUniqueName) {
-			int ID=0;
-			pHTMLUniqueName->get_uniqueNumber((long*)&ID);
-			pHTMLUniqueName->Release();
-			if(ID!=0) {
-				VBufStorage_controlFieldNode_t* node=this->getControlFieldNodeWithIdentifier(this->rootDocHandle,ID); 
-				if(node) {
-					if(elementNeedsRelease) pHTMLElement->Release();
-					return node;
-				} else {
-					LOG_DEBUG(L"No node for element");
-				}
-			} else {
-				LOG_DEBUG(L"Could not get unique number from IHTMLUniqueName");
-			}
-		} else {
-			LOG_DEBUG(L"Could not queryInterface from IHTMLElement to IHTMLUniqueName");
-		}
-		IHTMLElement* parentPHTMLElement=NULL;
-		pHTMLElement->get_parentElement(&parentPHTMLElement);
-		if(elementNeedsRelease) pHTMLElement->Release();
-		pHTMLElement=parentPHTMLElement;
-		elementNeedsRelease=true;
-	}
-	return NULL;
-}
-
-/**
-	* A utility template function to queryService from a given IUnknown to the given service with the given service ID and interface eing returned.
-	* @param siid the service iid
-	*/
-template<typename toInterface> inline HRESULT queryService(IUnknown* pUnknown, const IID& siid, toInterface** pIface) {
-	HRESULT hRes;
-	IServiceProvider* pServProv=NULL;
-	hRes=pUnknown->QueryInterface(IID_IServiceProvider,(void**)&pServProv);
-	if(hRes!=S_OK||!pServProv) {
-		LOG_DEBUG(L"Could not queryInterface to IServiceProvider");
-		return hRes;
-	}
-	hRes=pServProv->QueryService(siid,__uuidof(toInterface),(void**)pIface);
-	pServProv->Release();
-	if(hRes!=S_OK||!pIface) {
-		LOG_DEBUG(L"Could not get requested interface");
-		*pIface=NULL;
-		return hRes;
-	}
-	return hRes;
-}
-
-inline void getIAccessibleInfo(IAccessible* pacc, wstring* name, int* role, wstring* value, int* states, wstring* description, wstring* keyboardShortcut) {
-	*role=0;
-	*states=0;
-	int res=0;
-	VARIANT varChild;
-	varChild.vt=VT_I4;
-	varChild.lVal=0;
-	BSTR bstrVal=NULL;
-	if(pacc->get_accName(varChild,&bstrVal)==S_OK&&bstrVal!=NULL) {
-		name->append(bstrVal);
-		SysFreeString(bstrVal);
-		bstrVal=NULL;
-	} else {
-		LOG_DEBUG(L"IAccessible::get_accName failed");
-	}
-	VARIANT varRole;
-	VariantInit(&varRole);
-	res=pacc->get_accRole(varChild,&varRole);
-	if(res==S_OK&&varRole.vt==VT_I4) {
-		*role=varRole.lVal;
-	} else {
-		LOG_DEBUG(L"Failed to get role");
-	}
-	VariantClear(&varRole);
-	if(pacc->get_accValue(varChild,&bstrVal)==S_OK&&bstrVal!=NULL) {
-		value->append(bstrVal);
-		SysFreeString(bstrVal);
-		bstrVal=NULL;
-	} else {
-		LOG_DEBUG(L"IAccessible::get_accValue failed");
-	}
-	VARIANT varState;
-	VariantInit(&varState);
-	res=pacc->get_accState(varChild,&varState);
-	if(res==S_OK&&varState.vt==VT_I4) {
-		*states=varState.lVal;
-	} else {
-		LOG_DEBUG(L"Failed to get states");
-	}
-	VariantClear(&varState);
-	if(pacc->get_accDescription(varChild,&bstrVal)==S_OK&&bstrVal!=NULL) {
-		description->append(bstrVal);
-		SysFreeString(bstrVal);
-		bstrVal=NULL;
-	} else {
-		LOG_DEBUG(L"IAccessible::get_accDescription failed");
-	}
-	if(pacc->get_accKeyboardShortcut(varChild,&bstrVal)==S_OK&&bstrVal!=NULL) {
-		keyboardShortcut->append(bstrVal);
-		SysFreeString(bstrVal);
-	} else {
-		LOG_DEBUG(L"IAccessible::get_accKeyboardShortcut failed");
-	}
-}
-
-template<typename toInterface> inline HRESULT getHTMLSubdocumentBodyFromIAccessibleFrame(IAccessible* pacc, toInterface** pIface) {
-HRESULT hRes=0;
-	VARIANT varChild;
-	varChild.vt=VT_I4;
-	varChild.lVal=1;
-	IDispatch* pDispatch=NULL;
-	if((hRes=pacc->get_accChild(varChild,&pDispatch))!=S_OK) {
-		LOG_DEBUG(L"IAccessible::accChild failed with return code "<<hRes);
-		return hRes;
-	}
-	hRes=queryService(pDispatch,IID_IHTMLElement,pIface);
-	pDispatch->Release();
-	return hRes;
-}
-
-IHTMLElement* LocateHTMLElementInDocument(IHTMLDocument3* pHTMLDocument3, const wstring& ID) { 
-	HRESULT hRes;
-	IHTMLElement* pHTMLElement=NULL;
-	//First try getting the element directly from this document
-	hRes=pHTMLDocument3->getElementById((wchar_t*)(ID.c_str()),&pHTMLElement);
-	if(hRes==S_OK&&pHTMLElement) {
-		return pHTMLElement;
-	}
-	//As it was not in this document, we need to search for it in all subdocuments
-	//If the body is a frameset then we need to search all frames
-	//If the body is just body, we need to search all iframes
-	IHTMLDocument2* pHTMLDocument2=NULL;
-	hRes=pHTMLDocument3->QueryInterface(IID_IHTMLDocument2,(void**)&pHTMLDocument2);
-	if(hRes!=S_OK||!pHTMLDocument2) {
-		LOG_DEBUG(L"Could not get IHTMLDocument2");
-		return NULL;
-	}
-	hRes=pHTMLDocument2->get_body(&pHTMLElement);
-	pHTMLDocument2->Release();
-	if(hRes!=S_OK||!pHTMLElement) {
-		LOG_DEBUGWARNING(L"Could not get body element from IHTMLDocument2 at "<<pHTMLDocument2);
-		return NULL;
-	}
-	BSTR tagName=NULL;
-	hRes=pHTMLElement->get_tagName(&tagName);
-	wchar_t* embeddingTagName=(tagName&&(wcscmp(tagName,L"FRAMESET"))==0)?L"FRAME":L"IFRAME";
-	SysFreeString(tagName);
-	IHTMLElement2* pHTMLElement2=NULL;
-	hRes=pHTMLElement->QueryInterface(IID_IHTMLElement2,(void**)&pHTMLElement2);
-	pHTMLElement->Release();
-	if(hRes!=S_OK||!pHTMLElement2) {
-		LOG_DEBUG(L"Could not queryInterface to IHTMLElement2");
-		return NULL;
-	}
-	IHTMLElementCollection* pHTMLElementCollection=NULL;
-	hRes=pHTMLElement2->getElementsByTagName(embeddingTagName,&pHTMLElementCollection);
-	pHTMLElement2->Release();
-	if(hRes!=S_OK||!pHTMLElementCollection) {
-		LOG_DEBUG(L"Could not get collection from getElementsByName");
-		return NULL;
-	}
-	long numElements=0;
-	hRes=pHTMLElementCollection->get_length(&numElements);
-	if(hRes!=S_OK) {
-		LOG_DEBUG(L"Error getting length of collection");
-		numElements=0;
-	}
-	IHTMLElement* pHTMLElementChild=NULL;
-	for(long index=0;index<numElements;++index) {
-		IDispatch* pDispatch=NULL;
-		VARIANT vID;
-		vID.vt=VT_I4;
-		vID.lVal=index;
-		VARIANT vResIndex;
-		vResIndex.vt=VT_I4;
-		vResIndex.lVal=0;
-		hRes=pHTMLElementCollection->item(vID,vResIndex,&pDispatch);
-		if(hRes!=S_OK||!pDispatch) {
-			LOG_DEBUG(L"Could not retreave item "<<index<<L" from collection");
-			continue;
-		}
-		IAccessible* pacc=NULL;
-		queryService(pDispatch,IID_IAccessible,&pacc);
-		pDispatch->Release();
-		pDispatch=NULL;
-		if(!pacc) {
-			LOG_DEBUG(L"Could not queryService to IAccessible");
-			continue;
-		}
-		IHTMLElement* pHTMLElementSubBody=NULL;
-		getHTMLSubdocumentBodyFromIAccessibleFrame(pacc,&pHTMLElementSubBody);
-		pacc->Release();
-		if(!pHTMLElementSubBody) {
-			LOG_DEBUG(L"Could not get IHTMLElement body from frame's subdocument");
-			continue;
-		}
-		hRes=pHTMLElementSubBody->get_document(&pDispatch);
-		pHTMLElementSubBody->Release();
-		if(hRes!=S_OK||!pDispatch) {
-			LOG_DEBUG(L"Could not get document from IHTMLElement");
-			return NULL;
-		}
-		IHTMLDocument3* pHTMLDocument3sub=NULL;
-		hRes=pDispatch->QueryInterface(IID_IHTMLDocument3,(void**)&pHTMLDocument3sub);
-		pDispatch->Release();
-		if(hRes!=S_OK||!pHTMLDocument3sub) {
-			LOG_DEBUG(L"Could not queryInterface to IHTMLDocument3 for document");
-			continue;
-		}
-		pHTMLElementChild=LocateHTMLElementInDocument(pHTMLDocument3sub,ID);
-		pHTMLDocument3sub->Release();
-		if(pHTMLElementChild) {
-			break;
-		}
-	}
-	pHTMLElementCollection->Release();
-	return pHTMLElementChild;
-}
-
-inline int getIDFromHTMLDOMNode(IHTMLDOMNode* pHTMLDOMNode) {
-	int res;
-	IHTMLUniqueName* pHTMLUniqueName=NULL;
-	LOG_DEBUG(L"Try to get IHTMLUniqueName");
-	if(pHTMLDOMNode->QueryInterface(IID_IHTMLUniqueName,(void**)&pHTMLUniqueName)!=S_OK) {
-		LOG_DEBUG(L"Failed to get IHTMLUniqueName");
-		return 0;
-	}
-	LOG_DEBUG(L"Got IHTMLUniqueName");
-	int ID=0;
-	LOG_DEBUG(L"Getting IHTMLUniqueName::uniqueNumber");
-	res=pHTMLUniqueName->get_uniqueNumber((long*)&ID);
-	pHTMLUniqueName->Release();
-	if(res!=S_OK||!ID) {
-		LOG_DEBUG(L"Failed to get IHTMLUniqueName::uniqueNumber");
-		return 0;
-	}
-	LOG_DEBUG(L"Got uniqueNumber of "<<ID);
-	return ID;
-}
-
-inline wstring getTextFromHTMLDOMNode(IHTMLDOMNode* pHTMLDOMNode, bool allowPreformattedText, bool isStartOfBlock) {
-	int res=0;
-	IHTMLDOMTextNode* pHTMLDOMTextNode=NULL;
-	LOG_DEBUG(L"Trying to get an IHTMLDOMTextNode interface pointer");
-	if(pHTMLDOMNode->QueryInterface(IID_IHTMLDOMTextNode,(void**)&pHTMLDOMTextNode)!=S_OK) {
-		LOG_DEBUG(L"Not a text node");
-		return L"";
-	}
-	LOG_DEBUG(L"Fetch data of DOMTextNode");
-	BSTR data=NULL;
-	res=pHTMLDOMTextNode->get_data(&data);
-	pHTMLDOMTextNode->Release();
-	if(res!=S_OK||!data) {
-		LOG_DEBUG(L"Failed to get IHTMLDOMTextNode::data");
-		return L"";
-	}
-	LOG_DEBUG(L"Got data from IHTMLDOMTextNode");
-	wstring s;
-	bool notAllWhitespace=false;
-	if(allowPreformattedText) {
-		s.append(data);
-	} else {
-		bool lastNotWhitespace=false;
-		bool strippingLeft=isStartOfBlock;
-		for(wchar_t* c=data;*c;++c) {
-			if(!iswspace(*c)) {
-				s+=*c;
-				lastNotWhitespace=TRUE;
-				notAllWhitespace=true;
-				strippingLeft=false;
-			} else if(lastNotWhitespace||!strippingLeft) {
-				s+=L' ';
-				lastNotWhitespace=FALSE;
-			} 
-		}
-	}
-	SysFreeString(data);
-	if(!allowPreformattedText&&!notAllWhitespace) {
-		return L"";
-	}
-	return s;
-}
-
-#define macro_addHTMLCurrentStyleToNodeAttrs(styleName,attrName,node,currentStyleObj,tempBSTR) {\
-	currentStyleObj->get_##styleName(&tempBSTR);\
-	if(tempBSTR) {\
-		LOG_DEBUG(L"Got "<<L#styleName);\
-		node->addAttribute(L#attrName,tempBSTR);\
-		SysFreeString(tempBSTR);\
-		tempBSTR=NULL;\
-	} else {\
-		LOG_DEBUG(L"Failed to get "<<L#styleName);\
-	}\
-}
-
-#define macro_addHTMLCurrentStyleToNodeAttrs_var(styleName,attrName,node,currentStyleObj,tempVar) {\
-	currentStyleObj->get_##styleName(&tempVar);\
-	if(tempVar.vt==VT_BSTR && tempVar.bstrVal) {\
-		LOG_DEBUG(L"Got "<<L#styleName);\
-		node->addAttribute(L#attrName,tempVar.bstrVal);\
-		VariantClear(&tempVar);\
-	} else {\
-		LOG_DEBUG(L"Failed to get "<<L#styleName);\
-	}\
-}
-
-inline void getCurrentStyleInfoFromHTMLDOMNode(IHTMLDOMNode* pHTMLDOMNode, bool& dontRender, bool& isBlock, bool& hidden, wstring& listStyle) {
-	BSTR tempBSTR=NULL;
-	IHTMLElement2* pHTMLElement2=NULL;
-	int res=pHTMLDOMNode->QueryInterface(IID_IHTMLElement2,(void**)&pHTMLElement2);
-	if(res!=S_OK||!pHTMLElement2) {
-		LOG_DEBUG(L"Could not get IHTMLElement2");
-		return;
-	}
-	IHTMLCurrentStyle* pHTMLCurrentStyle=NULL;
-	res=pHTMLElement2->get_currentStyle(&pHTMLCurrentStyle);
-	pHTMLElement2->Release();
-	if(res!=S_OK||!pHTMLCurrentStyle) {
-		LOG_DEBUG(L"Could not get IHTMLCurrentStyle");
-		return;
-	}
-	//get visibility
-	pHTMLCurrentStyle->get_visibility(&tempBSTR);
-	if(tempBSTR) {
-		LOG_DEBUG(L"Got visibility");
-		hidden=(_wcsicmp(tempBSTR,L"hidden")==0);
-		SysFreeString(tempBSTR);
-		tempBSTR=NULL;
-	} else {
-		LOG_DEBUG(L"Failed to get visibility");\
-	}
-	//get display
-	pHTMLCurrentStyle->get_display(&tempBSTR);
-	if(tempBSTR) {
-		LOG_DEBUG(L"Got display");
-		if (_wcsicmp(tempBSTR,L"none")==0) {
-			dontRender=true;
-			isBlock=false;
-		}
-		if (_wcsicmp(tempBSTR,L"inline")==0||_wcsicmp(tempBSTR,L"inline-block")==0) isBlock=false;
-		SysFreeString(tempBSTR);
-		tempBSTR=NULL;
-	} else {
-		LOG_DEBUG(L"Failed to get display");
-	}
-	BSTR _listStyle;
-	pHTMLCurrentStyle->get_listStyleType(&_listStyle);
-	if(_listStyle) {
-		listStyle.append(_listStyle);
-		SysFreeString(_listStyle);
-	}
-	if (pHTMLCurrentStyle) pHTMLCurrentStyle->Release();
-}
-
-#define macro_addHTMLAttributeToMap(attribName,allowEmpty,attribsObj,attribsMap,tempVar,tempAttrObj) {\
-	attribsObj->getNamedItem(attribName,&tempAttrObj);\
-	if(tempAttrObj) {\
-		VariantInit(&tempVar);\
-		tempAttrObj->get_nodeValue(&tempVar);\
-		if(tempVar.vt==VT_BSTR&&tempVar.bstrVal&&(allowEmpty||SysStringLen(tempVar.bstrVal)>0)) {\
-			attribsMap[L"HTMLAttrib::"##attribName]=tempVar.bstrVal;\
-		} else if(tempVar.vt==VT_I2||tempVar.vt==VT_I4) {\
-			wostringstream* s=new wostringstream;\
-			(*s)<<((tempVar.vt==VT_I2)?tempVar.iVal:tempVar.lVal);\
-			attribsMap[L"HTMLAttrib::"##attribName]=s->str();\
-			delete s;\
-		}\
-		VariantClear(&tempVar);\
-		tempAttrObj->Release();\
-		tempAttrObj=NULL;\
-	}\
-}
-
-inline void getAttributesFromHTMLDOMNode(IHTMLDOMNode* pHTMLDOMNode,wstring& nodeName, map<wstring,wstring>& attribsMap) {
-	int res=0;
-	IDispatch* pDispatch=NULL;
-	LOG_DEBUG(L"Getting IHTMLDOMNode::attributes");
-	if(pHTMLDOMNode->get_attributes(&pDispatch)!=S_OK||!pDispatch) {
-		LOG_DEBUG(L"pHTMLDOMNode->get_attributes failed");
-		return;
-	}
-	IHTMLAttributeCollection2* pHTMLAttributeCollection2=NULL;
-	res=pDispatch->QueryInterface(IID_IHTMLAttributeCollection2,(void**)&pHTMLAttributeCollection2);
-	pDispatch->Release();
-	if(res!=S_OK) {
-		LOG_DEBUG(L"Could not get IHTMLAttributesCollection2");
-		return;
-	}
-	IHTMLDOMAttribute* tempAttribNode=NULL;
-	VARIANT tempVar;
-	macro_addHTMLAttributeToMap(L"id",false,pHTMLAttributeCollection2,attribsMap,tempVar,tempAttribNode);
-	if(nodeName.compare(L"TABLE")==0) {
-		macro_addHTMLAttributeToMap(L"summary",false,pHTMLAttributeCollection2,attribsMap,tempVar,tempAttribNode);
-	} else if(nodeName.compare(L"A")==0) {
-		macro_addHTMLAttributeToMap(L"href",true,pHTMLAttributeCollection2,attribsMap,tempVar,tempAttribNode);
-	} else if(nodeName.compare(L"INPUT")==0) {
-		macro_addHTMLAttributeToMap(L"type",false,pHTMLAttributeCollection2,attribsMap,tempVar,tempAttribNode);
-		macro_addHTMLAttributeToMap(L"value",false,pHTMLAttributeCollection2,attribsMap,tempVar,tempAttribNode);
-	} else if(nodeName.compare(L"TD")==0||nodeName.compare(L"TH")==0) {
-		macro_addHTMLAttributeToMap(L"headers",false,pHTMLAttributeCollection2,attribsMap,tempVar,tempAttribNode);
-		macro_addHTMLAttributeToMap(L"colspan",false,pHTMLAttributeCollection2,attribsMap,tempVar,tempAttribNode);
-		macro_addHTMLAttributeToMap(L"rowspan",false,pHTMLAttributeCollection2,attribsMap,tempVar,tempAttribNode);
-		macro_addHTMLAttributeToMap(L"scope",false,pHTMLAttributeCollection2,attribsMap,tempVar,tempAttribNode);
-	}
-	macro_addHTMLAttributeToMap(L"longdesc",false,pHTMLAttributeCollection2,attribsMap,tempVar,tempAttribNode);
-	macro_addHTMLAttributeToMap(L"alt",true,pHTMLAttributeCollection2,attribsMap,tempVar,tempAttribNode);
-	macro_addHTMLAttributeToMap(L"title",false,pHTMLAttributeCollection2,attribsMap,tempVar,tempAttribNode);
-	macro_addHTMLAttributeToMap(L"src",false,pHTMLAttributeCollection2,attribsMap,tempVar,tempAttribNode);
-	macro_addHTMLAttributeToMap(L"onclick",false,pHTMLAttributeCollection2,attribsMap,tempVar,tempAttribNode);
-	macro_addHTMLAttributeToMap(L"onmousedown",false,pHTMLAttributeCollection2,attribsMap,tempVar,tempAttribNode);
-	macro_addHTMLAttributeToMap(L"onmouseup",false,pHTMLAttributeCollection2,attribsMap,tempVar,tempAttribNode);
-	//ARIA properties:
-	macro_addHTMLAttributeToMap(L"role",false,pHTMLAttributeCollection2,attribsMap,tempVar,tempAttribNode);
-	macro_addHTMLAttributeToMap(L"aria-valuenow",false,pHTMLAttributeCollection2,attribsMap,tempVar,tempAttribNode);
-	macro_addHTMLAttributeToMap(L"aria-sort",false,pHTMLAttributeCollection2,attribsMap,tempVar,tempAttribNode);
-	macro_addHTMLAttributeToMap(L"aria-labelledBy",false,pHTMLAttributeCollection2,attribsMap,tempVar,tempAttribNode);
-	macro_addHTMLAttributeToMap(L"aria-describedBy",false,pHTMLAttributeCollection2,attribsMap,tempVar,tempAttribNode);
-	macro_addHTMLAttributeToMap(L"aria-expanded",false,pHTMLAttributeCollection2,attribsMap,tempVar,tempAttribNode);
-	macro_addHTMLAttributeToMap(L"aria-selected",false,pHTMLAttributeCollection2,attribsMap,tempVar,tempAttribNode);
-	macro_addHTMLAttributeToMap(L"aria-level",false,pHTMLAttributeCollection2,attribsMap,tempVar,tempAttribNode);
-	macro_addHTMLAttributeToMap(L"aria-required",false,pHTMLAttributeCollection2,attribsMap,tempVar,tempAttribNode);
-	macro_addHTMLAttributeToMap(L"aria-dropeffect",false,pHTMLAttributeCollection2,attribsMap,tempVar,tempAttribNode);
-	macro_addHTMLAttributeToMap(L"aria-grabbed",false,pHTMLAttributeCollection2,attribsMap,tempVar,tempAttribNode);
-	macro_addHTMLAttributeToMap(L"aria-invalid",false,pHTMLAttributeCollection2,attribsMap,tempVar,tempAttribNode);
-	macro_addHTMLAttributeToMap(L"aria-multiline",false,pHTMLAttributeCollection2,attribsMap,tempVar,tempAttribNode);
-	macro_addHTMLAttributeToMap(L"aria-label",false,pHTMLAttributeCollection2,attribsMap,tempVar,tempAttribNode);
-	macro_addHTMLAttributeToMap(L"aria-hidden",false,pHTMLAttributeCollection2,attribsMap,tempVar,tempAttribNode);
-	macro_addHTMLAttributeToMap(L"aria-live",false,pHTMLAttributeCollection2,attribsMap,tempVar,tempAttribNode);
-	macro_addHTMLAttributeToMap(L"aria-relevant",false,pHTMLAttributeCollection2,attribsMap,tempVar,tempAttribNode);
-	macro_addHTMLAttributeToMap(L"aria-busy",false,pHTMLAttributeCollection2,attribsMap,tempVar,tempAttribNode);
-	macro_addHTMLAttributeToMap(L"aria-atomic",false,pHTMLAttributeCollection2,attribsMap,tempVar,tempAttribNode);
-	pHTMLAttributeCollection2->Release();
-}
-
-inline void fillTextFormatting_helper(IHTMLElement2* pHTMLElement2, VBufStorage_fieldNode_t* node) {
-	MshtmlVBufStorage_controlFieldNode_t* parentNode=static_cast<MshtmlVBufStorage_controlFieldNode_t*>(node->getParent());
-	if(parentNode&&!parentNode->language.empty()) {
-		node->addAttribute(L"language",parentNode->language);
-	}
-	IHTMLCurrentStyle* pHTMLCurrentStyle=NULL;
-	if(pHTMLElement2->get_currentStyle(&pHTMLCurrentStyle)!=S_OK||!pHTMLCurrentStyle) {
-		LOG_DEBUG(L"Could not get IHTMLCurrentStyle");
-		return;
-	}
-	BSTR tempBSTR=NULL;
-	macro_addHTMLCurrentStyleToNodeAttrs(textAlign,text-align,node,pHTMLCurrentStyle,tempBSTR);
-	VARIANT tempVar;
-	macro_addHTMLCurrentStyleToNodeAttrs_var(fontSize,font-size,node,pHTMLCurrentStyle,tempVar);
-	macro_addHTMLCurrentStyleToNodeAttrs_var(verticalAlign,text-position,node,pHTMLCurrentStyle,tempVar);
-	macro_addHTMLCurrentStyleToNodeAttrs(fontFamily,font-family,node,pHTMLCurrentStyle,tempBSTR);
-	//font style
-	pHTMLCurrentStyle->get_fontStyle(&tempBSTR);
-	if(tempBSTR) {
-		LOG_DEBUG(L"Got fontStyle");
-		if (_wcsicmp(tempBSTR,L"normal")!=0) {
-			node->addAttribute((_wcsicmp(tempBSTR,L"oblique")!=0) ? tempBSTR : L"italic", L"1");
-		}
-		SysFreeString(tempBSTR);
-		tempBSTR=NULL;
-	} else {
-		LOG_DEBUG(L"Failed to get fontStyle");
-	}
-	//font weight
-	if (pHTMLCurrentStyle->get_fontWeight(&tempVar)==S_OK && tempVar.vt==VT_I4) {
-		LOG_DEBUG(L"Got fontWeight");
-		if (tempVar.lVal >=700) {
-			node->addAttribute(L"bold",L"1");
-		}
-		VariantClear(&tempVar);
-	} else {
-		LOG_DEBUG(L"Failed to get fontWeight");
-	}
-	//textDecoration
-	pHTMLCurrentStyle->get_textDecoration(&tempBSTR);
-	if(tempBSTR) {
-		LOG_DEBUG(L"Got textDecoration");
-		if (_wcsicmp(tempBSTR,L"none")!=0) {
-			// textDecoration may contain multiple values separated by spaces.
-			wchar_t *token, *tokenContext;
-			token = wcstok_s(tempBSTR, L" ", &tokenContext);
-			while (token) {
-				node->addAttribute((_wcsicmp(token,L"line-through")!=0) ? token : L"strikethrough", L"1");
-				token = wcstok_s(NULL, L" ", &tokenContext);
-			}
-		}
-		SysFreeString(tempBSTR);
-		tempBSTR=NULL;
-	} else {
-		LOG_DEBUG(L"Failed to get textDecoration");
-	}
-	pHTMLCurrentStyle->Release();
-}
-
-inline void fillTextFormattingForNode(IHTMLDOMNode* pHTMLDOMNode, VBufStorage_fieldNode_t* node) {
-	IHTMLElement2* pHTMLElement2=NULL;
-	int res=pHTMLDOMNode->QueryInterface(IID_IHTMLElement2,(void**)&pHTMLElement2);
-	if(res!=S_OK||!pHTMLElement2) {
-		LOG_DEBUG(L"Could not get IHTMLElement2");
-		return;
-	}
-	fillTextFormatting_helper(pHTMLElement2,node);
-	pHTMLElement2->Release();
-}
-
-inline void fillTextFormattingForTextNode(VBufStorage_controlFieldNode_t* parentNode, VBufStorage_textFieldNode_t* textNode)
-	//text nodes don't support IHTMLElement2 interface, so using style information from parent node
-	{
-	IHTMLElement2* pHTMLElement2=NULL; 
-	static_cast<MshtmlVBufStorage_controlFieldNode_t*>(parentNode)->pHTMLDOMNode->QueryInterface(IID_IHTMLElement2,(void**)&pHTMLElement2);
-	if(pHTMLElement2) {
-		fillTextFormatting_helper(pHTMLElement2,textNode);
-		pHTMLElement2->Release();
-	}
-}
-
-const int TABLEHEADER_COLUMN = 0x1;
-const int TABLEHEADER_ROW = 0x2;
-
-inline void fillExplicitTableHeadersForCell(VBufStorage_controlFieldNode_t& cell, int docHandle, wstring& headersAttr, fillVBuf_tableInfo& tableInfo) {
-	wostringstream colHeaders, rowHeaders;
-
-	// The Headers attribute string is in the form "id id ..."
-	// Loop through all the ids.
-	size_t lastPos = headersAttr.length();
-	size_t startPos = 0;
-	while (startPos < lastPos) {
-		// Search for a space, which indicates the end of this id.
-		size_t endPos = headersAttr.find(L' ', startPos);
-		if (endPos == wstring::npos)
-			endPos=lastPos;
-		// headersAttr[startPos:endPos] is the id of a single header.
-		// Find the info for the header associated with this id string.
-		map<wstring, TableHeaderInfo>::const_iterator it = tableInfo.headersInfo.find(headersAttr.substr(startPos, endPos - startPos));
-		startPos = endPos + 1;
-		if (it == tableInfo.headersInfo.end())
-			continue;
-
-		if (it->second.type & TABLEHEADER_COLUMN)
-			colHeaders << docHandle << L"," << it->second.uniqueId << L";";
-		if (it->second.type & TABLEHEADER_ROW)
-			rowHeaders<< docHandle << L"," << it->second.uniqueId << L";";
-	}
-
-	if (colHeaders.tellp() > 0)
-		cell.addAttribute(L"table-columnheadercells", colHeaders.str());
-	if (rowHeaders.tellp() > 0)
-		cell.addAttribute(L"table-rowheadercells", rowHeaders.str());
-}
-
-/*
- * Adjusts the current column number to skip past columns spanned by previous rows,
- * decrementing row spans as they are encountered.
- */
-inline void handleColsSpannedByPrevRows(fillVBuf_tableInfo& tableInfo) {
-	for (; ; ++tableInfo.curColumnNumber) {
-		map<int, int>::iterator it = tableInfo.columnRowSpans.find(tableInfo.curColumnNumber);
-		if (it == tableInfo.columnRowSpans.end()) {
-			// This column is not spanned by a previous row.
-			return;
-		}
-		nhAssert(it->second != 0); // 0 row span should never occur.
-		// This row has been covered, so decrement the row span.
-		--it->second;
-		if (it->second == 0)
-			tableInfo.columnRowSpans.erase(it);
-	}
-	nhAssert(false); // Code should never reach this point.
-}
-
-inline fillVBuf_tableInfo* fillVBuf_helper_collectAndUpdateTableInfo(VBufStorage_controlFieldNode_t* parentNode, wstring nodeName, int docHandle, int ID, fillVBuf_tableInfo* tableInfo, map<wstring,wstring>& attribsMap) {
-	map<wstring,wstring>::const_iterator tempIter;
-wostringstream tempStringStream;
-	//Many in-table elements identify a data table
-	if((nodeName.compare(L"THEAD")==0||nodeName.compare(L"TFOOT")==0||nodeName.compare(L"TH")==0||nodeName.compare(L"CAPTION")==0||nodeName.compare(L"COLGROUP")==0||nodeName.compare(L"ROWGROUP")==0)) {
-		if(tableInfo) tableInfo->definitData=true;
-	}
-	if(nodeName.compare(L"TABLE")==0) {
-		tableInfo=new fillVBuf_tableInfo;
-		tableInfo->tableNode=parentNode;
-		tableInfo->tableID=ID;
-		tableInfo->curRowNumber=0;
-		tableInfo->curColumnNumber=0;
-		tableInfo->definitData=false;
-		//summary attribute suggests a data table
-		tempIter=attribsMap.find(L"HTMLAttrib::summary");
-		if(tempIter!=attribsMap.end()) {
-			tableInfo->definitData=true;
-		}
-		//Collect tableID, and row and column counts
-		tempStringStream.str(L"");
-		tempStringStream<<ID;
-		attribsMap[L"table-id"]=tempStringStream.str();
-	} else if(tableInfo&&nodeName.compare(L"TR")==0) {
-		++tableInfo->curRowNumber;
-		tableInfo->curColumnNumber = 0;
-	} if(tableInfo&&(nodeName.compare(L"TD")==0||nodeName.compare(L"TH")==0)) {
-		++tableInfo->curColumnNumber;
-		handleColsSpannedByPrevRows(*tableInfo);
-		tempStringStream.str(L"");
-		tempStringStream<<tableInfo->tableID;
-		attribsMap[L"table-id"]=tempStringStream.str();
-		tempStringStream.str(L"");
-		tempStringStream<<tableInfo->curRowNumber;
-		attribsMap[L"table-rownumber"]=tempStringStream.str();
-		int startCol = tableInfo->curColumnNumber;
-		tempStringStream.str(L"");
-		tempStringStream<<startCol;
-		attribsMap[L"table-columnnumber"]=tempStringStream.str();
-		tempIter=attribsMap.find(L"HTMLAttrib::headers");
-		if(tempIter!=attribsMap.end()) {
-			//A cell with the headers attribute is definitly a data table
-			tableInfo->definitData=true;
-			//Explicit headers must be recorded later as they may not have been rendered yet.
-			tableInfo->nodesWithExplicitHeaders.push_back(make_pair(parentNode, tempIter->second));
-		} else {
-			map<int, wstring>::const_iterator headersIt;
-			// Add implicit column headers for this cell.
-			if ((headersIt = tableInfo->columnHeaders.find(startCol)) != tableInfo->columnHeaders.end())
-				attribsMap[L"table-columnheadercells"]=headersIt->second;
-			// Add implicit row headers for this cell.
-			if ((headersIt = tableInfo->rowHeaders.find(tableInfo->curRowNumber)) != tableInfo->rowHeaders.end())
-				attribsMap[L"table-rowheadercells"]=headersIt->second;
-		}
-		// The last row spanned by this cell.
-		// This will be updated below if there is a row span.
-		int endRow = tableInfo->curRowNumber;
-		tempIter=attribsMap.find(L"HTMLAttrib::colspan");
-		if(tempIter!=attribsMap.end()) {
-			attribsMap[L"table-columnsspanned"]=tempIter->second;
-			tableInfo->curColumnNumber += max(_wtoi(tempIter->second.c_str()) - 1, 0);
-		}
-		tempIter=attribsMap.find(L"HTMLAttrib::rowspan");
-		if(tempIter!=attribsMap.end()) {
-			attribsMap[L"table-rowsspanned"]=tempIter->second;
-			// Keep trakc of how many rows after this one are spanned by this cell.
-			int span = _wtoi(tempIter->second.c_str()) - 1;
-			if (span > 0) {
-				// The row span needs to be recorded for each spanned column.
-				for (int col = startCol; col <= tableInfo->curColumnNumber; ++col)
-					tableInfo->columnRowSpans[col] = span;
-					endRow += span;
-			}
-		}
-		if(nodeName.compare(L"TH")==0) {
-			int headerType = 0;
-			tempIter=attribsMap.find(L"HTMLAttrib::scope");
-			if(tempIter!=attribsMap.end()) {
-				if (wcscmp(tempIter->second.c_str(), L"col") == 0)
-					headerType = TABLEHEADER_COLUMN;
-				else if (wcscmp(tempIter->second.c_str(), L"row") == 0)
-					headerType = TABLEHEADER_ROW;
-				else if (wcscmp(tempIter->second.c_str(), L"Both") == 0)
-					headerType = TABLEHEADER_COLUMN | TABLEHEADER_ROW;
-			}
-			if (!headerType) {
-				if(tableInfo->curColumnNumber==1) headerType=TABLEHEADER_ROW;
-				if(tableInfo->curRowNumber==1) headerType|=TABLEHEADER_COLUMN;
-			}
-			if (headerType & TABLEHEADER_COLUMN) {
-				// Record this as a column header for each spanned column.
-				tempStringStream.str(L"");
-				tempStringStream << docHandle << L"," << ID << L";";
-				for (int col = startCol; col <= tableInfo->curColumnNumber; ++col)
-					tableInfo->columnHeaders[col] += tempStringStream.str();
-			}
-			if (headerType & TABLEHEADER_ROW) {
-				// Record this as a row header for each spanned row.
-				tempStringStream.str(L"");
-				tempStringStream << docHandle << L"," << ID << L";";
-				for (int row = tableInfo->curRowNumber; row <= endRow; ++row)
-					tableInfo->rowHeaders[row] += tempStringStream.str();
-			}
-			tempIter=attribsMap.find(L"HTMLAttrib::id");
-		if(tempIter!=attribsMap.end()) {
-				// Record the id string and associated header info for use when handling explicitly defined headers.
-				TableHeaderInfo& headerInfo = tableInfo->headersInfo[tempIter->second];
-				headerInfo.uniqueId = ID;
-				headerInfo.type = headerType;
-			}
-		}
-	}
-	return tableInfo;
-}
-
-VBufStorage_fieldNode_t* MshtmlVBufBackend_t::fillVBuf(VBufStorage_buffer_t* buffer, VBufStorage_controlFieldNode_t* parentNode, VBufStorage_fieldNode_t* previousNode, VBufStorage_controlFieldNode_t* oldNode, IHTMLDOMNode* pHTMLDOMNode, int docHandle, fillVBuf_tableInfo* tableInfo, int* LIIndexPtr, bool ignoreInteractiveUnlabelledGraphics, bool allowPreformattedText, bool shouldSkipText, bool inNewSubtree,set<VBufStorage_controlFieldNode_t*>& atomicNodes) {
-	BSTR tempBSTR=NULL;
-	wostringstream tempStringStream;
-
-	//Handle text nodes
-	if(!shouldSkipText) { 
-		wstring s=getTextFromHTMLDOMNode(pHTMLDOMNode,allowPreformattedText,(parentNode&&parentNode->isBlock&&!previousNode));
-		if(!s.empty()) {
-			LOG_DEBUG(L"Got text from node");
-			VBufStorage_textFieldNode_t* textNode=buffer->addTextFieldNode(parentNode,previousNode,s);
-			fillTextFormattingForTextNode(parentNode,textNode);
-			return textNode;
-		}
-	}
-
-	//Get node's ID
-	int ID=getIDFromHTMLDOMNode(pHTMLDOMNode);
-	if(ID==0) {
-		LOG_DEBUG(L"Could not get ID");
-		return NULL;
-	}
-	if(buffer->getControlFieldNodeWithIdentifier(docHandle,ID)!=NULL) {
-		LOG_DEBUG(L"Node already exists with docHandle "<<docHandle<<L" and ID "<<ID<<L", not adding to buffer");
-		return NULL;
-	}
-
-	//Find out block and visibility style
-	bool dontRender=false;
-	bool hidden=false;
-	bool isBlock=true;
-	wstring listStyle;
-	getCurrentStyleInfoFromHTMLDOMNode(pHTMLDOMNode, dontRender, isBlock,hidden,listStyle);
-	// #4031: nodes hidden due to style (not role="presentation") should have their direct text nodes skipped
-	if(hidden) shouldSkipText=true;
-	LOG_DEBUG(L"Trying to get IHTMLDOMNode::nodeName");
-	if(pHTMLDOMNode->get_nodeName(&tempBSTR)!=S_OK||!tempBSTR) {
-		LOG_DEBUG(L"Failed to get IHTMLDOMNode::nodeName");
-		return NULL;
-	}
-	wstring nodeName=tempBSTR;
-	SysFreeString(tempBSTR);
-	tempBSTR=NULL;
-	for(wstring::iterator i=nodeName.begin();i!=nodeName.end();++i) 
-		*i=towupper(*i);
-	LOG_DEBUG(L"Got IHTMLDOMNode::nodeName of "<<nodeName);
-
-	//We can safely ignore script and comment tags
-	if(nodeName.compare(L"#COMMENT")==0||nodeName.compare(L"SCRIPT")==0) {
-		LOG_DEBUG(L"nodeName not supported");
-		return NULL;
-	}
-
-	//We only allow linebreaks for 'PRE' tags
-	if(nodeName.compare(L"PRE")==0) {
-		allowPreformattedText=TRUE;
-	}
-	map<wstring,wstring> attribsMap;
-	map<wstring,wstring>::const_iterator tempIter;
-	attribsMap[L"IHTMLDOMNode::nodeName"]=nodeName;
-
-	//Collect needed HTML attributes
-	getAttributesFromHTMLDOMNode(pHTMLDOMNode,nodeName,attribsMap);
-
-	//Find out if this node is editable
-	BOOL isEditable=false;
-	IHTMLElement3* pHTMLElement3=NULL;
-	if(pHTMLDOMNode->QueryInterface(IID_IHTMLElement3,(void**)&pHTMLElement3)==S_OK) {
-		VARIANT_BOOL varEditable=VARIANT_FALSE;
-		pHTMLElement3->get_isContentEditable(&varEditable);
-		isEditable=(varEditable==VARIANT_TRUE);
-		if(isEditable) attribsMap[L"IHTMLElement::isContentEditable"]=L"1";
-	}
-
-	if((tempIter=attribsMap.find(L"HTMLAttrib::aria-hidden"))!=attribsMap.end()&&tempIter->second==L"true") {
-		// aria-hidden
-		dontRender=true;
-	}
-
-	//input nodes of type hidden must be treeted as being dontRender.
-	if(!dontRender&&nodeName.compare(L"INPUT")==0) {
-		tempIter=attribsMap.find(L"HTMLAttrib::type");
-		if(tempIter!=attribsMap.end()&&tempIter->second.compare(L"hidden")==0) {
-			dontRender=true;
-		}
-	}
-
-	//Find out the language
-	wstring language=L"";
-	//Try getting it from this DOMNode,
-	//Else if this is the root of our buffer, then keep going up the actual DOM
-	//E.g. will hit HTML tag etc
-	IHTMLDOMNode* pHTMLDOMNodeTemp=pHTMLDOMNode;
-	pHTMLDOMNodeTemp->AddRef();
-	while(pHTMLDOMNodeTemp) {
-		IHTMLElement* pHTMLElement=NULL;
-		if(pHTMLDOMNodeTemp->QueryInterface(IID_IHTMLElement,(void**)&pHTMLElement)==S_OK&&pHTMLElement) {
-			VARIANT v;
-			if(pHTMLElement->getAttribute(L"lang",2,&v)==S_OK) {
-				if(v.vt==VT_BSTR&&v.bstrVal) {
-					language=v.bstrVal;
-				}
-				VariantClear(&v);
-			}
-			pHTMLElement->Release();
-		}
-		if(!parentNode&&language.empty()) {
-			IHTMLDOMNode* pHTMLDOMNodeTempParent=NULL;
-			if(pHTMLDOMNodeTemp->get_parentNode(&pHTMLDOMNodeTempParent)==S_OK&&pHTMLDOMNodeTempParent) {
-				pHTMLDOMNodeTemp->Release();
-				pHTMLDOMNodeTemp=pHTMLDOMNodeTempParent;
-				continue;
-			}
-		}
-		pHTMLDOMNodeTemp->Release();
-		pHTMLDOMNodeTemp=NULL;
-	}
-	if(parentNode&&language.empty()) {
-		language=static_cast<MshtmlVBufStorage_controlFieldNode_t*>(parentNode)->language;
-	}
-
-	VBufStorage_controlFieldNode_t* node=new MshtmlVBufStorage_controlFieldNode_t(docHandle,ID,isBlock,this,pHTMLDOMNode,language);
-	((MshtmlVBufStorage_controlFieldNode_t*)node)->preProcessLiveRegion((MshtmlVBufStorage_controlFieldNode_t*)(oldNode?oldNode->getParent():parentNode),attribsMap);
-	bool wasInNewSubtree=inNewSubtree;
-	if(!wasInNewSubtree&&!oldNode) {
-		oldNode=this->getControlFieldNodeWithIdentifier(docHandle,ID);
-		if(oldNode&&oldNode->isHidden) oldNode=NULL;
-		inNewSubtree=!oldNode;
-	}
-	//Add the node to the buffer
-	parentNode=buffer->addControlFieldNode(parentNode,previousNode,node);
-	nhAssert(parentNode);
-	previousNode=NULL;
-
-	//All inner parts of a table (rows, cells etc) if they are changed must re-render the entire table.
-	//This must be done even for nodes with display:none.
-	if(tableInfo&&(nodeName.compare(L"THEAD")==0||nodeName.compare(L"TBODY")==0||nodeName.compare(L"TFOOT")==0||nodeName.compare(L"TR")==0||nodeName.compare(L"TH")==0||nodeName.compare(L"TD")==0)) {
-		parentNode->updateAncestor=tableInfo->tableNode;
-	}
-
-	//We do not want to render any content for dontRender nodes
-	if(dontRender) {
-		parentNode->isHidden=true;
-		return parentNode;
-	}
-
-	//Collect available IAccessible information
-	wstring IAName=L"";
-	int IARole=0;
-	wstring IAValue=L"";
-	int IAStates=0;
-	wstring IADescription=L"";
-	wstring IAKeyboardShortcut=L"";
-	IAccessible* pacc=NULL;
-	queryService(pHTMLDOMNode,IID_IAccessible,&pacc);
-	if(pacc) {
-		getIAccessibleInfo(pacc,&IAName,&IARole,&IAValue,&IAStates,&IADescription,&IAKeyboardShortcut);
-	}
-
-	//IE incorrectly places ROLE_SYSTEM_TEXT and no readonly state on unsupported or future tags that have an explicit ARIA role
-	//If this is the case then set the IARole to staticText so we don't class it as editable text.
-	if(IARole==ROLE_SYSTEM_TEXT&&!(IAStates&STATE_SYSTEM_READONLY)) {
-		tempIter=attribsMap.find(L"HTMLAttrib::role");
-		if(tempIter!=attribsMap.end()&&tempIter->second.compare(L"textbox")!=0) {
-			IARole=ROLE_SYSTEM_STATICTEXT;
-		}
-	}
-
-	//IE sometimes sets the readonly state on editable nodes, this does not make sence
-	if(isEditable&&IAStates&STATE_SYSTEM_READONLY) {
-		IAStates-=STATE_SYSTEM_READONLY;
-	}
-
-	wstring ariaRole;
-	tempIter=attribsMap.find(L"HTMLAttrib::role");
-	if(tempIter!=attribsMap.end()) {
-		ariaRole=tempIter->second;
-		if(ariaRole.compare(L"description")==0||ariaRole.compare(L"search")==0) {
-			//IE gives elements with an ARIA role of description and search a role of edit, probably should be staticText
-			IARole=ROLE_SYSTEM_STATICTEXT;
-		} else if(ariaRole.compare(L"list")==0) {
-			IARole=ROLE_SYSTEM_LIST;
-			IAStates|=STATE_SYSTEM_READONLY;
-		} else if(ariaRole.compare(L"slider")==0) {
-			IARole=ROLE_SYSTEM_SLIDER;
-			IAStates|=STATE_SYSTEM_FOCUSABLE;
-			tempIter=attribsMap.find(L"aria-valuenow");
-			if(tempIter!=attribsMap.end()) {
-				IAValue=tempIter->second;
-			}
-		} else if(ariaRole.compare(L"progressbar")==0) {
-			IARole=ROLE_SYSTEM_PROGRESSBAR;
-			tempIter=attribsMap.find(L"aria-valuenow");
-			if(tempIter!=attribsMap.end()) {
-				IAValue=tempIter->second;
-			}
-		} else if(ariaRole.compare(L"application")==0) {
-			IARole=ROLE_SYSTEM_APPLICATION;
-		} else if(ariaRole.compare(L"button")==0) {
-			//IE does not override accRole for links with an ARIA role of button (#2750)
-			IARole=ROLE_SYSTEM_PUSHBUTTON;
-		} else if(ariaRole.compare(L"dialog")==0) {
-			IARole=ROLE_SYSTEM_DIALOG;
-		} else if(!hidden&&ariaRole.compare(L"presentation")==0) {
-			hidden=true;
-		}
-	} 
-	//IE doesn't seem to support aria-label yet so we want to override IAName with it
-	tempIter=attribsMap.find(L"HTMLAttrib::aria-label");
-	if(tempIter!=attribsMap.end()) {
-		IAName=tempIter->second;
-	}
-
-	//IE exposes state_linked for anchors with no href, this is wrong
-	if((nodeName.compare(L"A")==0)&&(attribsMap.find(L"HTMLAttrib::href")==attribsMap.end())) {
-		if(IAStates&STATE_SYSTEM_LINKED) IAStates-=STATE_SYSTEM_LINKED;
-		if(IAStates&STATE_SYSTEM_FOCUSABLE) IAStates-=STATE_SYSTEM_FOCUSABLE;
-	}
-
-	// Whether this is the root node.
-	bool isRoot=ID==this->rootID;
-	//Is this node interactive?
-	bool isInteractive=isEditable||(!isRoot&&IAStates&STATE_SYSTEM_FOCUSABLE&&nodeName!=L"BODY"&&nodeName!=L"IFRAME")||(IAStates&STATE_SYSTEM_LINKED)||(attribsMap.find(L"HTMLAttrib::onclick")!=attribsMap.end())||(attribsMap.find(L"HTMLAttrib::onmouseup")!=attribsMap.end())||(attribsMap.find(L"HTMLAttrib::onmousedown")!=attribsMap.end())||(attribsMap.find(L"HTMLAttrib::longdesc")!=attribsMap.end());
-	//Set up numbering for lists
-	int LIIndex=0;
-	if(nodeName.compare(L"OL")==0||nodeName.compare(L"UL")==0) {
-		//Ordered lists should number their list items
-		LIIndex=1;
-		LIIndexPtr=&LIIndex;
-	} else if(nodeName.compare(L"DL")==0) {
-		//Unordered lists should not be numbered
-		LIIndexPtr=NULL;
-	}
-
-	parentNode->isHidden=hidden;
-
-	if(!hidden) {
-		//Collect and update table information
-		tableInfo=fillVBuf_helper_collectAndUpdateTableInfo(parentNode, nodeName, docHandle,ID, tableInfo, attribsMap); 
-	}
-
-	// Whether the name is the content of this node.
-	bool nameIsContent = (IARole == ROLE_SYSTEM_LINK || IARole == ROLE_SYSTEM_PUSHBUTTON || IARole == ROLE_SYSTEM_MENUITEM || IARole == ROLE_SYSTEM_GRAPHIC || IARole == ROLE_SYSTEM_PAGETAB
-		|| ariaRole == L"heading" || (nodeName[0] == L'H' && iswdigit(nodeName[1]))
-		|| nodeName == L"OBJECT" || nodeName == L"APPLET" || IARole == ROLE_SYSTEM_APPLICATION || IARole == ROLE_SYSTEM_DIALOG);
-
-	//Generate content for nodes
-	wstring contentString=L"";
-	bool renderChildren=false;
-	if (nameIsContent && (attribsMap.find(L"HTMLAttrib::aria-label") != attribsMap.end() || attribsMap.find(L"HTMLAttrib::aria-labelledby") != attribsMap.end())) {
-		// Explicitly override any content with aria-label(ledby).
-		contentString = IAName;
-	} else if (nodeName.compare(L"HR")==0) {
-		contentString=L" ";
-		isBlock=true;
-		IARole=ROLE_SYSTEM_SEPARATOR;
-		} else if(IARole==ROLE_SYSTEM_SLIDER||IARole==ROLE_SYSTEM_PROGRESSBAR) {
-			contentString=IAValue;
-	} else if ((nodeName.compare(L"OBJECT")==0 || nodeName.compare(L"APPLET")==0)) {
-		isBlock=true;
-		contentString=L" ";
-	} else if(nodeName.compare(L"LI")==0) {
-		renderChildren=true;
-		if(listStyle.compare(L"disc")==0||listStyle.compare(L"circle")==0||listStyle.compare(L"square")==0) {
-			tempStringStream.str(L"");
-			tempStringStream<<L"\x2022 "; //Bullet
-			contentString=tempStringStream.str();
-		} else if(LIIndexPtr!=NULL&&!listStyle.empty()&&listStyle.compare(L"none")!=0) {
-			tempStringStream.str(L"");
-			tempStringStream<<*LIIndexPtr<<L". ";
-			contentString=tempStringStream.str();
-			++(*LIIndexPtr);
-		}
-	} else if(nodeName.compare(L"TABLE")==0) {
-		renderChildren=true;
- 		tempIter=attribsMap.find(L"HTMLAttrib::summary");
-		if(tempIter!=attribsMap.end()) {
-			contentString=tempIter->second;
-		}
-	} else if(nodeName.compare(L"IMG")==0) {
-		if ((tempIter = attribsMap.find(L"HTMLAttrib::alt")) != attribsMap.end()) {
-			if (tempIter->second.empty()) {
-				// alt="", so don't render this at all.
-				isInteractive = false;
-			} else {
-				// There is alt text, so use it.
-				contentString = tempIter->second;
-			}
-		} else if ((tempIter = attribsMap.find(L"HTMLAttrib::title")) != attribsMap.end()) {
-			// There is a title, so use it.
-			contentString = tempIter->second;
-		} else if (ignoreInteractiveUnlabelledGraphics)
-			isInteractive = false;
-		else if (isInteractive && !IAValue.empty()) {
-			// The graphic is unlabelled, but we should try to derive a name for it.
-			contentString=getNameForURL(IAValue);
-		} 
-	} else if(nodeName.compare(L"INPUT")==0) {
-		tempIter=attribsMap.find(L"HTMLAttrib::type");
-		if(tempIter!=attribsMap.end()&&tempIter->second.compare(L"file")==0) {
-			contentString=IAValue;
-			contentString.append(L"...");
-			IARole=ROLE_SYSTEM_PUSHBUTTON;
-		} else if(IARole==ROLE_SYSTEM_TEXT) {
-			//Sometimes IAccessible::accValue can fail on protected fields, so fall back to value attribute if it exists.
-			tempIter=attribsMap.find(L"HTMLAttrib::value");
-			if(IAValue.empty()&&tempIter!=attribsMap.end()) {
-				contentString=tempIter->second;
-			} else {
-				contentString=IAValue;
-			}
-			if(IAStates&STATE_SYSTEM_PROTECTED) {
-				fill(contentString.begin(),contentString.end(),L'*');
-			}
-		} else if(IARole==ROLE_SYSTEM_PUSHBUTTON) {
-			contentString=IAName;
-		}
-		if(contentString.empty()) {
-			contentString=L" ";
-		}
-	} else if(nodeName.compare(L"BUTTON")==0) {
-		if(!IAName.empty()) {
-			contentString=IAName;
-		} else {
-			contentString=L" ";
-		}
-	} else if(nodeName.compare(L"SELECT")==0) {
-		if(!IAValue.empty()) {
-			contentString=IAValue;
-		} else {
-			contentString=L" ";
-		}
-	} else if(nodeName.compare(L"TEXTAREA")==0) {
-		isBlock=true;
-		if(!IAValue.empty()) {
-			contentString=IAValue;
-		} else {
-			contentString=L" ";
-		}
-		if(!IAName.empty()) {
-			attribsMap[L"name"]=IAName;
-		}
-	} else if(nodeName.compare(L"BR")==0) {
-		LOG_DEBUG(L"node is a br tag, adding a line feed as its text.");
-		contentString=L"\n";
-	} else if (nodeName.compare(L"MATH")==0) {
-		contentString=IAName;
-	} else if((!isRoot&&(IARole==ROLE_SYSTEM_APPLICATION||IARole==ROLE_SYSTEM_DIALOG))||IARole==ROLE_SYSTEM_OUTLINE) {
-		contentString=L" ";
-	} else {
-		renderChildren=true;
-	}
-
-	//If the name isn't being rendered as the content, add the name as a field attribute
-	// if it came from the author (not content).
-	if (!nameIsContent && !IAName.empty() && (
-		attribsMap.find(L"HTMLAttrib::aria-label") != attribsMap.end() || attribsMap.find(L"HTMLAttrib::aria-labelledby") != attribsMap.end()
-		|| attribsMap.find(L"HTMLAttrib::title") != attribsMap.end() || attribsMap.find(L"HTMLAttrib::alt") != attribsMap.end()
-	))
-		attribsMap[L"name"]=IAName;
-
-	//Add a textNode to the buffer containing any special content retreaved
-	if(!hidden&&!contentString.empty()) {
-		previousNode=buffer->addTextFieldNode(parentNode,previousNode,contentString);
-		fillTextFormattingForNode(pHTMLDOMNode,previousNode);
-	}
-
-	//record IAccessible information as attributes
-	if(!IAKeyboardShortcut.empty()) {
-		attribsMap[L"keyboardShortcut"]=IAKeyboardShortcut;
-	}
-	tempStringStream.str(L"");
-	tempStringStream<<IARole;
-	attribsMap[L"IAccessible::role"]=tempStringStream.str();
-	for(int i=0;i<32;++i) {
-		int state=1<<i;
-		if(state&IAStates) {
-			tempStringStream.str(L"");
-			tempStringStream<<L"IAccessible::state_"<<state;
-			attribsMap[tempStringStream.str()]=L"1";
-		}
-	}
-
-	//Render content of children if we are allowed to
-	if(renderChildren) {
-		if (isInteractive && !ignoreInteractiveUnlabelledGraphics) {
-			// Don't render interactive unlabelled graphic descendants if this node has a name,
-			// as author supplied names are preferred.
-			ignoreInteractiveUnlabelledGraphics = !IAName.empty();
-		}
-
-		//For children of frames we must get the child document via IAccessible
-		if(nodeName.compare(L"FRAME")==0||nodeName.compare(L"IFRAME")==0) {
-			LOG_DEBUG(L"using getRoodDOMNodeOfHTMLFrame to get the frame's child");
-			if(pacc) {
-				IHTMLDOMNode* childPHTMLDOMNode=NULL;
-				getHTMLSubdocumentBodyFromIAccessibleFrame(pacc,&childPHTMLDOMNode);
-				if(childPHTMLDOMNode) {
-<<<<<<< HEAD
-					previousNode=this->fillVBuf(buffer,parentNode,previousNode,childPHTMLDOMNode,docHandle,tableInfo,LIIndexPtr,ignoreInteractiveUnlabelledGraphics,allowPreformattedText,shouldSkipText);
-=======
-					previousNode=this->fillVBuf(buffer,parentNode,previousNode,NULL,childPHTMLDOMNode,docHandle,tableInfo,LIIndexPtr,ignoreInteractiveUnlabelledGraphics,allowPreformattedText,shouldSkipText,inNewSubtree,atomicNodes);
->>>>>>> 11049aef
-					childPHTMLDOMNode->Release();
-				}
-			}
-		} else { //use childNodes
-			IHTMLDOMChildrenCollection* pHTMLDOMChildrenCollection=NULL;
-			LOG_DEBUG(L"Getting IHTMLDOMNode::childNodes");
-			IDispatch* pDispatch=NULL;
-			if(pHTMLDOMNode->get_childNodes(&pDispatch)==S_OK) {
-				IHTMLDOMChildrenCollection* pHTMLDOMChildrenCollection=NULL;
-				if(pDispatch->QueryInterface(IID_IHTMLDOMChildrenCollection,(void**)&pHTMLDOMChildrenCollection)==S_OK) {
-					LOG_DEBUG(L"Got IHTMLDOMNode::childNodes");
-					LOG_DEBUG(L"Getting IHTMLDOMChildrenCollection::length");
-					long length=0;
-					pHTMLDOMChildrenCollection->get_length(&length);
-					LOG_DEBUG(L"length "<<length);
-					for(int i=0;i<length;++i) {
-						LOG_DEBUG(L"Fetching child "<<i);
-						IDispatch* childPDispatch=NULL;
-						if(pHTMLDOMChildrenCollection->item(i,&childPDispatch)!=S_OK) {
-							continue;
-						}
-						IHTMLDOMNode* childPHTMLDOMNode=NULL;
-						if(childPDispatch->QueryInterface(IID_IHTMLDOMNode,(void**)&childPHTMLDOMNode)==S_OK) {
-<<<<<<< HEAD
-							VBufStorage_fieldNode_t* tempNode=this->fillVBuf(buffer,parentNode,previousNode,childPHTMLDOMNode,docHandle,tableInfo,LIIndexPtr,ignoreInteractiveUnlabelledGraphics,allowPreformattedText,shouldSkipText);
-=======
-							VBufStorage_fieldNode_t* tempNode=this->fillVBuf(buffer,parentNode,previousNode,NULL,childPHTMLDOMNode,docHandle,tableInfo,LIIndexPtr,ignoreInteractiveUnlabelledGraphics,allowPreformattedText,shouldSkipText,inNewSubtree,atomicNodes);
->>>>>>> 11049aef
-							if(tempNode) {
-								previousNode=tempNode;
-							}
-							childPHTMLDOMNode->Release();
-						}
-						childPDispatch->Release();
-					}
-					pHTMLDOMChildrenCollection->Release();
-				}
-				pDispatch->Release();
-			}
-		}
-
-		//A node who's rendered children produces no content, or only a small amount of whitespace should render its title or URL
-		if(!nodeHasUsefulContent(parentNode)) {
-			contentString=L"";
-			if(!IAName.empty()) {
-				contentString=IAName;
-			}
-			if(contentString.empty()) {
-				tempIter=attribsMap.find(L"HTMLAttrib::title");
-				if(tempIter!=attribsMap.end()) {
-					contentString=tempIter->second;
-				}
-			}
-			if(contentString.empty()) {
-				tempIter=attribsMap.find(L"HTMLAttrib::href");
-				if(tempIter!=attribsMap.end()&&!tempIter->second.empty()) {
-					contentString=getNameForURL(tempIter->second);
-				}
-			}
-			if(!contentString.empty()) {
-				previousNode=buffer->addTextFieldNode(parentNode,NULL,contentString);
-				fillTextFormattingForNode(pHTMLDOMNode,previousNode);
-			}
-		}
-	}
-
-
-	//We no longer need the IAccessible
-	if(pacc) {
-		pacc->Release();
-		pacc=NULL;
-	}
-
-	//Update attributes with table info
-	if(!hidden&&nodeName.compare(L"TABLE")==0) {
-		nhAssert(tableInfo);
-		if(!tableInfo->definitData) {
-			attribsMap[L"table-layout"]=L"1";
-		}
-		for (list<pair<VBufStorage_controlFieldNode_t*, wstring>>::iterator it = tableInfo->nodesWithExplicitHeaders.begin(); it != tableInfo->nodesWithExplicitHeaders.end(); ++it)
-			fillExplicitTableHeadersForCell(*it->first, docHandle, it->second, *tableInfo);
-		wostringstream s;
-		s << tableInfo->curRowNumber;
-		parentNode->addAttribute(L"table-rowcount", s.str());
-		s.str(L"");
-		s << tableInfo->curColumnNumber;
-		parentNode->addAttribute(L"table-columncount", s.str());
-		delete tableInfo;
-		tableInfo=NULL;
-	}
-
-	if(!hidden) {
-		//Table cells should always be represented by at least a space, but if a space, then they should not be block.
-		if((nodeName.compare(L"TD")==0||nodeName.compare(L"TH")==0)) {
-			if(parentNode->getLength()==0) {
-				isBlock=false;
-				buffer->addTextFieldNode(parentNode,previousNode,L" ");
-			}
-		}
-
-		//If a node is interactive, and still has no content, add a space
-		if(isInteractive&&parentNode->getLength()==0) {
-			buffer->addTextFieldNode(parentNode,previousNode,L" ");
-		}
-	}
-
-	//Update block setting on node
-	parentNode->isBlock=isBlock;
-
-	//Add all the collected attributes to the node
-	for(tempIter=attribsMap.begin();tempIter!=attribsMap.end();++tempIter) {
-		parentNode->addAttribute(tempIter->first,tempIter->second);
-	}
-
-	// Report any live region update for this node
-	if(!wasInNewSubtree&&!hidden) {
-		((MshtmlVBufStorage_controlFieldNode_t*)parentNode)->postProcessLiveRegion(oldNode,atomicNodes);
-		auto i=atomicNodes.find(parentNode);
-		if(i!=atomicNodes.end()) {
-			((MshtmlVBufStorage_controlFieldNode_t*)(*i))->reportLiveAddition();
-			atomicNodes.erase(i);
-		}
-	}
-
-	return parentNode;
-}
-
-void MshtmlVBufBackend_t::render(VBufStorage_buffer_t* buffer, int docHandle, int ID, VBufStorage_controlFieldNode_t* oldNode) {
-	LOG_DEBUG(L"Rendering from docHandle "<<docHandle<<L", ID "<<ID<<L", in to buffer at "<<buffer);
-	LOG_DEBUG(L"Getting document from window "<<docHandle);
-	LRESULT res=SendMessage((HWND)docHandle,WM_HTML_GETOBJECT,0,0);
-	if(res==0) {
-		LOG_DEBUG(L"Error getting document using WM_HTML_GETOBJECT");
-		return;
-	}
-	IHTMLDOMNode* pHTMLDOMNode=NULL;
-	if(oldNode!=NULL) {
-		pHTMLDOMNode=(static_cast<MshtmlVBufStorage_controlFieldNode_t*>(oldNode))->pHTMLDOMNode;
-		nhAssert(pHTMLDOMNode);
-		pHTMLDOMNode->AddRef();
-	} else {
-		IHTMLDocument3* pHTMLDocument3=NULL;
-		if(ObjectFromLresult(res,IID_IHTMLDocument3,0,(void**)&pHTMLDocument3)!=S_OK) {
-			LOG_DEBUG(L"Error in ObjectFromLresult");
-			return;
-		}
-		LOG_DEBUG(L"Locating DOM node with ID");
-		wostringstream s;
-		s<<L"ms__id"<<ID;
-		IHTMLElement* pHTMLElement=LocateHTMLElementInDocument(pHTMLDocument3,s.str());
-		pHTMLDocument3->Release();
-		if(!pHTMLElement) {
-			LOG_DEBUG(L"Could not locate HTML element in document");
-			return;
-		}
-		LOG_DEBUG(L"queryInterface to IHTMLDOMNode from IHTMLElement");
-		if(pHTMLElement->QueryInterface(IID_IHTMLDOMNode,(void**)&pHTMLDOMNode)!=S_OK) {
-			LOG_DEBUG(L"Could not get IHTMLDOMNode");
-			pHTMLElement->Release();
-			return;
-		}
-		pHTMLElement->Release();
-	}
-	nhAssert(pHTMLDOMNode);
-	set<VBufStorage_controlFieldNode_t*> atomicNodes;
-	this->fillVBuf(buffer,NULL,NULL,oldNode,pHTMLDOMNode,docHandle,NULL,NULL,false,false,false,false,atomicNodes);
-	for(auto& i: atomicNodes) {
-		((MshtmlVBufStorage_controlFieldNode_t*)i)->reportLiveAddition();
-	}
-	pHTMLDOMNode->Release();
-}
-
-MshtmlVBufBackend_t::MshtmlVBufBackend_t(int docHandle, int ID): VBufBackend_t(docHandle,ID) {
-	LOG_DEBUG(L"Mshtml backend constructor");
-}
-
-MshtmlVBufBackend_t::~MshtmlVBufBackend_t() {
-	LOG_DEBUG(L"Mshtml backend destructor");
-}
-
-extern "C" __declspec(dllexport) VBufBackend_t* VBufBackend_create(int docHandle, int ID) {
-	VBufBackend_t* backend=new MshtmlVBufBackend_t(docHandle,ID);
-	LOG_DEBUG(L"Created new backend at "<<backend);
-	return backend;
-}
+/*
+This file is a part of the NVDA project.
+URL: http://www.nvda-project.org/
+Copyright 2006-2010 NVDA contributers.
+    This program is free software: you can redistribute it and/or modify
+    it under the terms of the GNU General Public License version 2.0, as published by
+    the Free Software Foundation.
+    This program is distributed in the hope that it will be useful,
+    but WITHOUT ANY WARRANTY; without even the implied warranty of
+    MERCHANTABILITY or FITNESS FOR A PARTICULAR PURPOSE.
+This license can be found at:
+http://www.gnu.org/licenses/old-licenses/gpl-2.0.html
+*/
+
+#include <map>
+#include <algorithm>
+#include <windows.h>
+#include <oleacc.h>
+#include <oleidl.h>
+#include <mshtml.h>
+#include <set>
+#include <string>
+#include <sstream>
+#include <vbufBase/backend.h>
+#include <vbufBase/utils.h>
+#include <common/log.h>
+#include "node.h"
+#include "mshtml.h"
+
+using namespace std;
+
+HINSTANCE backendLibHandle=NULL;
+UINT WM_HTML_GETOBJECT;
+
+BOOL WINAPI DllMain(HINSTANCE hModule,DWORD reason,LPVOID lpReserved) {
+	if(reason==DLL_PROCESS_ATTACH) {
+		_CrtSetReportHookW2(_CRT_RPTHOOK_INSTALL,(_CRT_REPORT_HOOKW)NVDALogCrtReportHook);
+		backendLibHandle=hModule;
+		WM_HTML_GETOBJECT=RegisterWindowMessage(L"WM_HTML_GETOBJECT");
+	}
+	return TRUE;
+}
+
+void incBackendLibRefCount() {
+	HMODULE h=NULL;
+	BOOL res=GetModuleHandleEx(GET_MODULE_HANDLE_EX_FLAG_FROM_ADDRESS,(LPCTSTR)backendLibHandle,&h);
+	nhAssert(res); //Result of upping backend lib ref count
+	LOG_DEBUG(L"Increased backend lib ref count");
+}
+
+void decBackendLibRefCount() {
+	BOOL res=FreeLibrary(backendLibHandle);
+	nhAssert(res); //Result of freeing backend lib
+	LOG_DEBUG(L"Decreased backend lib ref count");
+}
+
+VBufStorage_controlFieldNode_t* MshtmlVBufBackend_t::getDeepestControlFieldNodeForHTMLElement(IHTMLElement* pHTMLElement) {
+	bool elementNeedsRelease=false;
+	while(pHTMLElement) {
+		IHTMLUniqueName* pHTMLUniqueName=NULL;
+		pHTMLElement->QueryInterface(IID_IHTMLUniqueName,(void**)&pHTMLUniqueName);
+		if(pHTMLUniqueName) {
+			int ID=0;
+			pHTMLUniqueName->get_uniqueNumber((long*)&ID);
+			pHTMLUniqueName->Release();
+			if(ID!=0) {
+				VBufStorage_controlFieldNode_t* node=this->getControlFieldNodeWithIdentifier(this->rootDocHandle,ID); 
+				if(node) {
+					if(elementNeedsRelease) pHTMLElement->Release();
+					return node;
+				} else {
+					LOG_DEBUG(L"No node for element");
+				}
+			} else {
+				LOG_DEBUG(L"Could not get unique number from IHTMLUniqueName");
+			}
+		} else {
+			LOG_DEBUG(L"Could not queryInterface from IHTMLElement to IHTMLUniqueName");
+		}
+		IHTMLElement* parentPHTMLElement=NULL;
+		pHTMLElement->get_parentElement(&parentPHTMLElement);
+		if(elementNeedsRelease) pHTMLElement->Release();
+		pHTMLElement=parentPHTMLElement;
+		elementNeedsRelease=true;
+	}
+	return NULL;
+}
+
+/**
+	* A utility template function to queryService from a given IUnknown to the given service with the given service ID and interface eing returned.
+	* @param siid the service iid
+	*/
+template<typename toInterface> inline HRESULT queryService(IUnknown* pUnknown, const IID& siid, toInterface** pIface) {
+	HRESULT hRes;
+	IServiceProvider* pServProv=NULL;
+	hRes=pUnknown->QueryInterface(IID_IServiceProvider,(void**)&pServProv);
+	if(hRes!=S_OK||!pServProv) {
+		LOG_DEBUG(L"Could not queryInterface to IServiceProvider");
+		return hRes;
+	}
+	hRes=pServProv->QueryService(siid,__uuidof(toInterface),(void**)pIface);
+	pServProv->Release();
+	if(hRes!=S_OK||!pIface) {
+		LOG_DEBUG(L"Could not get requested interface");
+		*pIface=NULL;
+		return hRes;
+	}
+	return hRes;
+}
+
+inline void getIAccessibleInfo(IAccessible* pacc, wstring* name, int* role, wstring* value, int* states, wstring* description, wstring* keyboardShortcut) {
+	*role=0;
+	*states=0;
+	int res=0;
+	VARIANT varChild;
+	varChild.vt=VT_I4;
+	varChild.lVal=0;
+	BSTR bstrVal=NULL;
+	if(pacc->get_accName(varChild,&bstrVal)==S_OK&&bstrVal!=NULL) {
+		name->append(bstrVal);
+		SysFreeString(bstrVal);
+		bstrVal=NULL;
+	} else {
+		LOG_DEBUG(L"IAccessible::get_accName failed");
+	}
+	VARIANT varRole;
+	VariantInit(&varRole);
+	res=pacc->get_accRole(varChild,&varRole);
+	if(res==S_OK&&varRole.vt==VT_I4) {
+		*role=varRole.lVal;
+	} else {
+		LOG_DEBUG(L"Failed to get role");
+	}
+	VariantClear(&varRole);
+	if(pacc->get_accValue(varChild,&bstrVal)==S_OK&&bstrVal!=NULL) {
+		value->append(bstrVal);
+		SysFreeString(bstrVal);
+		bstrVal=NULL;
+	} else {
+		LOG_DEBUG(L"IAccessible::get_accValue failed");
+	}
+	VARIANT varState;
+	VariantInit(&varState);
+	res=pacc->get_accState(varChild,&varState);
+	if(res==S_OK&&varState.vt==VT_I4) {
+		*states=varState.lVal;
+	} else {
+		LOG_DEBUG(L"Failed to get states");
+	}
+	VariantClear(&varState);
+	if(pacc->get_accDescription(varChild,&bstrVal)==S_OK&&bstrVal!=NULL) {
+		description->append(bstrVal);
+		SysFreeString(bstrVal);
+		bstrVal=NULL;
+	} else {
+		LOG_DEBUG(L"IAccessible::get_accDescription failed");
+	}
+	if(pacc->get_accKeyboardShortcut(varChild,&bstrVal)==S_OK&&bstrVal!=NULL) {
+		keyboardShortcut->append(bstrVal);
+		SysFreeString(bstrVal);
+	} else {
+		LOG_DEBUG(L"IAccessible::get_accKeyboardShortcut failed");
+	}
+}
+
+template<typename toInterface> inline HRESULT getHTMLSubdocumentBodyFromIAccessibleFrame(IAccessible* pacc, toInterface** pIface) {
+HRESULT hRes=0;
+	VARIANT varChild;
+	varChild.vt=VT_I4;
+	varChild.lVal=1;
+	IDispatch* pDispatch=NULL;
+	if((hRes=pacc->get_accChild(varChild,&pDispatch))!=S_OK) {
+		LOG_DEBUG(L"IAccessible::accChild failed with return code "<<hRes);
+		return hRes;
+	}
+	hRes=queryService(pDispatch,IID_IHTMLElement,pIface);
+	pDispatch->Release();
+	return hRes;
+}
+
+IHTMLElement* LocateHTMLElementInDocument(IHTMLDocument3* pHTMLDocument3, const wstring& ID) { 
+	HRESULT hRes;
+	IHTMLElement* pHTMLElement=NULL;
+	//First try getting the element directly from this document
+	hRes=pHTMLDocument3->getElementById((wchar_t*)(ID.c_str()),&pHTMLElement);
+	if(hRes==S_OK&&pHTMLElement) {
+		return pHTMLElement;
+	}
+	//As it was not in this document, we need to search for it in all subdocuments
+	//If the body is a frameset then we need to search all frames
+	//If the body is just body, we need to search all iframes
+	IHTMLDocument2* pHTMLDocument2=NULL;
+	hRes=pHTMLDocument3->QueryInterface(IID_IHTMLDocument2,(void**)&pHTMLDocument2);
+	if(hRes!=S_OK||!pHTMLDocument2) {
+		LOG_DEBUG(L"Could not get IHTMLDocument2");
+		return NULL;
+	}
+	hRes=pHTMLDocument2->get_body(&pHTMLElement);
+	pHTMLDocument2->Release();
+	if(hRes!=S_OK||!pHTMLElement) {
+		LOG_DEBUGWARNING(L"Could not get body element from IHTMLDocument2 at "<<pHTMLDocument2);
+		return NULL;
+	}
+	BSTR tagName=NULL;
+	hRes=pHTMLElement->get_tagName(&tagName);
+	wchar_t* embeddingTagName=(tagName&&(wcscmp(tagName,L"FRAMESET"))==0)?L"FRAME":L"IFRAME";
+	SysFreeString(tagName);
+	IHTMLElement2* pHTMLElement2=NULL;
+	hRes=pHTMLElement->QueryInterface(IID_IHTMLElement2,(void**)&pHTMLElement2);
+	pHTMLElement->Release();
+	if(hRes!=S_OK||!pHTMLElement2) {
+		LOG_DEBUG(L"Could not queryInterface to IHTMLElement2");
+		return NULL;
+	}
+	IHTMLElementCollection* pHTMLElementCollection=NULL;
+	hRes=pHTMLElement2->getElementsByTagName(embeddingTagName,&pHTMLElementCollection);
+	pHTMLElement2->Release();
+	if(hRes!=S_OK||!pHTMLElementCollection) {
+		LOG_DEBUG(L"Could not get collection from getElementsByName");
+		return NULL;
+	}
+	long numElements=0;
+	hRes=pHTMLElementCollection->get_length(&numElements);
+	if(hRes!=S_OK) {
+		LOG_DEBUG(L"Error getting length of collection");
+		numElements=0;
+	}
+	IHTMLElement* pHTMLElementChild=NULL;
+	for(long index=0;index<numElements;++index) {
+		IDispatch* pDispatch=NULL;
+		VARIANT vID;
+		vID.vt=VT_I4;
+		vID.lVal=index;
+		VARIANT vResIndex;
+		vResIndex.vt=VT_I4;
+		vResIndex.lVal=0;
+		hRes=pHTMLElementCollection->item(vID,vResIndex,&pDispatch);
+		if(hRes!=S_OK||!pDispatch) {
+			LOG_DEBUG(L"Could not retreave item "<<index<<L" from collection");
+			continue;
+		}
+		IAccessible* pacc=NULL;
+		queryService(pDispatch,IID_IAccessible,&pacc);
+		pDispatch->Release();
+		pDispatch=NULL;
+		if(!pacc) {
+			LOG_DEBUG(L"Could not queryService to IAccessible");
+			continue;
+		}
+		IHTMLElement* pHTMLElementSubBody=NULL;
+		getHTMLSubdocumentBodyFromIAccessibleFrame(pacc,&pHTMLElementSubBody);
+		pacc->Release();
+		if(!pHTMLElementSubBody) {
+			LOG_DEBUG(L"Could not get IHTMLElement body from frame's subdocument");
+			continue;
+		}
+		hRes=pHTMLElementSubBody->get_document(&pDispatch);
+		pHTMLElementSubBody->Release();
+		if(hRes!=S_OK||!pDispatch) {
+			LOG_DEBUG(L"Could not get document from IHTMLElement");
+			return NULL;
+		}
+		IHTMLDocument3* pHTMLDocument3sub=NULL;
+		hRes=pDispatch->QueryInterface(IID_IHTMLDocument3,(void**)&pHTMLDocument3sub);
+		pDispatch->Release();
+		if(hRes!=S_OK||!pHTMLDocument3sub) {
+			LOG_DEBUG(L"Could not queryInterface to IHTMLDocument3 for document");
+			continue;
+		}
+		pHTMLElementChild=LocateHTMLElementInDocument(pHTMLDocument3sub,ID);
+		pHTMLDocument3sub->Release();
+		if(pHTMLElementChild) {
+			break;
+		}
+	}
+	pHTMLElementCollection->Release();
+	return pHTMLElementChild;
+}
+
+inline int getIDFromHTMLDOMNode(IHTMLDOMNode* pHTMLDOMNode) {
+	int res;
+	IHTMLUniqueName* pHTMLUniqueName=NULL;
+	LOG_DEBUG(L"Try to get IHTMLUniqueName");
+	if(pHTMLDOMNode->QueryInterface(IID_IHTMLUniqueName,(void**)&pHTMLUniqueName)!=S_OK) {
+		LOG_DEBUG(L"Failed to get IHTMLUniqueName");
+		return 0;
+	}
+	LOG_DEBUG(L"Got IHTMLUniqueName");
+	int ID=0;
+	LOG_DEBUG(L"Getting IHTMLUniqueName::uniqueNumber");
+	res=pHTMLUniqueName->get_uniqueNumber((long*)&ID);
+	pHTMLUniqueName->Release();
+	if(res!=S_OK||!ID) {
+		LOG_DEBUG(L"Failed to get IHTMLUniqueName::uniqueNumber");
+		return 0;
+	}
+	LOG_DEBUG(L"Got uniqueNumber of "<<ID);
+	return ID;
+}
+
+inline wstring getTextFromHTMLDOMNode(IHTMLDOMNode* pHTMLDOMNode, bool allowPreformattedText, bool isStartOfBlock) {
+	int res=0;
+	IHTMLDOMTextNode* pHTMLDOMTextNode=NULL;
+	LOG_DEBUG(L"Trying to get an IHTMLDOMTextNode interface pointer");
+	if(pHTMLDOMNode->QueryInterface(IID_IHTMLDOMTextNode,(void**)&pHTMLDOMTextNode)!=S_OK) {
+		LOG_DEBUG(L"Not a text node");
+		return L"";
+	}
+	LOG_DEBUG(L"Fetch data of DOMTextNode");
+	BSTR data=NULL;
+	res=pHTMLDOMTextNode->get_data(&data);
+	pHTMLDOMTextNode->Release();
+	if(res!=S_OK||!data) {
+		LOG_DEBUG(L"Failed to get IHTMLDOMTextNode::data");
+		return L"";
+	}
+	LOG_DEBUG(L"Got data from IHTMLDOMTextNode");
+	wstring s;
+	bool notAllWhitespace=false;
+	if(allowPreformattedText) {
+		s.append(data);
+	} else {
+		bool lastNotWhitespace=false;
+		bool strippingLeft=isStartOfBlock;
+		for(wchar_t* c=data;*c;++c) {
+			if(!iswspace(*c)) {
+				s+=*c;
+				lastNotWhitespace=TRUE;
+				notAllWhitespace=true;
+				strippingLeft=false;
+			} else if(lastNotWhitespace||!strippingLeft) {
+				s+=L' ';
+				lastNotWhitespace=FALSE;
+			} 
+		}
+	}
+	SysFreeString(data);
+	if(!allowPreformattedText&&!notAllWhitespace) {
+		return L"";
+	}
+	return s;
+}
+
+#define macro_addHTMLCurrentStyleToNodeAttrs(styleName,attrName,node,currentStyleObj,tempBSTR) {\
+	currentStyleObj->get_##styleName(&tempBSTR);\
+	if(tempBSTR) {\
+		LOG_DEBUG(L"Got "<<L#styleName);\
+		node->addAttribute(L#attrName,tempBSTR);\
+		SysFreeString(tempBSTR);\
+		tempBSTR=NULL;\
+	} else {\
+		LOG_DEBUG(L"Failed to get "<<L#styleName);\
+	}\
+}
+
+#define macro_addHTMLCurrentStyleToNodeAttrs_var(styleName,attrName,node,currentStyleObj,tempVar) {\
+	currentStyleObj->get_##styleName(&tempVar);\
+	if(tempVar.vt==VT_BSTR && tempVar.bstrVal) {\
+		LOG_DEBUG(L"Got "<<L#styleName);\
+		node->addAttribute(L#attrName,tempVar.bstrVal);\
+		VariantClear(&tempVar);\
+	} else {\
+		LOG_DEBUG(L"Failed to get "<<L#styleName);\
+	}\
+}
+
+inline void getCurrentStyleInfoFromHTMLDOMNode(IHTMLDOMNode* pHTMLDOMNode, bool& dontRender, bool& isBlock, bool& hidden, wstring& listStyle) {
+	BSTR tempBSTR=NULL;
+	IHTMLElement2* pHTMLElement2=NULL;
+	int res=pHTMLDOMNode->QueryInterface(IID_IHTMLElement2,(void**)&pHTMLElement2);
+	if(res!=S_OK||!pHTMLElement2) {
+		LOG_DEBUG(L"Could not get IHTMLElement2");
+		return;
+	}
+	IHTMLCurrentStyle* pHTMLCurrentStyle=NULL;
+	res=pHTMLElement2->get_currentStyle(&pHTMLCurrentStyle);
+	pHTMLElement2->Release();
+	if(res!=S_OK||!pHTMLCurrentStyle) {
+		LOG_DEBUG(L"Could not get IHTMLCurrentStyle");
+		return;
+	}
+	//get visibility
+	pHTMLCurrentStyle->get_visibility(&tempBSTR);
+	if(tempBSTR) {
+		LOG_DEBUG(L"Got visibility");
+		hidden=(_wcsicmp(tempBSTR,L"hidden")==0);
+		SysFreeString(tempBSTR);
+		tempBSTR=NULL;
+	} else {
+		LOG_DEBUG(L"Failed to get visibility");\
+	}
+	//get display
+	pHTMLCurrentStyle->get_display(&tempBSTR);
+	if(tempBSTR) {
+		LOG_DEBUG(L"Got display");
+		if (_wcsicmp(tempBSTR,L"none")==0) {
+			dontRender=true;
+			isBlock=false;
+		}
+		if (_wcsicmp(tempBSTR,L"inline")==0||_wcsicmp(tempBSTR,L"inline-block")==0) isBlock=false;
+		SysFreeString(tempBSTR);
+		tempBSTR=NULL;
+	} else {
+		LOG_DEBUG(L"Failed to get display");
+	}
+	BSTR _listStyle;
+	pHTMLCurrentStyle->get_listStyleType(&_listStyle);
+	if(_listStyle) {
+		listStyle.append(_listStyle);
+		SysFreeString(_listStyle);
+	}
+	if (pHTMLCurrentStyle) pHTMLCurrentStyle->Release();
+}
+
+#define macro_addHTMLAttributeToMap(attribName,allowEmpty,attribsObj,attribsMap,tempVar,tempAttrObj) {\
+	attribsObj->getNamedItem(attribName,&tempAttrObj);\
+	if(tempAttrObj) {\
+		VariantInit(&tempVar);\
+		tempAttrObj->get_nodeValue(&tempVar);\
+		if(tempVar.vt==VT_BSTR&&tempVar.bstrVal&&(allowEmpty||SysStringLen(tempVar.bstrVal)>0)) {\
+			attribsMap[L"HTMLAttrib::"##attribName]=tempVar.bstrVal;\
+		} else if(tempVar.vt==VT_I2||tempVar.vt==VT_I4) {\
+			wostringstream* s=new wostringstream;\
+			(*s)<<((tempVar.vt==VT_I2)?tempVar.iVal:tempVar.lVal);\
+			attribsMap[L"HTMLAttrib::"##attribName]=s->str();\
+			delete s;\
+		}\
+		VariantClear(&tempVar);\
+		tempAttrObj->Release();\
+		tempAttrObj=NULL;\
+	}\
+}
+
+inline void getAttributesFromHTMLDOMNode(IHTMLDOMNode* pHTMLDOMNode,wstring& nodeName, map<wstring,wstring>& attribsMap) {
+	int res=0;
+	IDispatch* pDispatch=NULL;
+	LOG_DEBUG(L"Getting IHTMLDOMNode::attributes");
+	if(pHTMLDOMNode->get_attributes(&pDispatch)!=S_OK||!pDispatch) {
+		LOG_DEBUG(L"pHTMLDOMNode->get_attributes failed");
+		return;
+	}
+	IHTMLAttributeCollection2* pHTMLAttributeCollection2=NULL;
+	res=pDispatch->QueryInterface(IID_IHTMLAttributeCollection2,(void**)&pHTMLAttributeCollection2);
+	pDispatch->Release();
+	if(res!=S_OK) {
+		LOG_DEBUG(L"Could not get IHTMLAttributesCollection2");
+		return;
+	}
+	IHTMLDOMAttribute* tempAttribNode=NULL;
+	VARIANT tempVar;
+	macro_addHTMLAttributeToMap(L"id",false,pHTMLAttributeCollection2,attribsMap,tempVar,tempAttribNode);
+	if(nodeName.compare(L"TABLE")==0) {
+		macro_addHTMLAttributeToMap(L"summary",false,pHTMLAttributeCollection2,attribsMap,tempVar,tempAttribNode);
+	} else if(nodeName.compare(L"A")==0) {
+		macro_addHTMLAttributeToMap(L"href",true,pHTMLAttributeCollection2,attribsMap,tempVar,tempAttribNode);
+	} else if(nodeName.compare(L"INPUT")==0) {
+		macro_addHTMLAttributeToMap(L"type",false,pHTMLAttributeCollection2,attribsMap,tempVar,tempAttribNode);
+		macro_addHTMLAttributeToMap(L"value",false,pHTMLAttributeCollection2,attribsMap,tempVar,tempAttribNode);
+	} else if(nodeName.compare(L"TD")==0||nodeName.compare(L"TH")==0) {
+		macro_addHTMLAttributeToMap(L"headers",false,pHTMLAttributeCollection2,attribsMap,tempVar,tempAttribNode);
+		macro_addHTMLAttributeToMap(L"colspan",false,pHTMLAttributeCollection2,attribsMap,tempVar,tempAttribNode);
+		macro_addHTMLAttributeToMap(L"rowspan",false,pHTMLAttributeCollection2,attribsMap,tempVar,tempAttribNode);
+		macro_addHTMLAttributeToMap(L"scope",false,pHTMLAttributeCollection2,attribsMap,tempVar,tempAttribNode);
+	}
+	macro_addHTMLAttributeToMap(L"longdesc",false,pHTMLAttributeCollection2,attribsMap,tempVar,tempAttribNode);
+	macro_addHTMLAttributeToMap(L"alt",true,pHTMLAttributeCollection2,attribsMap,tempVar,tempAttribNode);
+	macro_addHTMLAttributeToMap(L"title",false,pHTMLAttributeCollection2,attribsMap,tempVar,tempAttribNode);
+	macro_addHTMLAttributeToMap(L"src",false,pHTMLAttributeCollection2,attribsMap,tempVar,tempAttribNode);
+	macro_addHTMLAttributeToMap(L"onclick",false,pHTMLAttributeCollection2,attribsMap,tempVar,tempAttribNode);
+	macro_addHTMLAttributeToMap(L"onmousedown",false,pHTMLAttributeCollection2,attribsMap,tempVar,tempAttribNode);
+	macro_addHTMLAttributeToMap(L"onmouseup",false,pHTMLAttributeCollection2,attribsMap,tempVar,tempAttribNode);
+	//ARIA properties:
+	macro_addHTMLAttributeToMap(L"role",false,pHTMLAttributeCollection2,attribsMap,tempVar,tempAttribNode);
+	macro_addHTMLAttributeToMap(L"aria-valuenow",false,pHTMLAttributeCollection2,attribsMap,tempVar,tempAttribNode);
+	macro_addHTMLAttributeToMap(L"aria-sort",false,pHTMLAttributeCollection2,attribsMap,tempVar,tempAttribNode);
+	macro_addHTMLAttributeToMap(L"aria-labelledBy",false,pHTMLAttributeCollection2,attribsMap,tempVar,tempAttribNode);
+	macro_addHTMLAttributeToMap(L"aria-describedBy",false,pHTMLAttributeCollection2,attribsMap,tempVar,tempAttribNode);
+	macro_addHTMLAttributeToMap(L"aria-expanded",false,pHTMLAttributeCollection2,attribsMap,tempVar,tempAttribNode);
+	macro_addHTMLAttributeToMap(L"aria-selected",false,pHTMLAttributeCollection2,attribsMap,tempVar,tempAttribNode);
+	macro_addHTMLAttributeToMap(L"aria-level",false,pHTMLAttributeCollection2,attribsMap,tempVar,tempAttribNode);
+	macro_addHTMLAttributeToMap(L"aria-required",false,pHTMLAttributeCollection2,attribsMap,tempVar,tempAttribNode);
+	macro_addHTMLAttributeToMap(L"aria-dropeffect",false,pHTMLAttributeCollection2,attribsMap,tempVar,tempAttribNode);
+	macro_addHTMLAttributeToMap(L"aria-grabbed",false,pHTMLAttributeCollection2,attribsMap,tempVar,tempAttribNode);
+	macro_addHTMLAttributeToMap(L"aria-invalid",false,pHTMLAttributeCollection2,attribsMap,tempVar,tempAttribNode);
+	macro_addHTMLAttributeToMap(L"aria-multiline",false,pHTMLAttributeCollection2,attribsMap,tempVar,tempAttribNode);
+	macro_addHTMLAttributeToMap(L"aria-label",false,pHTMLAttributeCollection2,attribsMap,tempVar,tempAttribNode);
+	macro_addHTMLAttributeToMap(L"aria-hidden",false,pHTMLAttributeCollection2,attribsMap,tempVar,tempAttribNode);
+	macro_addHTMLAttributeToMap(L"aria-live",false,pHTMLAttributeCollection2,attribsMap,tempVar,tempAttribNode);
+	macro_addHTMLAttributeToMap(L"aria-relevant",false,pHTMLAttributeCollection2,attribsMap,tempVar,tempAttribNode);
+	macro_addHTMLAttributeToMap(L"aria-busy",false,pHTMLAttributeCollection2,attribsMap,tempVar,tempAttribNode);
+	macro_addHTMLAttributeToMap(L"aria-atomic",false,pHTMLAttributeCollection2,attribsMap,tempVar,tempAttribNode);
+	pHTMLAttributeCollection2->Release();
+}
+
+inline void fillTextFormatting_helper(IHTMLElement2* pHTMLElement2, VBufStorage_fieldNode_t* node) {
+	MshtmlVBufStorage_controlFieldNode_t* parentNode=static_cast<MshtmlVBufStorage_controlFieldNode_t*>(node->getParent());
+	if(parentNode&&!parentNode->language.empty()) {
+		node->addAttribute(L"language",parentNode->language);
+	}
+	IHTMLCurrentStyle* pHTMLCurrentStyle=NULL;
+	if(pHTMLElement2->get_currentStyle(&pHTMLCurrentStyle)!=S_OK||!pHTMLCurrentStyle) {
+		LOG_DEBUG(L"Could not get IHTMLCurrentStyle");
+		return;
+	}
+	BSTR tempBSTR=NULL;
+	macro_addHTMLCurrentStyleToNodeAttrs(textAlign,text-align,node,pHTMLCurrentStyle,tempBSTR);
+	VARIANT tempVar;
+	macro_addHTMLCurrentStyleToNodeAttrs_var(fontSize,font-size,node,pHTMLCurrentStyle,tempVar);
+	macro_addHTMLCurrentStyleToNodeAttrs_var(verticalAlign,text-position,node,pHTMLCurrentStyle,tempVar);
+	macro_addHTMLCurrentStyleToNodeAttrs(fontFamily,font-family,node,pHTMLCurrentStyle,tempBSTR);
+	//font style
+	pHTMLCurrentStyle->get_fontStyle(&tempBSTR);
+	if(tempBSTR) {
+		LOG_DEBUG(L"Got fontStyle");
+		if (_wcsicmp(tempBSTR,L"normal")!=0) {
+			node->addAttribute((_wcsicmp(tempBSTR,L"oblique")!=0) ? tempBSTR : L"italic", L"1");
+		}
+		SysFreeString(tempBSTR);
+		tempBSTR=NULL;
+	} else {
+		LOG_DEBUG(L"Failed to get fontStyle");
+	}
+	//font weight
+	if (pHTMLCurrentStyle->get_fontWeight(&tempVar)==S_OK && tempVar.vt==VT_I4) {
+		LOG_DEBUG(L"Got fontWeight");
+		if (tempVar.lVal >=700) {
+			node->addAttribute(L"bold",L"1");
+		}
+		VariantClear(&tempVar);
+	} else {
+		LOG_DEBUG(L"Failed to get fontWeight");
+	}
+	//textDecoration
+	pHTMLCurrentStyle->get_textDecoration(&tempBSTR);
+	if(tempBSTR) {
+		LOG_DEBUG(L"Got textDecoration");
+		if (_wcsicmp(tempBSTR,L"none")!=0) {
+			// textDecoration may contain multiple values separated by spaces.
+			wchar_t *token, *tokenContext;
+			token = wcstok_s(tempBSTR, L" ", &tokenContext);
+			while (token) {
+				node->addAttribute((_wcsicmp(token,L"line-through")!=0) ? token : L"strikethrough", L"1");
+				token = wcstok_s(NULL, L" ", &tokenContext);
+			}
+		}
+		SysFreeString(tempBSTR);
+		tempBSTR=NULL;
+	} else {
+		LOG_DEBUG(L"Failed to get textDecoration");
+	}
+	pHTMLCurrentStyle->Release();
+}
+
+inline void fillTextFormattingForNode(IHTMLDOMNode* pHTMLDOMNode, VBufStorage_fieldNode_t* node) {
+	IHTMLElement2* pHTMLElement2=NULL;
+	int res=pHTMLDOMNode->QueryInterface(IID_IHTMLElement2,(void**)&pHTMLElement2);
+	if(res!=S_OK||!pHTMLElement2) {
+		LOG_DEBUG(L"Could not get IHTMLElement2");
+		return;
+	}
+	fillTextFormatting_helper(pHTMLElement2,node);
+	pHTMLElement2->Release();
+}
+
+inline void fillTextFormattingForTextNode(VBufStorage_controlFieldNode_t* parentNode, VBufStorage_textFieldNode_t* textNode)
+	//text nodes don't support IHTMLElement2 interface, so using style information from parent node
+	{
+	IHTMLElement2* pHTMLElement2=NULL; 
+	static_cast<MshtmlVBufStorage_controlFieldNode_t*>(parentNode)->pHTMLDOMNode->QueryInterface(IID_IHTMLElement2,(void**)&pHTMLElement2);
+	if(pHTMLElement2) {
+		fillTextFormatting_helper(pHTMLElement2,textNode);
+		pHTMLElement2->Release();
+	}
+}
+
+const int TABLEHEADER_COLUMN = 0x1;
+const int TABLEHEADER_ROW = 0x2;
+
+inline void fillExplicitTableHeadersForCell(VBufStorage_controlFieldNode_t& cell, int docHandle, wstring& headersAttr, fillVBuf_tableInfo& tableInfo) {
+	wostringstream colHeaders, rowHeaders;
+
+	// The Headers attribute string is in the form "id id ..."
+	// Loop through all the ids.
+	size_t lastPos = headersAttr.length();
+	size_t startPos = 0;
+	while (startPos < lastPos) {
+		// Search for a space, which indicates the end of this id.
+		size_t endPos = headersAttr.find(L' ', startPos);
+		if (endPos == wstring::npos)
+			endPos=lastPos;
+		// headersAttr[startPos:endPos] is the id of a single header.
+		// Find the info for the header associated with this id string.
+		map<wstring, TableHeaderInfo>::const_iterator it = tableInfo.headersInfo.find(headersAttr.substr(startPos, endPos - startPos));
+		startPos = endPos + 1;
+		if (it == tableInfo.headersInfo.end())
+			continue;
+
+		if (it->second.type & TABLEHEADER_COLUMN)
+			colHeaders << docHandle << L"," << it->second.uniqueId << L";";
+		if (it->second.type & TABLEHEADER_ROW)
+			rowHeaders<< docHandle << L"," << it->second.uniqueId << L";";
+	}
+
+	if (colHeaders.tellp() > 0)
+		cell.addAttribute(L"table-columnheadercells", colHeaders.str());
+	if (rowHeaders.tellp() > 0)
+		cell.addAttribute(L"table-rowheadercells", rowHeaders.str());
+}
+
+/*
+ * Adjusts the current column number to skip past columns spanned by previous rows,
+ * decrementing row spans as they are encountered.
+ */
+inline void handleColsSpannedByPrevRows(fillVBuf_tableInfo& tableInfo) {
+	for (; ; ++tableInfo.curColumnNumber) {
+		map<int, int>::iterator it = tableInfo.columnRowSpans.find(tableInfo.curColumnNumber);
+		if (it == tableInfo.columnRowSpans.end()) {
+			// This column is not spanned by a previous row.
+			return;
+		}
+		nhAssert(it->second != 0); // 0 row span should never occur.
+		// This row has been covered, so decrement the row span.
+		--it->second;
+		if (it->second == 0)
+			tableInfo.columnRowSpans.erase(it);
+	}
+	nhAssert(false); // Code should never reach this point.
+}
+
+inline fillVBuf_tableInfo* fillVBuf_helper_collectAndUpdateTableInfo(VBufStorage_controlFieldNode_t* parentNode, wstring nodeName, int docHandle, int ID, fillVBuf_tableInfo* tableInfo, map<wstring,wstring>& attribsMap) {
+	map<wstring,wstring>::const_iterator tempIter;
+wostringstream tempStringStream;
+	//Many in-table elements identify a data table
+	if((nodeName.compare(L"THEAD")==0||nodeName.compare(L"TFOOT")==0||nodeName.compare(L"TH")==0||nodeName.compare(L"CAPTION")==0||nodeName.compare(L"COLGROUP")==0||nodeName.compare(L"ROWGROUP")==0)) {
+		if(tableInfo) tableInfo->definitData=true;
+	}
+	if(nodeName.compare(L"TABLE")==0) {
+		tableInfo=new fillVBuf_tableInfo;
+		tableInfo->tableNode=parentNode;
+		tableInfo->tableID=ID;
+		tableInfo->curRowNumber=0;
+		tableInfo->curColumnNumber=0;
+		tableInfo->definitData=false;
+		//summary attribute suggests a data table
+		tempIter=attribsMap.find(L"HTMLAttrib::summary");
+		if(tempIter!=attribsMap.end()) {
+			tableInfo->definitData=true;
+		}
+		//Collect tableID, and row and column counts
+		tempStringStream.str(L"");
+		tempStringStream<<ID;
+		attribsMap[L"table-id"]=tempStringStream.str();
+	} else if(tableInfo&&nodeName.compare(L"TR")==0) {
+		++tableInfo->curRowNumber;
+		tableInfo->curColumnNumber = 0;
+	} if(tableInfo&&(nodeName.compare(L"TD")==0||nodeName.compare(L"TH")==0)) {
+		++tableInfo->curColumnNumber;
+		handleColsSpannedByPrevRows(*tableInfo);
+		tempStringStream.str(L"");
+		tempStringStream<<tableInfo->tableID;
+		attribsMap[L"table-id"]=tempStringStream.str();
+		tempStringStream.str(L"");
+		tempStringStream<<tableInfo->curRowNumber;
+		attribsMap[L"table-rownumber"]=tempStringStream.str();
+		int startCol = tableInfo->curColumnNumber;
+		tempStringStream.str(L"");
+		tempStringStream<<startCol;
+		attribsMap[L"table-columnnumber"]=tempStringStream.str();
+		tempIter=attribsMap.find(L"HTMLAttrib::headers");
+		if(tempIter!=attribsMap.end()) {
+			//A cell with the headers attribute is definitly a data table
+			tableInfo->definitData=true;
+			//Explicit headers must be recorded later as they may not have been rendered yet.
+			tableInfo->nodesWithExplicitHeaders.push_back(make_pair(parentNode, tempIter->second));
+		} else {
+			map<int, wstring>::const_iterator headersIt;
+			// Add implicit column headers for this cell.
+			if ((headersIt = tableInfo->columnHeaders.find(startCol)) != tableInfo->columnHeaders.end())
+				attribsMap[L"table-columnheadercells"]=headersIt->second;
+			// Add implicit row headers for this cell.
+			if ((headersIt = tableInfo->rowHeaders.find(tableInfo->curRowNumber)) != tableInfo->rowHeaders.end())
+				attribsMap[L"table-rowheadercells"]=headersIt->second;
+		}
+		// The last row spanned by this cell.
+		// This will be updated below if there is a row span.
+		int endRow = tableInfo->curRowNumber;
+		tempIter=attribsMap.find(L"HTMLAttrib::colspan");
+		if(tempIter!=attribsMap.end()) {
+			attribsMap[L"table-columnsspanned"]=tempIter->second;
+			tableInfo->curColumnNumber += max(_wtoi(tempIter->second.c_str()) - 1, 0);
+		}
+		tempIter=attribsMap.find(L"HTMLAttrib::rowspan");
+		if(tempIter!=attribsMap.end()) {
+			attribsMap[L"table-rowsspanned"]=tempIter->second;
+			// Keep trakc of how many rows after this one are spanned by this cell.
+			int span = _wtoi(tempIter->second.c_str()) - 1;
+			if (span > 0) {
+				// The row span needs to be recorded for each spanned column.
+				for (int col = startCol; col <= tableInfo->curColumnNumber; ++col)
+					tableInfo->columnRowSpans[col] = span;
+					endRow += span;
+			}
+		}
+		if(nodeName.compare(L"TH")==0) {
+			int headerType = 0;
+			tempIter=attribsMap.find(L"HTMLAttrib::scope");
+			if(tempIter!=attribsMap.end()) {
+				if (wcscmp(tempIter->second.c_str(), L"col") == 0)
+					headerType = TABLEHEADER_COLUMN;
+				else if (wcscmp(tempIter->second.c_str(), L"row") == 0)
+					headerType = TABLEHEADER_ROW;
+				else if (wcscmp(tempIter->second.c_str(), L"Both") == 0)
+					headerType = TABLEHEADER_COLUMN | TABLEHEADER_ROW;
+			}
+			if (!headerType) {
+				if(tableInfo->curColumnNumber==1) headerType=TABLEHEADER_ROW;
+				if(tableInfo->curRowNumber==1) headerType|=TABLEHEADER_COLUMN;
+			}
+			if (headerType & TABLEHEADER_COLUMN) {
+				// Record this as a column header for each spanned column.
+				tempStringStream.str(L"");
+				tempStringStream << docHandle << L"," << ID << L";";
+				for (int col = startCol; col <= tableInfo->curColumnNumber; ++col)
+					tableInfo->columnHeaders[col] += tempStringStream.str();
+			}
+			if (headerType & TABLEHEADER_ROW) {
+				// Record this as a row header for each spanned row.
+				tempStringStream.str(L"");
+				tempStringStream << docHandle << L"," << ID << L";";
+				for (int row = tableInfo->curRowNumber; row <= endRow; ++row)
+					tableInfo->rowHeaders[row] += tempStringStream.str();
+			}
+			tempIter=attribsMap.find(L"HTMLAttrib::id");
+		if(tempIter!=attribsMap.end()) {
+				// Record the id string and associated header info for use when handling explicitly defined headers.
+				TableHeaderInfo& headerInfo = tableInfo->headersInfo[tempIter->second];
+				headerInfo.uniqueId = ID;
+				headerInfo.type = headerType;
+			}
+		}
+	}
+	return tableInfo;
+}
+
+VBufStorage_fieldNode_t* MshtmlVBufBackend_t::fillVBuf(VBufStorage_buffer_t* buffer, VBufStorage_controlFieldNode_t* parentNode, VBufStorage_fieldNode_t* previousNode, VBufStorage_controlFieldNode_t* oldNode, IHTMLDOMNode* pHTMLDOMNode, int docHandle, fillVBuf_tableInfo* tableInfo, int* LIIndexPtr, bool ignoreInteractiveUnlabelledGraphics, bool allowPreformattedText, bool shouldSkipText, bool inNewSubtree,set<VBufStorage_controlFieldNode_t*>& atomicNodes) {
+	BSTR tempBSTR=NULL;
+	wostringstream tempStringStream;
+
+	//Handle text nodes
+	if(!shouldSkipText) { 
+		wstring s=getTextFromHTMLDOMNode(pHTMLDOMNode,allowPreformattedText,(parentNode&&parentNode->isBlock&&!previousNode));
+		if(!s.empty()) {
+			LOG_DEBUG(L"Got text from node");
+			VBufStorage_textFieldNode_t* textNode=buffer->addTextFieldNode(parentNode,previousNode,s);
+			fillTextFormattingForTextNode(parentNode,textNode);
+			return textNode;
+		}
+	}
+
+	//Get node's ID
+	int ID=getIDFromHTMLDOMNode(pHTMLDOMNode);
+	if(ID==0) {
+		LOG_DEBUG(L"Could not get ID");
+		return NULL;
+	}
+	if(buffer->getControlFieldNodeWithIdentifier(docHandle,ID)!=NULL) {
+		LOG_DEBUG(L"Node already exists with docHandle "<<docHandle<<L" and ID "<<ID<<L", not adding to buffer");
+		return NULL;
+	}
+
+	//Find out block and visibility style
+	bool dontRender=false;
+	bool hidden=false;
+	bool isBlock=true;
+	wstring listStyle;
+	getCurrentStyleInfoFromHTMLDOMNode(pHTMLDOMNode, dontRender, isBlock,hidden,listStyle);
+	// #4031: nodes hidden due to style (not role="presentation") should have their direct text nodes skipped
+	if(hidden) shouldSkipText=true;
+	LOG_DEBUG(L"Trying to get IHTMLDOMNode::nodeName");
+	if(pHTMLDOMNode->get_nodeName(&tempBSTR)!=S_OK||!tempBSTR) {
+		LOG_DEBUG(L"Failed to get IHTMLDOMNode::nodeName");
+		return NULL;
+	}
+	wstring nodeName=tempBSTR;
+	SysFreeString(tempBSTR);
+	tempBSTR=NULL;
+	for(wstring::iterator i=nodeName.begin();i!=nodeName.end();++i) 
+		*i=towupper(*i);
+	LOG_DEBUG(L"Got IHTMLDOMNode::nodeName of "<<nodeName);
+
+	//We can safely ignore script and comment tags
+	if(nodeName.compare(L"#COMMENT")==0||nodeName.compare(L"SCRIPT")==0) {
+		LOG_DEBUG(L"nodeName not supported");
+		return NULL;
+	}
+
+	//We only allow linebreaks for 'PRE' tags
+	if(nodeName.compare(L"PRE")==0) {
+		allowPreformattedText=TRUE;
+	}
+	map<wstring,wstring> attribsMap;
+	map<wstring,wstring>::const_iterator tempIter;
+	attribsMap[L"IHTMLDOMNode::nodeName"]=nodeName;
+
+	//Collect needed HTML attributes
+	getAttributesFromHTMLDOMNode(pHTMLDOMNode,nodeName,attribsMap);
+
+	//Find out if this node is editable
+	BOOL isEditable=false;
+	IHTMLElement3* pHTMLElement3=NULL;
+	if(pHTMLDOMNode->QueryInterface(IID_IHTMLElement3,(void**)&pHTMLElement3)==S_OK) {
+		VARIANT_BOOL varEditable=VARIANT_FALSE;
+		pHTMLElement3->get_isContentEditable(&varEditable);
+		isEditable=(varEditable==VARIANT_TRUE);
+		if(isEditable) attribsMap[L"IHTMLElement::isContentEditable"]=L"1";
+	}
+
+	if((tempIter=attribsMap.find(L"HTMLAttrib::aria-hidden"))!=attribsMap.end()&&tempIter->second==L"true") {
+		// aria-hidden
+		dontRender=true;
+	}
+
+	//input nodes of type hidden must be treeted as being dontRender.
+	if(!dontRender&&nodeName.compare(L"INPUT")==0) {
+		tempIter=attribsMap.find(L"HTMLAttrib::type");
+		if(tempIter!=attribsMap.end()&&tempIter->second.compare(L"hidden")==0) {
+			dontRender=true;
+		}
+	}
+
+	//Find out the language
+	wstring language=L"";
+	//Try getting it from this DOMNode,
+	//Else if this is the root of our buffer, then keep going up the actual DOM
+	//E.g. will hit HTML tag etc
+	IHTMLDOMNode* pHTMLDOMNodeTemp=pHTMLDOMNode;
+	pHTMLDOMNodeTemp->AddRef();
+	while(pHTMLDOMNodeTemp) {
+		IHTMLElement* pHTMLElement=NULL;
+		if(pHTMLDOMNodeTemp->QueryInterface(IID_IHTMLElement,(void**)&pHTMLElement)==S_OK&&pHTMLElement) {
+			VARIANT v;
+			if(pHTMLElement->getAttribute(L"lang",2,&v)==S_OK) {
+				if(v.vt==VT_BSTR&&v.bstrVal) {
+					language=v.bstrVal;
+				}
+				VariantClear(&v);
+			}
+			pHTMLElement->Release();
+		}
+		if(!parentNode&&language.empty()) {
+			IHTMLDOMNode* pHTMLDOMNodeTempParent=NULL;
+			if(pHTMLDOMNodeTemp->get_parentNode(&pHTMLDOMNodeTempParent)==S_OK&&pHTMLDOMNodeTempParent) {
+				pHTMLDOMNodeTemp->Release();
+				pHTMLDOMNodeTemp=pHTMLDOMNodeTempParent;
+				continue;
+			}
+		}
+		pHTMLDOMNodeTemp->Release();
+		pHTMLDOMNodeTemp=NULL;
+	}
+	if(parentNode&&language.empty()) {
+		language=static_cast<MshtmlVBufStorage_controlFieldNode_t*>(parentNode)->language;
+	}
+
+	VBufStorage_controlFieldNode_t* node=new MshtmlVBufStorage_controlFieldNode_t(docHandle,ID,isBlock,this,pHTMLDOMNode,language);
+	((MshtmlVBufStorage_controlFieldNode_t*)node)->preProcessLiveRegion((MshtmlVBufStorage_controlFieldNode_t*)(oldNode?oldNode->getParent():parentNode),attribsMap);
+	bool wasInNewSubtree=inNewSubtree;
+	if(!wasInNewSubtree&&!oldNode) {
+		oldNode=this->getControlFieldNodeWithIdentifier(docHandle,ID);
+		if(oldNode&&oldNode->isHidden) oldNode=NULL;
+		inNewSubtree=!oldNode;
+	}
+	//Add the node to the buffer
+	parentNode=buffer->addControlFieldNode(parentNode,previousNode,node);
+	nhAssert(parentNode);
+	previousNode=NULL;
+
+	//All inner parts of a table (rows, cells etc) if they are changed must re-render the entire table.
+	//This must be done even for nodes with display:none.
+	if(tableInfo&&(nodeName.compare(L"THEAD")==0||nodeName.compare(L"TBODY")==0||nodeName.compare(L"TFOOT")==0||nodeName.compare(L"TR")==0||nodeName.compare(L"TH")==0||nodeName.compare(L"TD")==0)) {
+		parentNode->updateAncestor=tableInfo->tableNode;
+	}
+
+	//We do not want to render any content for dontRender nodes
+	if(dontRender) {
+		parentNode->isHidden=true;
+		return parentNode;
+	}
+
+	//Collect available IAccessible information
+	wstring IAName=L"";
+	int IARole=0;
+	wstring IAValue=L"";
+	int IAStates=0;
+	wstring IADescription=L"";
+	wstring IAKeyboardShortcut=L"";
+	IAccessible* pacc=NULL;
+	queryService(pHTMLDOMNode,IID_IAccessible,&pacc);
+	if(pacc) {
+		getIAccessibleInfo(pacc,&IAName,&IARole,&IAValue,&IAStates,&IADescription,&IAKeyboardShortcut);
+	}
+
+	//IE incorrectly places ROLE_SYSTEM_TEXT and no readonly state on unsupported or future tags that have an explicit ARIA role
+	//If this is the case then set the IARole to staticText so we don't class it as editable text.
+	if(IARole==ROLE_SYSTEM_TEXT&&!(IAStates&STATE_SYSTEM_READONLY)) {
+		tempIter=attribsMap.find(L"HTMLAttrib::role");
+		if(tempIter!=attribsMap.end()&&tempIter->second.compare(L"textbox")!=0) {
+			IARole=ROLE_SYSTEM_STATICTEXT;
+		}
+	}
+
+	//IE sometimes sets the readonly state on editable nodes, this does not make sence
+	if(isEditable&&IAStates&STATE_SYSTEM_READONLY) {
+		IAStates-=STATE_SYSTEM_READONLY;
+	}
+
+	wstring ariaRole;
+	tempIter=attribsMap.find(L"HTMLAttrib::role");
+	if(tempIter!=attribsMap.end()) {
+		ariaRole=tempIter->second;
+		if(ariaRole.compare(L"description")==0||ariaRole.compare(L"search")==0) {
+			//IE gives elements with an ARIA role of description and search a role of edit, probably should be staticText
+			IARole=ROLE_SYSTEM_STATICTEXT;
+		} else if(ariaRole.compare(L"list")==0) {
+			IARole=ROLE_SYSTEM_LIST;
+			IAStates|=STATE_SYSTEM_READONLY;
+		} else if(ariaRole.compare(L"slider")==0) {
+			IARole=ROLE_SYSTEM_SLIDER;
+			IAStates|=STATE_SYSTEM_FOCUSABLE;
+			tempIter=attribsMap.find(L"aria-valuenow");
+			if(tempIter!=attribsMap.end()) {
+				IAValue=tempIter->second;
+			}
+		} else if(ariaRole.compare(L"progressbar")==0) {
+			IARole=ROLE_SYSTEM_PROGRESSBAR;
+			tempIter=attribsMap.find(L"aria-valuenow");
+			if(tempIter!=attribsMap.end()) {
+				IAValue=tempIter->second;
+			}
+		} else if(ariaRole.compare(L"application")==0) {
+			IARole=ROLE_SYSTEM_APPLICATION;
+		} else if(ariaRole.compare(L"button")==0) {
+			//IE does not override accRole for links with an ARIA role of button (#2750)
+			IARole=ROLE_SYSTEM_PUSHBUTTON;
+		} else if(ariaRole.compare(L"dialog")==0) {
+			IARole=ROLE_SYSTEM_DIALOG;
+		} else if(!hidden&&ariaRole.compare(L"presentation")==0) {
+			hidden=true;
+		}
+	} 
+	//IE doesn't seem to support aria-label yet so we want to override IAName with it
+	tempIter=attribsMap.find(L"HTMLAttrib::aria-label");
+	if(tempIter!=attribsMap.end()) {
+		IAName=tempIter->second;
+	}
+
+	//IE exposes state_linked for anchors with no href, this is wrong
+	if((nodeName.compare(L"A")==0)&&(attribsMap.find(L"HTMLAttrib::href")==attribsMap.end())) {
+		if(IAStates&STATE_SYSTEM_LINKED) IAStates-=STATE_SYSTEM_LINKED;
+		if(IAStates&STATE_SYSTEM_FOCUSABLE) IAStates-=STATE_SYSTEM_FOCUSABLE;
+	}
+
+	// Whether this is the root node.
+	bool isRoot=ID==this->rootID;
+	//Is this node interactive?
+	bool isInteractive=isEditable||(!isRoot&&IAStates&STATE_SYSTEM_FOCUSABLE&&nodeName!=L"BODY"&&nodeName!=L"IFRAME")||(IAStates&STATE_SYSTEM_LINKED)||(attribsMap.find(L"HTMLAttrib::onclick")!=attribsMap.end())||(attribsMap.find(L"HTMLAttrib::onmouseup")!=attribsMap.end())||(attribsMap.find(L"HTMLAttrib::onmousedown")!=attribsMap.end())||(attribsMap.find(L"HTMLAttrib::longdesc")!=attribsMap.end());
+	//Set up numbering for lists
+	int LIIndex=0;
+	if(nodeName.compare(L"OL")==0||nodeName.compare(L"UL")==0) {
+		//Ordered lists should number their list items
+		LIIndex=1;
+		LIIndexPtr=&LIIndex;
+	} else if(nodeName.compare(L"DL")==0) {
+		//Unordered lists should not be numbered
+		LIIndexPtr=NULL;
+	}
+
+	parentNode->isHidden=hidden;
+
+	if(!hidden) {
+		//Collect and update table information
+		tableInfo=fillVBuf_helper_collectAndUpdateTableInfo(parentNode, nodeName, docHandle,ID, tableInfo, attribsMap); 
+	}
+
+	// Whether the name is the content of this node.
+	bool nameIsContent = (IARole == ROLE_SYSTEM_LINK || IARole == ROLE_SYSTEM_PUSHBUTTON || IARole == ROLE_SYSTEM_MENUITEM || IARole == ROLE_SYSTEM_GRAPHIC || IARole == ROLE_SYSTEM_PAGETAB
+		|| ariaRole == L"heading" || (nodeName[0] == L'H' && iswdigit(nodeName[1]))
+		|| nodeName == L"OBJECT" || nodeName == L"APPLET" || IARole == ROLE_SYSTEM_APPLICATION || IARole == ROLE_SYSTEM_DIALOG);
+
+	//Generate content for nodes
+	wstring contentString=L"";
+	bool renderChildren=false;
+	if (nameIsContent && (attribsMap.find(L"HTMLAttrib::aria-label") != attribsMap.end() || attribsMap.find(L"HTMLAttrib::aria-labelledby") != attribsMap.end())) {
+		// Explicitly override any content with aria-label(ledby).
+		contentString = IAName;
+	} else if (nodeName.compare(L"HR")==0) {
+		contentString=L" ";
+		isBlock=true;
+		IARole=ROLE_SYSTEM_SEPARATOR;
+		} else if(IARole==ROLE_SYSTEM_SLIDER||IARole==ROLE_SYSTEM_PROGRESSBAR) {
+			contentString=IAValue;
+	} else if ((nodeName.compare(L"OBJECT")==0 || nodeName.compare(L"APPLET")==0)) {
+		isBlock=true;
+		contentString=L" ";
+	} else if(nodeName.compare(L"LI")==0) {
+		renderChildren=true;
+		if(listStyle.compare(L"disc")==0||listStyle.compare(L"circle")==0||listStyle.compare(L"square")==0) {
+			tempStringStream.str(L"");
+			tempStringStream<<L"\x2022 "; //Bullet
+			contentString=tempStringStream.str();
+		} else if(LIIndexPtr!=NULL&&!listStyle.empty()&&listStyle.compare(L"none")!=0) {
+			tempStringStream.str(L"");
+			tempStringStream<<*LIIndexPtr<<L". ";
+			contentString=tempStringStream.str();
+			++(*LIIndexPtr);
+		}
+	} else if(nodeName.compare(L"TABLE")==0) {
+		renderChildren=true;
+ 		tempIter=attribsMap.find(L"HTMLAttrib::summary");
+		if(tempIter!=attribsMap.end()) {
+			contentString=tempIter->second;
+		}
+	} else if(nodeName.compare(L"IMG")==0) {
+		if ((tempIter = attribsMap.find(L"HTMLAttrib::alt")) != attribsMap.end()) {
+			if (tempIter->second.empty()) {
+				// alt="", so don't render this at all.
+				isInteractive = false;
+			} else {
+				// There is alt text, so use it.
+				contentString = tempIter->second;
+			}
+		} else if ((tempIter = attribsMap.find(L"HTMLAttrib::title")) != attribsMap.end()) {
+			// There is a title, so use it.
+			contentString = tempIter->second;
+		} else if (ignoreInteractiveUnlabelledGraphics)
+			isInteractive = false;
+		else if (isInteractive && !IAValue.empty()) {
+			// The graphic is unlabelled, but we should try to derive a name for it.
+			contentString=getNameForURL(IAValue);
+		} 
+	} else if(nodeName.compare(L"INPUT")==0) {
+		tempIter=attribsMap.find(L"HTMLAttrib::type");
+		if(tempIter!=attribsMap.end()&&tempIter->second.compare(L"file")==0) {
+			contentString=IAValue;
+			contentString.append(L"...");
+			IARole=ROLE_SYSTEM_PUSHBUTTON;
+		} else if(IARole==ROLE_SYSTEM_TEXT) {
+			//Sometimes IAccessible::accValue can fail on protected fields, so fall back to value attribute if it exists.
+			tempIter=attribsMap.find(L"HTMLAttrib::value");
+			if(IAValue.empty()&&tempIter!=attribsMap.end()) {
+				contentString=tempIter->second;
+			} else {
+				contentString=IAValue;
+			}
+			if(IAStates&STATE_SYSTEM_PROTECTED) {
+				fill(contentString.begin(),contentString.end(),L'*');
+			}
+		} else if(IARole==ROLE_SYSTEM_PUSHBUTTON) {
+			contentString=IAName;
+		}
+		if(contentString.empty()) {
+			contentString=L" ";
+		}
+	} else if(nodeName.compare(L"BUTTON")==0) {
+		if(!IAName.empty()) {
+			contentString=IAName;
+		} else {
+			contentString=L" ";
+		}
+	} else if(nodeName.compare(L"SELECT")==0) {
+		if(!IAValue.empty()) {
+			contentString=IAValue;
+		} else {
+			contentString=L" ";
+		}
+	} else if(nodeName.compare(L"TEXTAREA")==0) {
+		isBlock=true;
+		if(!IAValue.empty()) {
+			contentString=IAValue;
+		} else {
+			contentString=L" ";
+		}
+		if(!IAName.empty()) {
+			attribsMap[L"name"]=IAName;
+		}
+	} else if(nodeName.compare(L"BR")==0) {
+		LOG_DEBUG(L"node is a br tag, adding a line feed as its text.");
+		contentString=L"\n";
+	} else if (nodeName.compare(L"MATH")==0) {
+		contentString=IAName;
+	} else if((!isRoot&&(IARole==ROLE_SYSTEM_APPLICATION||IARole==ROLE_SYSTEM_DIALOG))||IARole==ROLE_SYSTEM_OUTLINE) {
+		contentString=L" ";
+	} else {
+		renderChildren=true;
+	}
+
+	//If the name isn't being rendered as the content, add the name as a field attribute
+	// if it came from the author (not content).
+	if (!nameIsContent && !IAName.empty() && (
+		attribsMap.find(L"HTMLAttrib::aria-label") != attribsMap.end() || attribsMap.find(L"HTMLAttrib::aria-labelledby") != attribsMap.end()
+		|| attribsMap.find(L"HTMLAttrib::title") != attribsMap.end() || attribsMap.find(L"HTMLAttrib::alt") != attribsMap.end()
+	))
+		attribsMap[L"name"]=IAName;
+
+	//Add a textNode to the buffer containing any special content retreaved
+	if(!hidden&&!contentString.empty()) {
+		previousNode=buffer->addTextFieldNode(parentNode,previousNode,contentString);
+		fillTextFormattingForNode(pHTMLDOMNode,previousNode);
+	}
+
+	//record IAccessible information as attributes
+	if(!IAKeyboardShortcut.empty()) {
+		attribsMap[L"keyboardShortcut"]=IAKeyboardShortcut;
+	}
+	tempStringStream.str(L"");
+	tempStringStream<<IARole;
+	attribsMap[L"IAccessible::role"]=tempStringStream.str();
+	for(int i=0;i<32;++i) {
+		int state=1<<i;
+		if(state&IAStates) {
+			tempStringStream.str(L"");
+			tempStringStream<<L"IAccessible::state_"<<state;
+			attribsMap[tempStringStream.str()]=L"1";
+		}
+	}
+
+	//Render content of children if we are allowed to
+	if(renderChildren) {
+		if (isInteractive && !ignoreInteractiveUnlabelledGraphics) {
+			// Don't render interactive unlabelled graphic descendants if this node has a name,
+			// as author supplied names are preferred.
+			ignoreInteractiveUnlabelledGraphics = !IAName.empty();
+		}
+
+		//For children of frames we must get the child document via IAccessible
+		if(nodeName.compare(L"FRAME")==0||nodeName.compare(L"IFRAME")==0) {
+			LOG_DEBUG(L"using getRoodDOMNodeOfHTMLFrame to get the frame's child");
+			if(pacc) {
+				IHTMLDOMNode* childPHTMLDOMNode=NULL;
+				getHTMLSubdocumentBodyFromIAccessibleFrame(pacc,&childPHTMLDOMNode);
+				if(childPHTMLDOMNode) {
+					previousNode=this->fillVBuf(buffer,parentNode,previousNode,NULL,childPHTMLDOMNode,docHandle,tableInfo,LIIndexPtr,ignoreInteractiveUnlabelledGraphics,allowPreformattedText,shouldSkipText,inNewSubtree,atomicNodes);
+					childPHTMLDOMNode->Release();
+				}
+			}
+		} else { //use childNodes
+			IHTMLDOMChildrenCollection* pHTMLDOMChildrenCollection=NULL;
+			LOG_DEBUG(L"Getting IHTMLDOMNode::childNodes");
+			IDispatch* pDispatch=NULL;
+			if(pHTMLDOMNode->get_childNodes(&pDispatch)==S_OK) {
+				IHTMLDOMChildrenCollection* pHTMLDOMChildrenCollection=NULL;
+				if(pDispatch->QueryInterface(IID_IHTMLDOMChildrenCollection,(void**)&pHTMLDOMChildrenCollection)==S_OK) {
+					LOG_DEBUG(L"Got IHTMLDOMNode::childNodes");
+					LOG_DEBUG(L"Getting IHTMLDOMChildrenCollection::length");
+					long length=0;
+					pHTMLDOMChildrenCollection->get_length(&length);
+					LOG_DEBUG(L"length "<<length);
+					for(int i=0;i<length;++i) {
+						LOG_DEBUG(L"Fetching child "<<i);
+						IDispatch* childPDispatch=NULL;
+						if(pHTMLDOMChildrenCollection->item(i,&childPDispatch)!=S_OK) {
+							continue;
+						}
+						IHTMLDOMNode* childPHTMLDOMNode=NULL;
+						if(childPDispatch->QueryInterface(IID_IHTMLDOMNode,(void**)&childPHTMLDOMNode)==S_OK) {
+							VBufStorage_fieldNode_t* tempNode=this->fillVBuf(buffer,parentNode,previousNode,NULL,childPHTMLDOMNode,docHandle,tableInfo,LIIndexPtr,ignoreInteractiveUnlabelledGraphics,allowPreformattedText,shouldSkipText,inNewSubtree,atomicNodes);
+							if(tempNode) {
+								previousNode=tempNode;
+							}
+							childPHTMLDOMNode->Release();
+						}
+						childPDispatch->Release();
+					}
+					pHTMLDOMChildrenCollection->Release();
+				}
+				pDispatch->Release();
+			}
+		}
+
+		//A node who's rendered children produces no content, or only a small amount of whitespace should render its title or URL
+		if(!nodeHasUsefulContent(parentNode)) {
+			contentString=L"";
+			if(!IAName.empty()) {
+				contentString=IAName;
+			}
+			if(contentString.empty()) {
+				tempIter=attribsMap.find(L"HTMLAttrib::title");
+				if(tempIter!=attribsMap.end()) {
+					contentString=tempIter->second;
+				}
+			}
+			if(contentString.empty()) {
+				tempIter=attribsMap.find(L"HTMLAttrib::href");
+				if(tempIter!=attribsMap.end()&&!tempIter->second.empty()) {
+					contentString=getNameForURL(tempIter->second);
+				}
+			}
+			if(!contentString.empty()) {
+				previousNode=buffer->addTextFieldNode(parentNode,NULL,contentString);
+				fillTextFormattingForNode(pHTMLDOMNode,previousNode);
+			}
+		}
+	}
+
+
+	//We no longer need the IAccessible
+	if(pacc) {
+		pacc->Release();
+		pacc=NULL;
+	}
+
+	//Update attributes with table info
+	if(!hidden&&nodeName.compare(L"TABLE")==0) {
+		nhAssert(tableInfo);
+		if(!tableInfo->definitData) {
+			attribsMap[L"table-layout"]=L"1";
+		}
+		for (list<pair<VBufStorage_controlFieldNode_t*, wstring>>::iterator it = tableInfo->nodesWithExplicitHeaders.begin(); it != tableInfo->nodesWithExplicitHeaders.end(); ++it)
+			fillExplicitTableHeadersForCell(*it->first, docHandle, it->second, *tableInfo);
+		wostringstream s;
+		s << tableInfo->curRowNumber;
+		parentNode->addAttribute(L"table-rowcount", s.str());
+		s.str(L"");
+		s << tableInfo->curColumnNumber;
+		parentNode->addAttribute(L"table-columncount", s.str());
+		delete tableInfo;
+		tableInfo=NULL;
+	}
+
+	if(!hidden) {
+		//Table cells should always be represented by at least a space, but if a space, then they should not be block.
+		if((nodeName.compare(L"TD")==0||nodeName.compare(L"TH")==0)) {
+			if(parentNode->getLength()==0) {
+				isBlock=false;
+				buffer->addTextFieldNode(parentNode,previousNode,L" ");
+			}
+		}
+
+		//If a node is interactive, and still has no content, add a space
+		if(isInteractive&&parentNode->getLength()==0) {
+			buffer->addTextFieldNode(parentNode,previousNode,L" ");
+		}
+	}
+
+	//Update block setting on node
+	parentNode->isBlock=isBlock;
+
+	//Add all the collected attributes to the node
+	for(tempIter=attribsMap.begin();tempIter!=attribsMap.end();++tempIter) {
+		parentNode->addAttribute(tempIter->first,tempIter->second);
+	}
+
+	// Report any live region update for this node
+	if(!wasInNewSubtree&&!hidden) {
+		((MshtmlVBufStorage_controlFieldNode_t*)parentNode)->postProcessLiveRegion(oldNode,atomicNodes);
+		auto i=atomicNodes.find(parentNode);
+		if(i!=atomicNodes.end()) {
+			((MshtmlVBufStorage_controlFieldNode_t*)(*i))->reportLiveAddition();
+			atomicNodes.erase(i);
+		}
+	}
+
+	return parentNode;
+}
+
+void MshtmlVBufBackend_t::render(VBufStorage_buffer_t* buffer, int docHandle, int ID, VBufStorage_controlFieldNode_t* oldNode) {
+	LOG_DEBUG(L"Rendering from docHandle "<<docHandle<<L", ID "<<ID<<L", in to buffer at "<<buffer);
+	LOG_DEBUG(L"Getting document from window "<<docHandle);
+	LRESULT res=SendMessage((HWND)docHandle,WM_HTML_GETOBJECT,0,0);
+	if(res==0) {
+		LOG_DEBUG(L"Error getting document using WM_HTML_GETOBJECT");
+		return;
+	}
+	IHTMLDOMNode* pHTMLDOMNode=NULL;
+	if(oldNode!=NULL) {
+		pHTMLDOMNode=(static_cast<MshtmlVBufStorage_controlFieldNode_t*>(oldNode))->pHTMLDOMNode;
+		nhAssert(pHTMLDOMNode);
+		pHTMLDOMNode->AddRef();
+	} else {
+		IHTMLDocument3* pHTMLDocument3=NULL;
+		if(ObjectFromLresult(res,IID_IHTMLDocument3,0,(void**)&pHTMLDocument3)!=S_OK) {
+			LOG_DEBUG(L"Error in ObjectFromLresult");
+			return;
+		}
+		LOG_DEBUG(L"Locating DOM node with ID");
+		wostringstream s;
+		s<<L"ms__id"<<ID;
+		IHTMLElement* pHTMLElement=LocateHTMLElementInDocument(pHTMLDocument3,s.str());
+		pHTMLDocument3->Release();
+		if(!pHTMLElement) {
+			LOG_DEBUG(L"Could not locate HTML element in document");
+			return;
+		}
+		LOG_DEBUG(L"queryInterface to IHTMLDOMNode from IHTMLElement");
+		if(pHTMLElement->QueryInterface(IID_IHTMLDOMNode,(void**)&pHTMLDOMNode)!=S_OK) {
+			LOG_DEBUG(L"Could not get IHTMLDOMNode");
+			pHTMLElement->Release();
+			return;
+		}
+		pHTMLElement->Release();
+	}
+	nhAssert(pHTMLDOMNode);
+	set<VBufStorage_controlFieldNode_t*> atomicNodes;
+	this->fillVBuf(buffer,NULL,NULL,oldNode,pHTMLDOMNode,docHandle,NULL,NULL,false,false,false,false,atomicNodes);
+	for(auto& i: atomicNodes) {
+		((MshtmlVBufStorage_controlFieldNode_t*)i)->reportLiveAddition();
+	}
+	pHTMLDOMNode->Release();
+}
+
+MshtmlVBufBackend_t::MshtmlVBufBackend_t(int docHandle, int ID): VBufBackend_t(docHandle,ID) {
+	LOG_DEBUG(L"Mshtml backend constructor");
+}
+
+MshtmlVBufBackend_t::~MshtmlVBufBackend_t() {
+	LOG_DEBUG(L"Mshtml backend destructor");
+}
+
+extern "C" __declspec(dllexport) VBufBackend_t* VBufBackend_create(int docHandle, int ID) {
+	VBufBackend_t* backend=new MshtmlVBufBackend_t(docHandle,ID);
+	LOG_DEBUG(L"Created new backend at "<<backend);
+	return backend;
+}