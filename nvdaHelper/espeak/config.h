// general headers and types
#define HAVE_STDINT_H 1
#define __WIN32__ 1
#define LIBESPEAK_NG_EXPORT

// Espeak features
#define INCLUDE_KLATT 1
#define HAVE_SONIC_H 1

<<<<<<< HEAD
#define PACKAGE_VERSION "1.49.3-dev"

=======
#define PACKAGE_VERSION "1.49.3 dev"

>>>>>>> 4cde7f53
<|MERGE_RESOLUTION|>--- conflicted
+++ resolved
@@ -1,16 +1,10 @@
-// general headers and types
-#define HAVE_STDINT_H 1
-#define __WIN32__ 1
-#define LIBESPEAK_NG_EXPORT
-
-// Espeak features
-#define INCLUDE_KLATT 1
-#define HAVE_SONIC_H 1
-
-<<<<<<< HEAD
-#define PACKAGE_VERSION "1.49.3-dev"
-
-=======
-#define PACKAGE_VERSION "1.49.3 dev"
-
->>>>>>> 4cde7f53
+// general headers and types
+#define HAVE_STDINT_H 1
+#define __WIN32__ 1
+#define LIBESPEAK_NG_EXPORT
+
+// Espeak features
+#define INCLUDE_KLATT 1
+#define HAVE_SONIC_H 1
+
+#define PACKAGE_VERSION "1.49.3 dev"