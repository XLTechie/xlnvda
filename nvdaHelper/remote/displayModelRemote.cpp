/*
This file is a part of the NVDA project.
URL: http://www.nvda-project.org/
Copyright 2006-2010 NVDA contributers.
    This program is free software: you can redistribute it and/or modify
    it under the terms of the GNU General Public License version 2.0, as published by
    the Free Software Foundation.
    This program is distributed in the hope that it will be useful,
    but WITHOUT ANY WARRANTY; without even the implied warranty of
    MERCHANTABILITY or FITNESS FOR A PARTICULAR PURPOSE.
This license can be found at:
http://www.gnu.org/licenses/old-licenses/gpl-2.0.html
*/

#include <string>
#include <map>
#define WIN32_LEAN_AND_MEAN 
#include <windows.h>
#include <ole2.h>
#include <rpc.h>
#include "displayModelRemote.h"
#include "gdiHooks.h"
#include <common/log.h>

using namespace std;

BOOL CALLBACK EnumChildWindowsProc(HWND hwnd, LPARAM lParam) {
	((deque<HWND>*)lParam)->push_back(hwnd);
	return TRUE;
}

error_status_t displayModelRemote_getWindowTextInRect(handle_t bindingHandle, const long windowHandle, const boolean includeDescendantWindows, const int left, const int top, const int right, const int bottom, const int minHorizontalWhitespace, const int minVerticalWhitespace, const boolean stripOuterWhitespace, BSTR* textBuf, BSTR* characterLocationsBuf) {
	HWND hwnd=(HWND)windowHandle;
	deque<HWND> windowDeque;
	bool hasDescendantWindows=false;
	if(includeDescendantWindows) {
		EnumChildWindows(hwnd,EnumChildWindowsProc,(LPARAM)&windowDeque);
		windowDeque.push_back(hwnd);
		hasDescendantWindows=(windowDeque.size()>1);
	}
	RECT textRect={left,top,right,bottom};
	displayModel_t* tempModel=NULL;
	if(hasDescendantWindows) {
		tempModel=new displayModel_t;
		for(deque<HWND>::reverse_iterator i=windowDeque.rbegin();i!=windowDeque.rend();++i) {
			if(!IsWindowVisible(*i)) continue;
			displayModelsByWindow.acquire();
			displayModelsMap_t<HWND>::iterator j=displayModelsByWindow.find(*i);
			if(j!=displayModelsByWindow.end()) {
				j->second->acquire();
				j->second->copyRectangle(textRect,FALSE,FALSE,false,textRect,NULL,tempModel);
				j->second->release();
			}
			displayModelsByWindow.release();
		}
	} else { //hasDescendantWindows is False
		displayModelsByWindow.acquire();
		displayModelsMap_t<HWND>::iterator i=displayModelsByWindow.find(hwnd);
		if(i!=displayModelsByWindow.end()) {
			i->second->acquire();
			tempModel=i->second;
		}
		displayModelsByWindow.release();
	}
	if(tempModel) {
		wstring text;
		deque<RECT> characterLocations;
		//if this is a temporary model, now correctly set its windowHandle before rendering the text.
		//The windowHandle was not set at construction time as we did not want the inserted chunks to inherit this handle but instead keep their own.
		if(hasDescendantWindows) tempModel->hwnd=(HWND)windowHandle;
		tempModel->renderText(textRect,minHorizontalWhitespace,minVerticalWhitespace,stripOuterWhitespace!=0,text,characterLocations);
		if(hasDescendantWindows) {
			tempModel->requestDelete();
		} else {
			tempModel->release();
		}
		*textBuf=SysAllocStringLen(text.c_str(),static_cast<UINT>(text.size()));
		size_t cpBufSize=characterLocations.size()*4;
		// Hackishly use a BSTR to contain points.
		wchar_t* cpTempBuf=(wchar_t*)malloc(cpBufSize*sizeof(wchar_t));
		wchar_t* cpTempBufIt=cpTempBuf;
		for(deque<RECT>::const_iterator cpIt=characterLocations.begin();cpIt!=characterLocations.end();++cpIt) {
			*(cpTempBufIt++)=(wchar_t)cpIt->left;
			*(cpTempBufIt++)=(wchar_t)cpIt->top;
			*(cpTempBufIt++)=(wchar_t)cpIt->right;
			*(cpTempBufIt++)=(wchar_t)cpIt->bottom;
		}
		*characterLocationsBuf=SysAllocStringLen(cpTempBuf,static_cast<UINT>(cpBufSize));
		free(cpTempBuf);
	}
	return 0;
}

<<<<<<< HEAD
error_status_t displayModelRemote_getFocusRect(handle_t bindingHandle, const long windowHandle, long* left, long* top, long* right, long* bottom) {
	HWND hwnd=(HWND)windowHandle;
	displayModelsByWindow.acquire();
	displayModelsMap_t<HWND>::iterator i=displayModelsByWindow.find(hwnd);
	RECT focusRect;
	bool hasFocusRect=false;
	if(i!=displayModelsByWindow.end()) {
		i->second->acquire();
		hasFocusRect=i->second->getFocusRect(&focusRect);
		i->second->release();
	}
	displayModelsByWindow.release();
	if(!hasFocusRect) {
		return -1;
	}
	*left=focusRect.left;
	*top=focusRect.top;
	*right=focusRect.right;
	*bottom=focusRect.bottom;
=======
error_status_t displayModelRemote_getCaretRect(handle_t bindingHandle, const long threadID, long* left, long* top, long* right, long* bottom) {
	GUITHREADINFO info={0};
	info.cbSize=sizeof(info);
	if(!GetGUIThreadInfo((DWORD)threadID,&info)) return -1;
	if(!info.hwndCaret) return -1;
	if(!ClientToScreen(info.hwndCaret,(POINT*)&(info.rcCaret))) return -1;
	if(!ClientToScreen(info.hwndCaret,((POINT*)&(info.rcCaret))+1)) return -1;
	*left=info.rcCaret.left;
	*top=info.rcCaret.top;
	*right=info.rcCaret.right;
	*bottom=info.rcCaret.bottom;
>>>>>>> d79db6e1
	return 0;
}

error_status_t displayModelRemote_requestTextChangeNotificationsForWindow(handle_t bindingHandle, const long windowHandle, const BOOL enable) {
	if(enable) windowsForTextChangeNotifications[(HWND)windowHandle]+=1; else windowsForTextChangeNotifications[(HWND)windowHandle]-=1;
	return 0;
}
<|MERGE_RESOLUTION|>--- conflicted
+++ resolved
@@ -1,133 +1,133 @@
-/*
-This file is a part of the NVDA project.
-URL: http://www.nvda-project.org/
-Copyright 2006-2010 NVDA contributers.
-    This program is free software: you can redistribute it and/or modify
-    it under the terms of the GNU General Public License version 2.0, as published by
-    the Free Software Foundation.
-    This program is distributed in the hope that it will be useful,
-    but WITHOUT ANY WARRANTY; without even the implied warranty of
-    MERCHANTABILITY or FITNESS FOR A PARTICULAR PURPOSE.
-This license can be found at:
-http://www.gnu.org/licenses/old-licenses/gpl-2.0.html
-*/
-
-#include <string>
-#include <map>
-#define WIN32_LEAN_AND_MEAN 
-#include <windows.h>
-#include <ole2.h>
-#include <rpc.h>
-#include "displayModelRemote.h"
-#include "gdiHooks.h"
-#include <common/log.h>
-
-using namespace std;
-
-BOOL CALLBACK EnumChildWindowsProc(HWND hwnd, LPARAM lParam) {
-	((deque<HWND>*)lParam)->push_back(hwnd);
-	return TRUE;
-}
-
-error_status_t displayModelRemote_getWindowTextInRect(handle_t bindingHandle, const long windowHandle, const boolean includeDescendantWindows, const int left, const int top, const int right, const int bottom, const int minHorizontalWhitespace, const int minVerticalWhitespace, const boolean stripOuterWhitespace, BSTR* textBuf, BSTR* characterLocationsBuf) {
-	HWND hwnd=(HWND)windowHandle;
-	deque<HWND> windowDeque;
-	bool hasDescendantWindows=false;
-	if(includeDescendantWindows) {
-		EnumChildWindows(hwnd,EnumChildWindowsProc,(LPARAM)&windowDeque);
-		windowDeque.push_back(hwnd);
-		hasDescendantWindows=(windowDeque.size()>1);
-	}
-	RECT textRect={left,top,right,bottom};
-	displayModel_t* tempModel=NULL;
-	if(hasDescendantWindows) {
-		tempModel=new displayModel_t;
-		for(deque<HWND>::reverse_iterator i=windowDeque.rbegin();i!=windowDeque.rend();++i) {
-			if(!IsWindowVisible(*i)) continue;
-			displayModelsByWindow.acquire();
-			displayModelsMap_t<HWND>::iterator j=displayModelsByWindow.find(*i);
-			if(j!=displayModelsByWindow.end()) {
-				j->second->acquire();
-				j->second->copyRectangle(textRect,FALSE,FALSE,false,textRect,NULL,tempModel);
-				j->second->release();
-			}
-			displayModelsByWindow.release();
-		}
-	} else { //hasDescendantWindows is False
-		displayModelsByWindow.acquire();
-		displayModelsMap_t<HWND>::iterator i=displayModelsByWindow.find(hwnd);
-		if(i!=displayModelsByWindow.end()) {
-			i->second->acquire();
-			tempModel=i->second;
-		}
-		displayModelsByWindow.release();
-	}
-	if(tempModel) {
-		wstring text;
-		deque<RECT> characterLocations;
-		//if this is a temporary model, now correctly set its windowHandle before rendering the text.
-		//The windowHandle was not set at construction time as we did not want the inserted chunks to inherit this handle but instead keep their own.
-		if(hasDescendantWindows) tempModel->hwnd=(HWND)windowHandle;
-		tempModel->renderText(textRect,minHorizontalWhitespace,minVerticalWhitespace,stripOuterWhitespace!=0,text,characterLocations);
-		if(hasDescendantWindows) {
-			tempModel->requestDelete();
-		} else {
-			tempModel->release();
-		}
-		*textBuf=SysAllocStringLen(text.c_str(),static_cast<UINT>(text.size()));
-		size_t cpBufSize=characterLocations.size()*4;
-		// Hackishly use a BSTR to contain points.
-		wchar_t* cpTempBuf=(wchar_t*)malloc(cpBufSize*sizeof(wchar_t));
-		wchar_t* cpTempBufIt=cpTempBuf;
-		for(deque<RECT>::const_iterator cpIt=characterLocations.begin();cpIt!=characterLocations.end();++cpIt) {
-			*(cpTempBufIt++)=(wchar_t)cpIt->left;
-			*(cpTempBufIt++)=(wchar_t)cpIt->top;
-			*(cpTempBufIt++)=(wchar_t)cpIt->right;
-			*(cpTempBufIt++)=(wchar_t)cpIt->bottom;
-		}
-		*characterLocationsBuf=SysAllocStringLen(cpTempBuf,static_cast<UINT>(cpBufSize));
-		free(cpTempBuf);
-	}
-	return 0;
-}
-
-<<<<<<< HEAD
-error_status_t displayModelRemote_getFocusRect(handle_t bindingHandle, const long windowHandle, long* left, long* top, long* right, long* bottom) {
-	HWND hwnd=(HWND)windowHandle;
-	displayModelsByWindow.acquire();
-	displayModelsMap_t<HWND>::iterator i=displayModelsByWindow.find(hwnd);
-	RECT focusRect;
-	bool hasFocusRect=false;
-	if(i!=displayModelsByWindow.end()) {
-		i->second->acquire();
-		hasFocusRect=i->second->getFocusRect(&focusRect);
-		i->second->release();
-	}
-	displayModelsByWindow.release();
-	if(!hasFocusRect) {
-		return -1;
-	}
-	*left=focusRect.left;
-	*top=focusRect.top;
-	*right=focusRect.right;
-	*bottom=focusRect.bottom;
-=======
-error_status_t displayModelRemote_getCaretRect(handle_t bindingHandle, const long threadID, long* left, long* top, long* right, long* bottom) {
-	GUITHREADINFO info={0};
-	info.cbSize=sizeof(info);
-	if(!GetGUIThreadInfo((DWORD)threadID,&info)) return -1;
-	if(!info.hwndCaret) return -1;
-	if(!ClientToScreen(info.hwndCaret,(POINT*)&(info.rcCaret))) return -1;
-	if(!ClientToScreen(info.hwndCaret,((POINT*)&(info.rcCaret))+1)) return -1;
-	*left=info.rcCaret.left;
-	*top=info.rcCaret.top;
-	*right=info.rcCaret.right;
-	*bottom=info.rcCaret.bottom;
->>>>>>> d79db6e1
-	return 0;
-}
-
-error_status_t displayModelRemote_requestTextChangeNotificationsForWindow(handle_t bindingHandle, const long windowHandle, const BOOL enable) {
-	if(enable) windowsForTextChangeNotifications[(HWND)windowHandle]+=1; else windowsForTextChangeNotifications[(HWND)windowHandle]-=1;
-	return 0;
-}
+/*
+This file is a part of the NVDA project.
+URL: http://www.nvda-project.org/
+Copyright 2006-2010 NVDA contributers.
+    This program is free software: you can redistribute it and/or modify
+    it under the terms of the GNU General Public License version 2.0, as published by
+    the Free Software Foundation.
+    This program is distributed in the hope that it will be useful,
+    but WITHOUT ANY WARRANTY; without even the implied warranty of
+    MERCHANTABILITY or FITNESS FOR A PARTICULAR PURPOSE.
+This license can be found at:
+http://www.gnu.org/licenses/old-licenses/gpl-2.0.html
+*/
+
+#include <string>
+#include <map>
+#define WIN32_LEAN_AND_MEAN 
+#include <windows.h>
+#include <ole2.h>
+#include <rpc.h>
+#include "displayModelRemote.h"
+#include "gdiHooks.h"
+#include <common/log.h>
+
+using namespace std;
+
+BOOL CALLBACK EnumChildWindowsProc(HWND hwnd, LPARAM lParam) {
+	((deque<HWND>*)lParam)->push_back(hwnd);
+	return TRUE;
+}
+
+error_status_t displayModelRemote_getWindowTextInRect(handle_t bindingHandle, const long windowHandle, const boolean includeDescendantWindows, const int left, const int top, const int right, const int bottom, const int minHorizontalWhitespace, const int minVerticalWhitespace, const boolean stripOuterWhitespace, BSTR* textBuf, BSTR* characterLocationsBuf) {
+	HWND hwnd=(HWND)windowHandle;
+	deque<HWND> windowDeque;
+	bool hasDescendantWindows=false;
+	if(includeDescendantWindows) {
+		EnumChildWindows(hwnd,EnumChildWindowsProc,(LPARAM)&windowDeque);
+		windowDeque.push_back(hwnd);
+		hasDescendantWindows=(windowDeque.size()>1);
+	}
+	RECT textRect={left,top,right,bottom};
+	displayModel_t* tempModel=NULL;
+	if(hasDescendantWindows) {
+		tempModel=new displayModel_t;
+		for(deque<HWND>::reverse_iterator i=windowDeque.rbegin();i!=windowDeque.rend();++i) {
+			if(!IsWindowVisible(*i)) continue;
+			displayModelsByWindow.acquire();
+			displayModelsMap_t<HWND>::iterator j=displayModelsByWindow.find(*i);
+			if(j!=displayModelsByWindow.end()) {
+				j->second->acquire();
+				j->second->copyRectangle(textRect,FALSE,FALSE,false,textRect,NULL,tempModel);
+				j->second->release();
+			}
+			displayModelsByWindow.release();
+		}
+	} else { //hasDescendantWindows is False
+		displayModelsByWindow.acquire();
+		displayModelsMap_t<HWND>::iterator i=displayModelsByWindow.find(hwnd);
+		if(i!=displayModelsByWindow.end()) {
+			i->second->acquire();
+			tempModel=i->second;
+		}
+		displayModelsByWindow.release();
+	}
+	if(tempModel) {
+		wstring text;
+		deque<RECT> characterLocations;
+		//if this is a temporary model, now correctly set its windowHandle before rendering the text.
+		//The windowHandle was not set at construction time as we did not want the inserted chunks to inherit this handle but instead keep their own.
+		if(hasDescendantWindows) tempModel->hwnd=(HWND)windowHandle;
+		tempModel->renderText(textRect,minHorizontalWhitespace,minVerticalWhitespace,stripOuterWhitespace!=0,text,characterLocations);
+		if(hasDescendantWindows) {
+			tempModel->requestDelete();
+		} else {
+			tempModel->release();
+		}
+		*textBuf=SysAllocStringLen(text.c_str(),static_cast<UINT>(text.size()));
+		size_t cpBufSize=characterLocations.size()*4;
+		// Hackishly use a BSTR to contain points.
+		wchar_t* cpTempBuf=(wchar_t*)malloc(cpBufSize*sizeof(wchar_t));
+		wchar_t* cpTempBufIt=cpTempBuf;
+		for(deque<RECT>::const_iterator cpIt=characterLocations.begin();cpIt!=characterLocations.end();++cpIt) {
+			*(cpTempBufIt++)=(wchar_t)cpIt->left;
+			*(cpTempBufIt++)=(wchar_t)cpIt->top;
+			*(cpTempBufIt++)=(wchar_t)cpIt->right;
+			*(cpTempBufIt++)=(wchar_t)cpIt->bottom;
+		}
+		*characterLocationsBuf=SysAllocStringLen(cpTempBuf,static_cast<UINT>(cpBufSize));
+		free(cpTempBuf);
+	}
+	return 0;
+}
+
+error_status_t displayModelRemote_getFocusRect(handle_t bindingHandle, const long windowHandle, long* left, long* top, long* right, long* bottom) {
+	HWND hwnd=(HWND)windowHandle;
+	displayModelsByWindow.acquire();
+	displayModelsMap_t<HWND>::iterator i=displayModelsByWindow.find(hwnd);
+	RECT focusRect;
+	bool hasFocusRect=false;
+	if(i!=displayModelsByWindow.end()) {
+		i->second->acquire();
+		hasFocusRect=i->second->getFocusRect(&focusRect);
+		i->second->release();
+	}
+	displayModelsByWindow.release();
+	if(!hasFocusRect) {
+		return -1;
+	}
+	*left=focusRect.left;
+	*top=focusRect.top;
+	*right=focusRect.right;
+	*bottom=focusRect.bottom;
+	return 0;
+}
+
+error_status_t displayModelRemote_getCaretRect(handle_t bindingHandle, const long threadID, long* left, long* top, long* right, long* bottom) {
+	GUITHREADINFO info={0};
+	info.cbSize=sizeof(info);
+	if(!GetGUIThreadInfo((DWORD)threadID,&info)) return -1;
+	if(!info.hwndCaret) return -1;
+	if(!ClientToScreen(info.hwndCaret,(POINT*)&(info.rcCaret))) return -1;
+	if(!ClientToScreen(info.hwndCaret,((POINT*)&(info.rcCaret))+1)) return -1;
+	*left=info.rcCaret.left;
+	*top=info.rcCaret.top;
+	*right=info.rcCaret.right;
+	*bottom=info.rcCaret.bottom;
+	return 0;
+}
+
+error_status_t displayModelRemote_requestTextChangeNotificationsForWindow(handle_t bindingHandle, const long windowHandle, const BOOL enable) {
+	if(enable) windowsForTextChangeNotifications[(HWND)windowHandle]+=1; else windowsForTextChangeNotifications[(HWND)windowHandle]-=1;
+	return 0;
+}